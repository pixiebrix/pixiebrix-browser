--- conflicted
+++ resolved
@@ -1,93 +1,6 @@
 name: PR
 on: pull_request
 jobs:
-<<<<<<< HEAD
-=======
-  # TODO: remove after https://github.com/pixiebrix/pixiebrix-extension/issues/6526
-  strictNullMessenger:
-    runs-on: ubuntu-latest
-    steps:
-      - uses: actions/checkout@v4
-      - uses: actions/setup-node@v4
-        with:
-          node-version-file: package.json
-          cache: npm
-      - run: npm ci
-      - id: tsc
-        run: |
-          npm run build:strictNullChecks -- --explainFiles > LOG || {
-            if grep -q "keyof MessengerMethods" LOG; then
-              grep -Pazo "\nsrc/(background|contentScript)/messenger/api.ts(\n  .+)+" LOG > REASON
-              cat REASON
-              {
-                echo 'reason<<EOF'
-                # Drop null character at the end caused by -z
-                cat REASON | sed 's/.$/\n/'
-                echo 'EOF'
-              } >> "$GITHUB_OUTPUT"
-              exit 1 # Make the job fail for visibility https://github.com/pixiebrix/pixiebrix-extension/pull/7700#issuecomment-1969527384
-            fi
-          }
-      - name: Hide previous comment if resolved
-        uses: marocchino/sticky-pull-request-comment@v2
-        with:
-          header: strictNullChecksMessenger # Unique identifier for the comment
-          hide: true
-      - name: Add comment with more info if failed
-        if: failure()
-        uses: marocchino/sticky-pull-request-comment@v2
-        with:
-          header: strictNullChecksMessenger # Unique identifier for the comment
-          recreate: true
-          message: |
-            It looks like one of the non-strict `messenger/api.ts` files ended up being imported by one of the strict files. Don't be fooled by "just a few type errors", this hides hundreds of type errors.
-
-            See details and solutions in: https://github.com/pixiebrix/pixiebrix-extension/issues/6526#issuecomment-1926391817
-
-            There might be further information about how the non-strict Messenger files are ending up in the strict config:
-
-            ```
-             ${{ steps.tsc.outputs.reason }}
-            ```
-
-  strictNullChecks:
-    runs-on: ubuntu-latest
-    steps:
-      - uses: actions/checkout@v4
-        with:
-          fetch-depth: 0
-      - name: Get list of changed files
-        id: changedfiles
-        uses: tj-actions/changed-files@v45
-        with:
-          json: "true"
-          files: "src/**/*.{ts,tsx}"
-      - name: List all changed files
-        run: echo '${{ steps.changed-files.outputs.all_changed_files }}'
-      - name: Verify that new files in this PR appear in tsconfig.strictNullChecks.json
-        uses: actions/github-script@v7
-        with:
-          script: |
-            const tsconfigJson = require('./src/tsconfig.strictNullChecks.json');
-            const newFiles = JSON.parse('${{ steps.changedfiles.outputs.added_files }}')
-            if (newFiles.length === 0) {
-              console.log('No new files found');
-              return;
-            }
-
-            for (const newFile of newFiles) {
-              if (tsconfigJson.files.includes(newFile.replace('src', '.'))) {
-                console.log(`${newFile} is in tsconfig.strictNullChecks.json`);
-                continue;
-              }
-
-              core.error(`${newFile} was not found in tsconfig.strictNullChecks.json`, {
-                title: 'strictNullChecks',
-                file: newFile,
-              });
-              process.exitCode = 1;
-            }
->>>>>>> 65529b60
   lockfile:
     runs-on: ubuntu-latest
     steps:
