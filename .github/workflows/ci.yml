--- conflicted
+++ resolved
@@ -185,10 +185,6 @@
 
   end-to-end-tests:
     name: end-to-end-tests
-<<<<<<< HEAD
-    uses: ./.github/workflows/end-to-end-tests.yml
-    secrets: inherit
-=======
     strategy:
       fail-fast: false
       matrix:
@@ -299,5 +295,4 @@
           comment-title: "Playwright test results"
           report-file: ./playwright-report/results.json
           report-url: ${{ steps.upload-merged-playwright-report-step.outputs.artifact-url }}
-        if: (success() || failure()) && github.event_name == 'pull_request'
->>>>>>> 03902e71
+        if: (success() || failure()) && github.event_name == 'pull_request'