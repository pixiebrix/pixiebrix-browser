/*
 * Copyright (C) 2024 PixieBrix, Inc.
 *
 * This program is free software: you can redistribute it and/or modify
 * it under the terms of the GNU Affero General Public License as published by
 * the Free Software Foundation, either version 3 of the License, or
 * (at your option) any later version.
 *
 * This program is distributed in the hope that it will be useful,
 * but WITHOUT ANY WARRANTY; without even the implied warranty of
 * MERCHANTABILITY or FITNESS FOR A PARTICULAR PURPOSE.  See the
 * GNU Affero General Public License for more details.
 *
 * You should have received a copy of the GNU Affero General Public License
 * along with this program.  If not, see <http://www.gnu.org/licenses/>.
 */

import path from "node:path";
import { execSync } from "node:child_process";
import webpack from "webpack";
import MiniCssExtractPlugin from "mini-css-extract-plugin";
import WebExtensionTarget from "webpack-target-webextension";
import NodePolyfillPlugin from "node-polyfill-webpack-plugin";
import WebpackBuildNotifierPlugin from "webpack-build-notifier";
import TerserPlugin from "terser-webpack-plugin";
import CssMinimizerPlugin from "css-minimizer-webpack-plugin";
import { BundleAnalyzerPlugin } from "webpack-bundle-analyzer";
import CopyPlugin from "copy-webpack-plugin";
import { compact } from "lodash-es";
import mergeWithShared from "./webpack.sharedConfig.js";
import { parseEnv, loadEnv } from "./scripts/env.mjs";
import customizeManifest from "./scripts/manifest.mjs";
import { createRequire } from "node:module";
import DiscardFilePlugin from "./scripts/DiscardFilePlugin.mjs";
import ReactRefreshWebpackPlugin from "@pmmmwh/react-refresh-webpack-plugin";

const require = createRequire(import.meta.url);

loadEnv();

console.log("SOURCE_VERSION:", process.env.SOURCE_VERSION);
console.log("SERVICE_URL:", process.env.SERVICE_URL);
console.log("MARKETPLACE_URL:", process.env.MARKETPLACE_URL);
console.log("CHROME_EXTENSION_ID:", process.env.CHROME_EXTENSION_ID);
console.log("MV:", process.env.MV);
console.log(
  "REQUIRE_OPTIONAL_PERMISSIONS_IN_MANIFEST:",
  process.env.REQUIRE_OPTIONAL_PERMISSIONS_IN_MANIFEST,
);

if (!process.env.SOURCE_VERSION) {
  process.env.SOURCE_VERSION = execSync("git rev-parse --short HEAD")
    .toString()
    .trim();
}

// Configure sourcemaps
// Disable sourcemaps on CI unless it's a PUBLIC_RELEASE
const produceSourcemap =
  !parseEnv(process.env.CI) || parseEnv(process.env.PUBLIC_RELEASE);

const sourceMapPublicUrl =
  parseEnv(process.env.PUBLIC_RELEASE) &&
  `${process.env.SOURCE_MAP_URL_BASE}/${process.env.SOURCE_MAP_PATH}/`;

let sourcemapsLogMessage = "Sourcemaps: ";

if (sourceMapPublicUrl) {
  sourcemapsLogMessage += sourceMapPublicUrl;
} else if (produceSourcemap) {
  sourcemapsLogMessage += "Local";
} else {
  sourcemapsLogMessage += "None";
}

console.log(sourcemapsLogMessage);

const isProd = (options) => options.mode === "production";

function mockHeavyDependencies() {
  if (process.env.DEV_SLIM.toLowerCase() === "true") {
    console.warn(
      "Mocking dependencies for development build: @/icons/list, uipath/robot",
    );
    return {
      "@/icons/list": path.resolve("src/__mocks__/@/icons/list"),
      "@uipath/robot": path.resolve("src/__mocks__/@uipath/robot"),
    };
  }
}

const isHMR = Boolean(process.env.HMR);

const createConfig = (env, options) =>
  mergeWithShared({
    node: {
      global: true,
    },

    // Don't use `eval` maps https://stackoverflow.com/a/57460886/402560
    // Explicitly handled by `SourceMapDevToolPlugin` below
    devtool: false,

    output: {
      path: path.resolve("dist"),
      chunkFilename: "bundles/[name].bundle.js",
      environment: {
        // https://github.com/awesome-webextension/webpack-target-webextension#code-splitting
        dynamicImport: true,
      },
    },

    entry: Object.fromEntries(
      [
        "background/background",
        // Components rendered within the Shadow DOM, such as those used by the Document Renderer brick in the sidebar,
        // are isolated from global styles. This prevents access to CSS module classes used by these components.
        // To resolve this, add the root component of the affected component hierarchy to the webpack function that
        // bundles styles. This will make the CSS available to be loaded by the component tree.
        // Additionally, remember to add the related JavaScript file to the DiscardFilePlugin.mjs file to exclude
        // it from the bundle, as it is not needed for rendering in this context.
        "bricks/renderers/CustomFormComponent",
        "bricks/renderers/documentView/DocumentView",
        "bricks/transformers/ephemeralForm/EphemeralFormContent",
        "contentScript/contentScript",
        "contentScript/loadActivationEnhancements",
        "contentScript/browserActionInstantHandler",
        "contentScript/setExtensionIdInApp",
        "pageEditor/pageEditor",
        "extensionConsole/options",
        "sidebar/sidebar",
        "sandbox/sandbox",

        "tinyPages/ephemeralForm",
        "tinyPages/walkthroughModal",
        "tinyPages/ephemeralPanel",
        "tinyPages/restrictedUrlPopup",

        // Tiny files without imports
        "tinyPages/frame",
        "tinyPages/devtools",

        // The script that gets injected into the host page
        "pageScript/pageScript",
      ].map((name) => [path.basename(name), `./src/${name}`]),
    ),

    resolve: {
      alias: {
        ...mockHeavyDependencies(),

        ...(isProd(options) || process.env.DEV_REDUX_LOGGER === "false"
          ? { "redux-logger": false }
          : {}),
      },
    },

    optimization: {
      // Module concatenation mangles class names https://github.com/pixiebrix/pixiebrix-extension/issues/4763
      concatenateModules: false,

      // Chrome bug https://bugs.chromium.org/p/chromium/issues/detail?id=1108199
      splitChunks: {
        automaticNameDelimiter: "-",
        cacheGroups: {
          vendors: false,
        },
      },

      minimizer: [
        new TerserPlugin({
          parallel: true,
          terserOptions: {
            // https://github.com/webpack-contrib/terser-webpack-plugin#terseroptions
            // Keep error classnames because we perform name comparison (see selectSpecificError)
            // We use Action for SubmitPanelAction, AbortPanelAction, etc.
            keep_classnames: /.*(Error|Action)$/,
          },
        }),
        new CssMinimizerPlugin(),
      ],
    },

    performance: {
      // Silence warnings because the size includes the sourcemaps
      maxEntrypointSize: 15_120_000,
      maxAssetSize: 15_120_000,
    },

    // Enable HMR
    devServer: {
      hot: true,
    },
    plugins: compact([
      produceSourcemap &&
        new webpack.SourceMapDevToolPlugin({
          publicPath: sourceMapPublicUrl,

          // The sourcemap will be inlined if `undefined`. Only inlined sourcemaps work locally
          // https://bugs.chromium.org/p/chromium/issues/detail?id=974543
          // NOTE: Datadog requires .js.map as the extension: https://github.com/DataDog/datadog-ci/issues/870
          // The [file] already includes the js file extension
          filename: sourceMapPublicUrl && "[file].map[query]",
        }),

      // Only notifies when watching. `zsh-notify` is suggested for the `build` script
      options.watch &&
        process.env.DEV_NOTIFY !== "false" &&
        new WebpackBuildNotifierPlugin({
          title: "PB Extension",
          showDuration: true,
        }),

      isProd(options) &&
        new BundleAnalyzerPlugin({
          analyzerMode: "static",
          reportFilename: path.resolve("report.html"),
          excludeAssets: /svg-icons/,
        }),

      new NodePolyfillPlugin({
        // Specify the least amount of polyfills.
        // By default it polyfills even `console`
        includeAliases: ["buffer", "Buffer", "http", "https"],
      }),
      new WebExtensionTarget({
        weakRuntimeCheck: true,

        // Required to support sandboxed iframes
        // https://github.com/awesome-webextension/webpack-target-webextension/pull/42
        background: {
          // Do not use serviceWorkerEntry:
          // https://github.com/awesome-webextension/webpack-target-webextension/issues/24#issuecomment-1914057083
          pageEntry: "background",
        },
      }),
      new webpack.ProvidePlugin({
        $: "jquery",
        jQuery: "jquery",
        browser: "webextension-polyfill",
        process: path.resolve("src/vendors/process.js"),
      }),

      // This will inject the current ENVs into the bundle, if found
      new webpack.EnvironmentPlugin({
        // If not found, these values will be used as defaults
        DEBUG: !isProd(options),
        MV: "2",
        NODE_DEBUG: false,
        REDUX_DEV_TOOLS: !isProd(options),
        NPM_PACKAGE_VERSION: process.env.npm_package_version,
        ENVIRONMENT: options.mode,
        SOURCE_MAP_PUBLIC_PATH:
          sourceMapPublicUrl ?? "extension://dynamichost/",
        // Record telemetry events in development?
        DEV_EVENT_TELEMETRY: false,
        SANDBOX_LOGGING: false,

        // If not found, "undefined" will cause the build to fail
        SERVICE_URL: undefined,
        MARKETPLACE_URL: undefined,
        SOURCE_VERSION: undefined,
        CHROME_EXTENSION_ID: undefined,

        // If not found, "null" will leave the ENV unset in the bundle
        // DataDog RUM/Logging
        DATADOG_APPLICATION_ID: null,
        DATADOG_CLIENT_TOKEN: null,
      }),

      new MiniCssExtractPlugin({
        chunkFilename: "css/[id].css",
      }),
      new CopyPlugin({
        patterns: [
          {
            from: "src/manifest.json",
            transform(jsonString) {
              const manifest = JSON.parse(jsonString);
              const customizedManifest = customizeManifest(manifest, {
                isProduction: isProd(options),
                manifestVersion: process.env.MV === "3" ? 3 : 2, // Default to 2 if missing
                env: process.env,
              });

              return JSON.stringify(customizedManifest, null, 2);
            },
          },
          {
            from: "src/*/*.html", // Only one level deep
            to: "[name][ext]", // Flat output, no subfolders
          },
          "static",
        ],
      }),
      new DiscardFilePlugin(),
<<<<<<< HEAD
      new ReactRefreshWebpackPlugin(),
=======

      isHMR &&
        new ReactRefreshWebpackPlugin({
          overlay: false,
        }),
>>>>>>> fa97566c
    ]),
    module: {
      rules: [
        {
          test: /\.s?css$/,
          resourceQuery: { not: [/loadAsUrl/] },
          use: [MiniCssExtractPlugin.loader, "css-loader"],
        },
        {
          test: /\.scss$/,
          use: [
            {
              loader: "sass-loader",
              options: {
                sassOptions: {
                  // Due to warnings in dart-sass https://github.com/pixiebrix/pixiebrix-extension/pull/1070
                  quietDeps: true,
                },
              },
            },
          ],
        },
        // Pull bootstrap-icons and simple-icons from CDN to reduce bundle size.
        {
          test: /bootstrap-icons\/.*\.svg$/,
          type: "asset/resource",
          generator: {
            emit: false,
            publicPath: `https://cdn.jsdelivr.net/npm/bootstrap-icons@${
              require("bootstrap-icons/package.json").version
            }/`,
            filename: "icons/[name][ext]",
          },
        },
        {
          test: /simple-icons\/.*\.svg$/,
          type: "asset/resource",
          generator: {
            emit: false,
            publicPath: `https://cdn.jsdelivr.net/npm/simple-icons@${
              require("simple-icons/package.json").version
            }/`,
            filename: "icons/[name][ext]",
          },
        },
      ],
    },
  });

export default createConfig;<|MERGE_RESOLUTION|>--- conflicted
+++ resolved
@@ -294,15 +294,11 @@
         ],
       }),
       new DiscardFilePlugin(),
-<<<<<<< HEAD
-      new ReactRefreshWebpackPlugin(),
-=======
 
       isHMR &&
         new ReactRefreshWebpackPlugin({
           overlay: false,
         }),
->>>>>>> fa97566c
     ]),
     module: {
       rules: [
