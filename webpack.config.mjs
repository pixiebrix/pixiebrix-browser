--- conflicted
+++ resolved
@@ -109,11 +109,7 @@
         "background/background",
         "contentScript/contentScript",
         "contentScript/loadActivationEnhancements",
-<<<<<<< HEAD
-=======
-        "contentScript/browserActionInstantHandler",
         "contentScript/setExtensionIdInApp",
->>>>>>> dc328e8e
         "pageEditor/pageEditor",
         "extensionConsole/options",
         "sidebar/sidebar",
