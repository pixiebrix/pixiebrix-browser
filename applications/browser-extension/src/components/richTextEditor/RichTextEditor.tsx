--- conflicted
+++ resolved
@@ -19,11 +19,8 @@
 import { EditorProvider, type EditorProviderProps } from "@tiptap/react";
 import { StarterKit } from "@tiptap/starter-kit";
 import { Underline } from "@tiptap/extension-underline";
-<<<<<<< HEAD
+import { Link } from "@tiptap/extension-link";
 import { Image } from "@tiptap/extension-image";
-=======
-import { Link } from "@tiptap/extension-link";
->>>>>>> 21965778
 import React from "react";
 import Toolbar from "@/components/richTextEditor/toolbar/Toolbar";
 
@@ -39,11 +36,8 @@
       extensions={[
         StarterKit,
         Underline,
-<<<<<<< HEAD
+        Link.extend({ inclusive: false }).configure({ openOnClick: false }),
         ...(props.disabledExtensions?.includes("image") ? [] : [Image]),
-=======
-        Link.extend({ inclusive: false }).configure({ openOnClick: false }),
->>>>>>> 21965778
       ]}
       slotBefore={<Toolbar />}
       {...props}
