--- conflicted
+++ resolved
@@ -17,10 +17,15 @@
 
 import { type UUID } from "@/types/stringTypes";
 import { DefinitionKinds, type RegistryId } from "@/types/registryTypes";
-import { createApi, type FetchBaseQueryError } from "@reduxjs/toolkit/query/react";
 import {
+  createApi,
+  type FetchBaseQueryError,
+} from "@reduxjs/toolkit/query/react";
+import {
+  type ActivatedDeployment,
   type Database,
   type Deployment,
+  type DeploymentPayload,
   type EditablePackageMetadata,
   type Group,
   type MarketplaceListing,
@@ -29,10 +34,8 @@
   type PackageUpsertResponse,
   type PackageVersionDeprecated,
   type PendingInvitation,
+  type RemoteIntegrationConfig,
   type RetrieveRecipeResponse,
-  type RemoteIntegrationConfig,
-  type DeploymentPayload,
-  type ActivatedDeployment,
 } from "@/types/contract";
 import { type components } from "@/types/swagger";
 import { dumpBrickYaml } from "@/runtime/brickYaml";
@@ -47,16 +50,13 @@
 import { type UserMilestone } from "@/data/model/UserMilestone";
 import { API_PATHS } from "@/data/service/urlPaths";
 import { type Team, transformTeamResponse } from "@/data/model/Team";
-<<<<<<< HEAD
 import { createPrivateSharing } from "@/utils/registryUtils";
-=======
 import {
   type AssetPreUploadResponse,
   transformAssetPreUploadResponse,
 } from "@/data/model/Asset";
 import axios from "axios";
 import { serializeError } from "serialize-error";
->>>>>>> 4af5865e
 
 export const appApi = createApi({
   reducerPath: "appApi",
