/*
 * Copyright (C) 2024 PixieBrix, Inc.
 *
 * This program is free software: you can redistribute it and/or modify
 * it under the terms of the GNU Affero General Public License as published by
 * the Free Software Foundation, either version 3 of the License, or
 * (at your option) any later version.
 *
 * This program is distributed in the hope that it will be useful,
 * but WITHOUT ANY WARRANTY; without even the implied warranty of
 * MERCHANTABILITY or FITNESS FOR A PARTICULAR PURPOSE.  See the
 * GNU Affero General Public License for more details.
 *
 * You should have received a copy of the GNU Affero General Public License
 * along with this program.  If not, see <http://www.gnu.org/licenses/>.
 */

import { type MigrationManifest, type PersistedState } from "redux-persist";
import { mapValues, omit } from "lodash";
import {
  type BaseFormStateV1,
  type BaseFormStateV2,
  type BaseFormStateV3,
  type BaseFormStateV4,
  type BaseFormStateV5,
  type BaseFormStateV6,
  type BaseModComponentStateV1,
  type BaseModComponentStateV2,
} from "@/pageEditor/store/editor/baseFormStateTypes";
import {
  type IntegrationDependencyV1,
  type IntegrationDependencyV2,
} from "@/integrations/integrationTypes";
import {
  type EditorStateMigratedV12,
  type EditorStateMigratedV1,
  type EditorStateMigratedV10,
  type EditorStateMigratedV11,
  type EditorStateMigratedV2,
  type EditorStateMigratedV3,
  type EditorStateMigratedV4,
  type EditorStateMigratedV5,
  type EditorStateMigratedV6,
  type EditorStateMigratedV7,
  type EditorStateMigratedV8,
  type EditorStateMigratedV9,
  type EditorStateSynced,
} from "@/pageEditor/store/editor/pageEditorTypes";
import { type Draft, produce } from "immer";
import { DataPanelTabKey } from "@/pageEditor/tabs/editTab/dataPanel/dataPanelTypes";
import { makeInitialDataTabState } from "@/pageEditor/store/editor/uiState";
import { type BrickConfigurationUIState } from "@/pageEditor/store/editor/uiStateTypes";
import {
  createNewUnsavedModMetadata,
  emptyModOptionsDefinitionFactory,
  emptyModVariablesDefinitionFactory,
} from "@/utils/modUtils";
import { type SetOptional } from "type-fest";
import { initialSyncedState } from "@/store/editorInitialState";

export const migrations: MigrationManifest = {
  // Redux-persist defaults to version: -1; Initialize to positive-1-indexed
  // state version to match state type names
  0: (state) => state,
  1: (state) => state,
  2: (state: EditorStateMigratedV1 & PersistedState) =>
    migrateEditorStateV1(state),
  3: (state: EditorStateMigratedV2 & PersistedState) =>
    migrateEditorStateV2(state),
  4: (state: EditorStateMigratedV3 & PersistedState) =>
    migrateEditorStateV3(state),
  5: (state: EditorStateMigratedV4 & PersistedState) =>
    migrateEditorStateV4(state),
  6: (state: EditorStateMigratedV5 & PersistedState) =>
    migrateEditorStateV5(state),
  7: (state: EditorStateMigratedV6 & PersistedState) =>
    migrateEditorStateV6(state),
  8: (state: EditorStateMigratedV7 & PersistedState) =>
    migrateEditorStateV7(state),
  9: (state: EditorStateMigratedV8 & PersistedState) =>
    migrateEditorStateV8(state),
  10: (state: EditorStateMigratedV9 & PersistedState) =>
    migrateEditorStateV9(state),
  11: (state: EditorStateMigratedV10 & PersistedState) =>
    migrateEditorStateV10(state),
  12: (state: EditorStateMigratedV11 & PersistedState) =>
    migrateEditorStateV11(state),
<<<<<<< HEAD
  13: (state: EditorStateMigratedV11 & PersistedState) =>
=======
  13: (state: EditorStateMigratedV12 & PersistedState) =>
    // Added findInModOptionsByModId to EditorStateSynced
>>>>>>> 7986a262
    resetEditorStateSynced(state),
};

export function migrateIntegrationDependenciesV1toV2(
  services?: IntegrationDependencyV1[],
): IntegrationDependencyV2[] {
  if (!services) {
    return [];
  }

  return services.map((dependency) => ({
    integrationId: dependency.id,
    outputKey: dependency.outputKey,
    configId: dependency.config,
    isOptional: dependency.isOptional,
    apiVersion: dependency.apiVersion,
  }));
}

function migrateFormStateV1(state: BaseFormStateV1): BaseFormStateV2 {
  return {
    ...omit(state, "services"),
    integrationDependencies: migrateIntegrationDependenciesV1toV2(
      state.services,
    ),
  };
}

/** @internal */
export function migrateEditorStateV1(
  state: EditorStateMigratedV1 & PersistedState,
): EditorStateMigratedV2 & PersistedState {
  return {
    ...state,
    elements: state.elements.map((formState) => migrateFormStateV1(formState)),
    deletedElementsByRecipeId: mapValues(
      state.deletedElementsByRecipeId,
      (formStates) =>
        formStates.map((formState) => migrateFormStateV1(formState)),
    ),
  };
}

/** @internal */
export function migrateEditorStateV2({
  activeElementId,
  activeRecipeId,
  expandedRecipeId,
  elements,
  elementUIStates,
  copiedBlock,
  dirtyRecipeOptionsById,
  dirtyRecipeMetadataById,
  deletedElementsByRecipeId,
  availableInstalledIds,
  isPendingInstalledExtensions,
  availableDynamicIds,
  isPendingDynamicExtensions,
  ...rest
}: EditorStateMigratedV2 & PersistedState): EditorStateMigratedV3 &
  PersistedState {
  return {
    ...rest,
    activeModComponentId: activeElementId,
    activeModId: activeRecipeId,
    expandedModId: expandedRecipeId,
    modComponentFormStates: elements,
    brickPipelineUIStateById: elementUIStates,
    copiedBrick: copiedBlock,
    dirtyModOptionsById: dirtyRecipeOptionsById,
    dirtyModMetadataById: dirtyRecipeMetadataById,
    deletedModComponentFormStatesByModId: deletedElementsByRecipeId,
    availableActivatedModComponentIds: availableInstalledIds,
    isPendingAvailableActivatedModComponents: isPendingInstalledExtensions,
    availableDraftModComponentIds: availableDynamicIds,
    isPendingDraftModComponents: isPendingDynamicExtensions,
  };
}

function migrateModComponentStateV1(
  state: BaseModComponentStateV1,
): BaseModComponentStateV2 {
  return {
    brickPipeline: state.blockPipeline,
  };
}

function migrateFormStateV2(state: BaseFormStateV2): BaseFormStateV3 {
  return {
    ...omit(state, "recipe", "extension", "extensionPoint"),
    modComponent: migrateModComponentStateV1(state.extension),
    starterBrick: state.extensionPoint,
    modMetadata: state.recipe,
  };
}

/** @internal */
export function migrateEditorStateV3({
  modComponentFormStates,
  deletedModComponentFormStatesByModId,
  ...rest
}: EditorStateMigratedV3 & PersistedState): EditorStateMigratedV4 &
  PersistedState {
  return {
    ...rest,
    modComponentFormStates: modComponentFormStates.map((element) =>
      migrateFormStateV2(element),
    ),
    deletedModComponentFormStatesByModId: mapValues(
      deletedModComponentFormStatesByModId,
      (formStates) => formStates.map((element) => migrateFormStateV2(element)),
    ),
  };
}

function migrateFormStateV3({
  type,
  ...rest
}: BaseFormStateV3): BaseFormStateV4 {
  return rest;
}

/** @internal */
export function migrateEditorStateV4({
  inserting,
  modComponentFormStates,
  deletedModComponentFormStatesByModId,
  ...rest
}: EditorStateMigratedV4 & PersistedState): EditorStateMigratedV5 &
  PersistedState {
  return {
    ...rest,
    insertingStarterBrickType: inserting,
    modComponentFormStates: modComponentFormStates.map((element) =>
      migrateFormStateV3(element),
    ) as BaseFormStateV4[],
    deletedModComponentFormStatesByModId: mapValues(
      deletedModComponentFormStatesByModId,
      (formStates) => formStates.map((element) => migrateFormStateV3(element)),
    ) as Record<string, BaseFormStateV4[]>,
  };
}

/** @internal */
export function migrateEditorStateV5({
  insertingStarterBrickType,
  ...rest
}: EditorStateMigratedV5 & PersistedState): EditorStateMigratedV6 &
  PersistedState {
  return rest;
}

/** @internal */
export function migrateEditorStateV6(
  state: EditorStateMigratedV6 & PersistedState,
): EditorStateMigratedV7 & PersistedState {
  // Reset the Data Panel state using the current set of DataPanelTabKeys
  return produce(state, (draft) => {
    for (const uiState of Object.values(draft.brickPipelineUIStateById)) {
      for (const nodeUiState of Object.values(uiState.nodeUIStates ?? {})) {
        nodeUiState.dataPanel = {
          ...Object.fromEntries(
            Object.values(DataPanelTabKey).map((tabKey) => [
              tabKey,
              makeInitialDataTabState(),
            ]),
          ),
          activeTabKey: null,
        } as BrickConfigurationUIState["dataPanel"];
      }
    }
  });
}

/** @internal */
export function migrateEditorStateV7(
  state: EditorStateMigratedV7 & PersistedState,
): EditorStateMigratedV8 & PersistedState {
  // Reset the Data Panel state using the current set of DataPanelTabKeys
  return produce(state, (draft) => {
    for (const formState of draft.modComponentFormStates) {
      (formState as BaseFormStateV5).variablesDefinition =
        emptyModVariablesDefinitionFactory();
    }

    for (const formStates of Object.values(
      draft.deletedModComponentFormStatesByModId,
    )) {
      for (const formState of formStates) {
        (formState as BaseFormStateV5).variablesDefinition =
          emptyModVariablesDefinitionFactory();
      }
    }
  }) as EditorStateMigratedV8 & PersistedState;
}

/** @internal */
export function migrateEditorStateV8(
  state: EditorStateMigratedV8 & PersistedState,
): EditorStateMigratedV9 & PersistedState {
  return produce(state, (draft) => {
    // Don't need to also loop over deletedModComponentFormStatesByModId, because there can't be any standalone
    // mod components in there. (Standalone mods when deleted are removed from the editor state entirely.)
    for (const formState of draft.modComponentFormStates) {
      (formState as BaseFormStateV6).modMetadata ??=
        createNewUnsavedModMetadata({
          modName: formState.label,
        });
    }
  }) as EditorStateMigratedV9 & PersistedState;
}

/** @internal */
export function migrateEditorStateV9(
  state: EditorStateMigratedV9 & PersistedState,
): EditorStateMigratedV10 & PersistedState {
  return produce(
    state as unknown as EditorStateMigratedV10 & PersistedState,
    (draft) => {
      // Alias the old draft type for deleting old properties
      const oldDraft = draft as unknown as Draft<
        SetOptional<EditorStateMigratedV9, "dirtyModOptionsById">
      >;

      // Rename dirtyModOptionsById to dirtyModOptionsDefinitionById
      draft.dirtyModOptionsDefinitionsById = oldDraft.dirtyModOptionsById ?? {};
      delete oldDraft.dirtyModOptionsById;

      // Populate dirtyModOptionsArgsById and drop optionsArgs from modComponentFormStates
      draft.dirtyModOptionsArgsById = {};
      for (const formState of oldDraft.modComponentFormStates) {
        // If the form state is dirty, populate the dirty optionsArgs. (They might not actually be dirty, to know
        // for sure, would need to compare the form state to the activate mods. However, if no form state is dirty,
        // we know the optionsArgs are not dirty.)
        if (oldDraft.dirty[formState.uuid]) {
          draft.dirtyModOptionsArgsById[formState.modMetadata.id] =
            formState.optionsArgs;
        }

        delete (formState as SetOptional<BaseFormStateV5, "optionsArgs">)
          .optionsArgs;
      }
    },
  );
}

/** @internal */
export function migrateEditorStateV10(
  state: EditorStateMigratedV10 & PersistedState,
): EditorStateMigratedV11 & PersistedState {
  return produce(
    state as unknown as EditorStateMigratedV11 & PersistedState,
    (draft) => {
      // Alias the old draft type for deleting old properties
      const oldDraft = draft as unknown as Draft<
        SetOptional<
          EditorStateMigratedV10,
          | "dirtyModOptionsDefinitionsById"
          | "deletedModComponentFormStatesByModId"
        >
      >;

      // Rename dirtyModOptionsDefinitionsById to dirtyModOptionsDefinitionById
      draft.dirtyModOptionsDefinitionById =
        oldDraft.dirtyModOptionsDefinitionsById ??
        emptyModOptionsDefinitionFactory();
      delete oldDraft.dirtyModOptionsDefinitionsById;

      // Rename dirtyModOptionsDefinitionsById to deletedModComponentFormStateIdsByModId
      draft.deletedModComponentFormStateIdsByModId = mapValues(
        oldDraft.deletedModComponentFormStatesByModId,
        (formStates) => formStates.map((x) => x.uuid),
      );
      delete oldDraft.deletedModComponentFormStatesByModId;

      // Populate dirtyModOptionsArgsById and drop optionsArgs from modComponentFormStates
      draft.dirtyModVariablesDefinitionById = {};
      for (const formState of oldDraft.modComponentFormStates) {
        // If the form state is dirty, populate the dirty optionsArgs. (They might not actually be dirty, to know
        // for sure, would need to compare the form state to the activate mods. However, if no form state is dirty,
        // we know the optionsArgs are not dirty.)
        if (oldDraft.dirty[formState.uuid]) {
          draft.dirtyModVariablesDefinitionById[formState.modMetadata.id] =
            formState.variablesDefinition;
        }

        delete (
          formState as SetOptional<BaseFormStateV6, "variablesDefinition">
        ).variablesDefinition;
      }
    },
  );
}

/** @internal */
export function migrateEditorStateV11(
  state: EditorStateMigratedV11 & PersistedState,
): EditorStateMigratedV12 & EditorStateSynced & PersistedState {
  const {
    dirty,
    dirtyModVariablesDefinitionById,
    isDimensionsWarningDismissed,
    dirtyModMetadataById,
    dirtyModOptionsDefinitionById,
    dirtyModOptionsArgsById,
    modComponentFormStates,
    deletedModComponentFormStateIdsByModId,
    _persist,
  } = state;

  return {
    ...initialSyncedState,
    dirty,
    dirtyModVariablesDefinitionById,
    isDimensionsWarningDismissed,
    dirtyModMetadataById,
    dirtyModOptionsArgsById,
    modComponentFormStates,
    deletedModComponentFormStateIdsByModId,
    dirtyModOptionsDefinitionById,
    _persist,
  };
}

/**
 * Reset the synced editor state to its initial state.
<<<<<<< HEAD
 */
// XXX: a limitation is that the function won't delete keys removed from the EditorStateSynced type. The assumption
// is size/storage of those keys will be negligible.
=======
 *
 * If any keys were dropped from EditorStateSynced, they'll be dropped via the next redux-persist write/flush cycle:
 * https://github.com/rt2zz/redux-persist/blob/d8b01a085e3679db43503a3858e8d4759d6f22fa/src/createPersistoid.ts#L37
 */
>>>>>>> 7986a262
export function resetEditorStateSynced<T extends PersistedState>(
  state: T,
): T & Required<EditorStateSynced> {
  return {
    ...state,
    ...initialSyncedState,
  };
}<|MERGE_RESOLUTION|>--- conflicted
+++ resolved
@@ -85,12 +85,12 @@
     migrateEditorStateV10(state),
   12: (state: EditorStateMigratedV11 & PersistedState) =>
     migrateEditorStateV11(state),
-<<<<<<< HEAD
-  13: (state: EditorStateMigratedV11 & PersistedState) =>
-=======
   13: (state: EditorStateMigratedV12 & PersistedState) =>
     // Added findInModOptionsByModId to EditorStateSynced
->>>>>>> 7986a262
+    resetEditorStateSynced(state),
+  14: (state: EditorStateMigratedV12 & PersistedState) =>
+    // Reset synced state to resolve issues from requiring an
+    // activeModId to have an activeModComponentId
     resetEditorStateSynced(state),
 };
 
@@ -417,16 +417,10 @@
 
 /**
  * Reset the synced editor state to its initial state.
-<<<<<<< HEAD
- */
-// XXX: a limitation is that the function won't delete keys removed from the EditorStateSynced type. The assumption
-// is size/storage of those keys will be negligible.
-=======
  *
  * If any keys were dropped from EditorStateSynced, they'll be dropped via the next redux-persist write/flush cycle:
  * https://github.com/rt2zz/redux-persist/blob/d8b01a085e3679db43503a3858e8d4759d6f22fa/src/createPersistoid.ts#L37
  */
->>>>>>> 7986a262
 export function resetEditorStateSynced<T extends PersistedState>(
   state: T,
 ): T & Required<EditorStateSynced> {
