/*
 * Copyright (C) 2024 PixieBrix, Inc.
 *
 * This program is free software: you can redistribute it and/or modify
 * it under the terms of the GNU Affero General Public License as published by
 * the Free Software Foundation, either version 3 of the License, or
 * (at your option) any later version.
 *
 * This program is distributed in the hope that it will be useful,
 * but WITHOUT ANY WARRANTY; without even the implied warranty of
 * MERCHANTABILITY or FITNESS FOR A PARTICULAR PURPOSE.  See the
 * GNU Affero General Public License for more details.
 *
 * You should have received a copy of the GNU Affero General Public License
 * along with this program.  If not, see <http://www.gnu.org/licenses/>.
 */

import type React from "react";
import { useCallback } from "react";
import { generateFreshOutputKey } from "@/pageEditor/tabs/editTab/editHelpers";
import { compact, get } from "lodash";
import { actions } from "@/pageEditor/store/editor/editorSlice";
import reportEvent from "@/telemetry/reportEvent";
import { Events } from "@/telemetry/events";
import { useDispatch, useSelector } from "react-redux";
import {
  getModalDataSelector,
  selectActiveModComponentFormState,
  selectGetModDraftStateForModId,
  selectPipelineMap,
} from "@/pageEditor/store/editor/editorSelectors";
import { selectSessionId } from "@/pageEditor/store/session/sessionSelectors";
import BrickTypeAnalysis from "@/analysis/analysisVisitors/brickTypeAnalysis";
import { type BrickConfig } from "@/bricks/types";
import FormBrickAnalysis from "@/analysis/analysisVisitors/formBrickAnalysis";
import RenderersAnalysis from "@/analysis/analysisVisitors/renderersAnalysis";
import { type Analysis } from "@/analysis/analysisTypes";
import { produce } from "immer";
import { createNewConfiguredBrick } from "@/bricks/exampleBrickConfigs";
import { type OutputKey } from "@/types/runtimeTypes";
import { type Brick } from "@/types/brickTypes";
import { joinPathParts } from "@/utils/formUtils";
import { assertNotNullish } from "@/utils/nullishUtils";
import { ModalKey } from "@/pageEditor/store/editor/pageEditorTypes";

type TestAddBrickResult = {
  error?: React.ReactNode;
};

type AddBrick = {
  testAddBrick: (brick: Brick) => Promise<TestAddBrickResult>;
  addBrick: (brick: Brick) => Promise<void>;
};

function makeBrickLevelAnalyses(): Analysis[] {
  return [
    new BrickTypeAnalysis(),
    new FormBrickAnalysis(),
    new RenderersAnalysis(),
  ];
}

function useAddBrick(): AddBrick {
  const dispatch = useDispatch();
  const sessionId = useSelector(selectSessionId);
  const activeModComponent = useSelector(selectActiveModComponentFormState);
  const getModDraftStateForModId = useSelector(selectGetModDraftStateForModId);
  const pipelineMap = useSelector(selectPipelineMap);
  const modalData = useSelector(getModalDataSelector(ModalKey.ADD_BRICK));

  const makeNewBrick = useCallback(
    async (brick: Brick): Promise<BrickConfig> => {
      const outputKey = await generateFreshOutputKey(
        brick,
        compact([
          "input" as OutputKey,
          ...Object.values(pipelineMap).map((x) => x.blockConfig.outputKey),
        ]),
      );
      const newBrick = createNewConfiguredBrick(brick.id, {
        brickInputSchema: brick.inputSchema,
      });
      if (outputKey) {
        newBrick.outputKey = outputKey;
      }

      return newBrick;
    },
    [pipelineMap],
  );

  /**
   * Create a copy of the active mod component, add the brick, and then
   * run brick-level analyses to determine if there are any issues
   * with adding the particular brick.
   */
  const testAddBrick = useCallback(
    async (brick: Brick): Promise<TestAddBrickResult> => {
      assertNotNullish(modalData, "Expected modal data");
      assertNotNullish(activeModComponent, "Expected active mod component");

      const { addBrickLocation } = modalData;

      // Add the brick to a copy of the mod component
      const newBrick = await makeNewBrick(brick);

      const newModComponent = produce(activeModComponent, (draft) => {
        const pipeline = get(draft, addBrickLocation.path) as
          | BrickConfig[]
          | undefined;
        assertNotNullish(
          pipeline,
          `The path provided to add a brick could not be found: ${addBrickLocation.path}`,
        );
        pipeline.splice(addBrickLocation.index, 0, newBrick);
      });

      // Run the brick-level analyses and gather annotations
      const analyses = makeBrickLevelAnalyses();
      const annotationSets = await Promise.all(
        analyses.map(async (analysis) => {
          await analysis.run(
            newModComponent,
            getModDraftStateForModId(activeModComponent.modMetadata.id),
          );
          return analysis.getAnnotations();
        }),
      );
      const annotations = annotationSets.flat();
      const newBrickPath = joinPathParts(
        addBrickLocation.path,
        addBrickLocation.index,
      );

      // Find annotations for the added brick
      const newBrickAnnotation = annotations.find(
        (annotation) => annotation.position.path === newBrickPath,
      );

      if (newBrickAnnotation) {
        return { error: newBrickAnnotation.message };
      }

      return {};
    },
<<<<<<< HEAD
    [activeModComponent, getModDraftStateForModId, modalData, makeNewBrick],
=======
    [activeModComponent, modalData, makeNewBrick, getModDraftStateForModId],
>>>>>>> 4712baae
  );

  const addBrick = useCallback(
    async (brick: Brick) => {
      assertNotNullish(modalData, "Expected modal data");
      assertNotNullish(
        activeModComponent?.uuid,
        "Expected active mod component",
      );

      const { addBrickLocation } = modalData;

      const newBrick = await makeNewBrick(brick);

      dispatch(
        actions.addNode({
          block: newBrick,
          pipelinePath: addBrickLocation.path,
          pipelineIndex: addBrickLocation.index,
        }),
      );

      reportEvent(Events.BRICK_ADD, {
        brickId: brick.id,
        sessionId,
        modComponentId: activeModComponent.uuid,
        source: "PageEditor-BrickSearchModal",
      });
    },
    [activeModComponent?.uuid, modalData, dispatch, makeNewBrick, sessionId],
  );

  return {
    testAddBrick,
    addBrick,
  };
}

export default useAddBrick;<|MERGE_RESOLUTION|>--- conflicted
+++ resolved
@@ -143,11 +143,7 @@
 
       return {};
     },
-<<<<<<< HEAD
-    [activeModComponent, getModDraftStateForModId, modalData, makeNewBrick],
-=======
     [activeModComponent, modalData, makeNewBrick, getModDraftStateForModId],
->>>>>>> 4712baae
   );
 
   const addBrick = useCallback(
