/*
 * Copyright (C) 2024 PixieBrix, Inc.
 *
 * This program is free software: you can redistribute it and/or modify
 * it under the terms of the GNU Affero General Public License as published by
 * the Free Software Foundation, either version 3 of the License, or
 * (at your option) any later version.
 *
 * This program is distributed in the hope that it will be useful,
 * but WITHOUT ANY WARRANTY; without even the implied warranty of
 * MERCHANTABILITY or FITNESS FOR A PARTICULAR PURPOSE.  See the
 * GNU Affero General Public License for more details.
 *
 * You should have received a copy of the GNU Affero General Public License
 * along with this program.  If not, see <http://www.gnu.org/licenses/>.
 */

import React, { useMemo } from "react";
import { useSelector } from "react-redux";
import { selectActiveModId } from "@/pageEditor/store/editor/editorSelectors";
import { assertNotNullish } from "@/utils/nullishUtils";
import { Card, Container } from "react-bootstrap";
import styles from "@/pageEditor/tabs/modVariablesDefinition/ModVariablesDefinitionEditor.module.scss";
import ErrorBoundary from "@/components/ErrorBoundary";
import {
  useGetEditablePackagesQuery,
  useListPackageVersionsQuery,
} from "@/data/service/api";
import type { RegistryId } from "@/types/registryTypes";
import { type PackageVersionDeprecated } from "@/types/contract";
import { type AsyncState } from "@/types/sliceTypes";
import AsyncStateGate from "@/components/AsyncStateGate";
import { dateFormat } from "@/utils/stringUtils";
import { mergeAsyncState, valueToAsyncState } from "@/utils/asyncStateUtils";
import { isInternalRegistryId } from "@/utils/registryUtils";
import type { Column } from "react-table";
import PaginatedTable from "@/components/paginatedTable/PaginatedTable";
import { MemoryRouter } from "react-router";

type TableColumn = Column<PackageVersionDeprecated>;

const COLUMNS: TableColumn[] = [
  {
    Header: "Version",
    accessor: "version",
  },
  {
    Header: "Timestamp",
    accessor: "updated_at",
    Cell({ value }) {
      return <>{dateFormat.format(Date.parse(value))}</>;
    },
  },
  {
    Header: "Updated By",
    accessor: "updated_by",
    Cell({ value }) {
      const { email } = value ?? {};
      return email ? (
        <a href={`mailto:${email}`}>{email}</a>
      ) : (
        <span className="text-muted">Unknown</span>
      );
    },
  },
  {
    Header: "Message",
    accessor: "message",
    Cell({ value }) {
      return value ? (
        <>{value}</>
      ) : (
        <span className="text-muted">No message provided</span>
      );
    },
  },
];

function useModPackageVersionsQuery(modId: RegistryId): AsyncState<{
  data: PackageVersionDeprecated[];
  message: string | undefined;
}> {
  // Lookup the surrogate key for the package
  const editablePackagesQuery = useGetEditablePackagesQuery(undefined, {
    skip: isInternalRegistryId(modId),
  });
  const editablePackage = (editablePackagesQuery.data ?? []).find(
    (x) => x.name === modId,
  );

  const packageVersionsQuery = useListPackageVersionsQuery(
    {
      // @ts-expect-error -- skipped if nullish
      packageId: editablePackage?.id,
    },
    {
      skip: !editablePackage,
    },
  );

  return useMemo(() => {
    if (isInternalRegistryId(modId)) {
      return valueToAsyncState({
        data: [],
        message: "Version History unavailable for unsaved mods",
      });
    }

    if (editablePackage) {
      return mergeAsyncState(
        packageVersionsQuery,
        (data: PackageVersionDeprecated[]) => ({
          data,
          message: undefined,
        }),
      );
    }

    return mergeAsyncState(editablePackagesQuery, () => ({
      data: [],
      message: "Viewing Version History requires mod write permission",
    }));
  }, [modId, editablePackage, packageVersionsQuery, editablePackagesQuery]);
}

const PackageVersionRow: React.VFC<{ version: PackageVersionDeprecated }> = ({
  version,
}) => {
  const email = version.updated_by?.email;

  return (
    <tr>
      <td>{version.version}</td>
      <td>{dateFormat.format(Date.parse(version.updated_at))}</td>
      <td>
        {email ? (
          <a href={`mailto:${email}`}>{email}</a>
        ) : (
          <span className="text-muted">Unknown</span>
        )}
      </td>
      <td>
        {version.message ?? (
          <span className="text-muted">No message provided</span>
        )}
      </td>
    </tr>
  );
};

const ModVersionHistory: React.FC = () => {
  const modId = useSelector(selectActiveModId);

  assertNotNullish(modId, "No active mod id");

  const packageVersionsQuery = useModPackageVersionsQuery(modId);

  return (
    <Container fluid className={styles.root}>
      <ErrorBoundary>
        <Card>
          <Card.Header>Version History</Card.Header>
<<<<<<< HEAD
          <Card.Body className="p-0">
            <MemoryRouter>
              <AsyncStateGate state={packageVersionsQuery}>
                {({ data: { data, message } }) => (
                  // PaginatedTable includes a useLocation call because it supports syncing the page number with the URL
                  // We're not using that feature here, but still need to ensure it's wrapped in a Router so the
                  // useLocation call doesn't error
                  <MemoryRouter>
                    <PaginatedTable
                      columns={COLUMNS}
                      data={data}
                      emptyMessage={message}
                    />
                  </MemoryRouter>
                )}
              </AsyncStateGate>
            </MemoryRouter>
=======
          <Card.Body>
            <AsyncStateGate state={packageVersionsQuery}>
              {({ data }) => (
                <Table>
                  <thead>
                    <tr>
                      <th>Version</th>
                      <th>Timestamp</th>
                      <th>Updated By</th>
                      <th>Message</th>
                    </tr>
                  </thead>
                  <tbody>
                    {typeof data === "object" ? (
                      data.map((version) => (
                        <PackageVersionRow key={version.id} version={version} />
                      ))
                    ) : (
                      <tr>
                        <td colSpan={4} className="text-muted">
                          {data}
                        </td>
                      </tr>
                    )}
                  </tbody>
                </Table>
              )}
            </AsyncStateGate>
>>>>>>> 84e7fe38
          </Card.Body>
        </Card>
      </ErrorBoundary>
    </Container>
  );
};

export default ModVersionHistory;<|MERGE_RESOLUTION|>--- conflicted
+++ resolved
@@ -160,7 +160,6 @@
       <ErrorBoundary>
         <Card>
           <Card.Header>Version History</Card.Header>
-<<<<<<< HEAD
           <Card.Body className="p-0">
             <MemoryRouter>
               <AsyncStateGate state={packageVersionsQuery}>
@@ -178,36 +177,6 @@
                 )}
               </AsyncStateGate>
             </MemoryRouter>
-=======
-          <Card.Body>
-            <AsyncStateGate state={packageVersionsQuery}>
-              {({ data }) => (
-                <Table>
-                  <thead>
-                    <tr>
-                      <th>Version</th>
-                      <th>Timestamp</th>
-                      <th>Updated By</th>
-                      <th>Message</th>
-                    </tr>
-                  </thead>
-                  <tbody>
-                    {typeof data === "object" ? (
-                      data.map((version) => (
-                        <PackageVersionRow key={version.id} version={version} />
-                      ))
-                    ) : (
-                      <tr>
-                        <td colSpan={4} className="text-muted">
-                          {data}
-                        </td>
-                      </tr>
-                    )}
-                  </tbody>
-                </Table>
-              )}
-            </AsyncStateGate>
->>>>>>> 84e7fe38
           </Card.Body>
         </Card>
       </ErrorBoundary>
