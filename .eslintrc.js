const contexts = [
  "background",
  "contentScript",
  "pageEditor",
  "options",
  "sidebar",
  // "pageScript", // TODO: After Messenger migration
];

const restrictedZones = [];
for (const exporter of contexts) {
  for (const importer of contexts) {
    if (exporter !== importer) {
      restrictedZones.push({
        target: `./src/${importer}/**/*`,
        from: `./src/${exporter}`,
        except: [
          `../${exporter}/messenger/api.ts`,
          `../${exporter}/types.ts`,
          `../${exporter}/nativeEditor/types.ts`,
        ],
      });
    }
  }
}

module.exports = {
  root: true,
  extends: [
    // Full config: https://github.com/fregante/eslint-config-pixiebrix/blob/main/index.js
    "pixiebrix",
  ],
  rules: {
    "import/no-restricted-paths": [
      "error",
      {
        zones: restrictedZones,
      },
    ],

    // Avoid imports with side effects
    "import/no-unassigned-import": [
      "error",
      {
        allow: [
          "**/*.css",
          "**/*.scss",
          "@/development/*",
          "@/background/messenger/external/api",
          "@/extensionContext", // Must be run before other code
          "@/background/axiosFetch", // Must be run before other code
          "@/telemetry/reportUncaughtErrors",
          "@testing-library/jest-dom",
          "webext-dynamic-content-scripts", // Automatic registration
          "regenerator-runtime/runtime", // Automatic registration
        ],
      },
    ],

    // Rules that depend on https://github.com/pixiebrix/pixiebrix-extension/issues/775
    "@typescript-eslint/no-explicit-any": "warn",
    "@typescript-eslint/restrict-template-expressions": "warn",

    // Enabled for the IDE, but it's disabled in the `lint` script
    "import/no-cycle": "warn",
<<<<<<< HEAD

    // Sometimes there's no practical alternative
    "@typescript-eslint/triple-slash-reference": "off",

    // TypeScript already does this at build time, no need to make it a runtime check
    "@typescript-eslint/class-literal-property-style": "off",
=======
>>>>>>> c033c360
  },
  overrides: [
    {
      files: [
        "webpack.*.js",
        "*.config.js",
        "**/testUtils/testEnv.js",
        "**/__mocks__/**",
        "*.test.js",
        "*.test.ts",
        "*.test.tsx",
      ],
      env: {
        node: true,
        jest: true,
      },
      // Overridden rules: https://github.com/pixiebrix/eslint-config-pixiebrix/blob/main/server.js
      extends: ["pixiebrix/server"],
    },
  ],
};<|MERGE_RESOLUTION|>--- conflicted
+++ resolved
@@ -63,15 +63,6 @@
 
     // Enabled for the IDE, but it's disabled in the `lint` script
     "import/no-cycle": "warn",
-<<<<<<< HEAD
-
-    // Sometimes there's no practical alternative
-    "@typescript-eslint/triple-slash-reference": "off",
-
-    // TypeScript already does this at build time, no need to make it a runtime check
-    "@typescript-eslint/class-literal-property-style": "off",
-=======
->>>>>>> c033c360
   },
   overrides: [
     {
