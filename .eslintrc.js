--- conflicted
+++ resolved
@@ -5,10 +5,10 @@
     "pixiebrix",
   ],
   rules: {
-<<<<<<< HEAD
     // Only enable this on tsx files
     "filenames/match-exported": "off",
-=======
+
+    // Avoid imports with side effects
     "import/no-unassigned-import": [
       "error",
       {
@@ -18,15 +18,14 @@
           "@/development/*",
           "@/messaging/external",
           "@/extensionContext", // Must be run before other code
-          "webext-dynamic-content-scripts", // Automatic registration
           "@/background/axiosFetch", // Must be run before other code
-          "regenerator-runtime/runtime", // Automatic registration
           "@/telemetry/reportUncaughtErrors",
           "@testing-library/jest-dom",
+          "webext-dynamic-content-scripts", // Automatic registration
+          "regenerator-runtime/runtime", // Automatic registration
         ],
       },
     ],
->>>>>>> 553ea57b
 
     // Incorrectly suggests to use `runtime.sendMessage` instead of `browser.runtime.sendMessage`
     "import/no-named-as-default-member": "off",
