--- conflicted
+++ resolved
@@ -95,15 +95,14 @@
     return new ModActionMenu(this.page.getByLabel("Menu"));
   }
 
-<<<<<<< HEAD
   get modComponentActionMenu() {
     return new ModComponentActionMenu(this.page.getByLabel("Menu"));
-=======
+  }
+
   async openModActionMenu(): Promise<ModActionMenu> {
     await this.select();
     await this.menuButton.click();
     return this.modActionMenu;
->>>>>>> d25e4c0e
   }
 }
 
