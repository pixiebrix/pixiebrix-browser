--- conflicted
+++ resolved
@@ -23,14 +23,10 @@
   editor = new WorkshopModEditor(this.getByLabel("Editor"));
 
   async updateBrick() {
-<<<<<<< HEAD
     await this.getByRole("button", { name: "Update Package" }).click();
-=======
-    await this.getByRole("button", { name: "Update Brick" }).click();
     await expect(
       this.page.getByRole("status").filter({ hasText: "Updated " }),
     ).toBeVisible();
->>>>>>> 359812b3
   }
 
   async deleteBrick() {
