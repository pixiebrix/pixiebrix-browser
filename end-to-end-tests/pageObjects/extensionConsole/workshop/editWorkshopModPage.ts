/*
 * Copyright (C) 2024 PixieBrix, Inc.
 *
 * This program is free software: you can redistribute it and/or modify
 * it under the terms of the GNU Affero General Public License as published by
 * the Free Software Foundation, either version 3 of the License, or
 * (at your option) any later version.
 *
 * This program is distributed in the hope that it will be useful,
 * but WITHOUT ANY WARRANTY; without even the implied warranty of
 * MERCHANTABILITY or FITNESS FOR A PARTICULAR PURPOSE.  See the
 * GNU Affero General Public License for more details.
 *
 * You should have received a copy of the GNU Affero General Public License
 * along with this program.  If not, see <http://www.gnu.org/licenses/>.
 */

import { WorkshopModEditor } from "./modEditor";
import { BasePageObject } from "end-to-end-tests/pageObjects/basePageObject";
import { expect } from "@playwright/test";

export class EditWorkshopModPage extends BasePageObject {
  editor = new WorkshopModEditor(this.getByLabel("Editor"));

  async updateBrick() {
    await this.getByRole("button", { name: "Update Package" }).click();
<<<<<<< HEAD
=======
    await expect(
      this.page.getByRole("status").filter({ hasText: "Updated " }),
    ).toBeVisible();
>>>>>>> 1ebf0763
  }

  async deleteBrick() {
    await this.getByRole("button", { name: "Delete Package" }).click();
    await this.getByRole("button", { name: "Permanently Delete" }).click();
    await expect(
      this.page.getByRole("status").filter({ hasText: "Deleted " }),
    ).toBeVisible();
  }
}<|MERGE_RESOLUTION|>--- conflicted
+++ resolved
@@ -24,12 +24,9 @@
 
   async updateBrick() {
     await this.getByRole("button", { name: "Update Package" }).click();
-<<<<<<< HEAD
-=======
     await expect(
       this.page.getByRole("status").filter({ hasText: "Updated " }),
     ).toBeVisible();
->>>>>>> 1ebf0763
   }
 
   async deleteBrick() {
