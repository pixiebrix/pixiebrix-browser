/*
 * Copyright (C) 2024 PixieBrix, Inc.
 *
 * This program is free software: you can redistribute it and/or modify
 * it under the terms of the GNU Affero General Public License as published by
 * the Free Software Foundation, either version 3 of the License, or
 * (at your option) any later version.
 *
 * This program is distributed in the hope that it will be useful,
 * but WITHOUT ANY WARRANTY; without even the implied warranty of
 * MERCHANTABILITY or FITNESS FOR A PARTICULAR PURPOSE.  See the
 * GNU Affero General Public License for more details.
 *
 * You should have received a copy of the GNU Affero General Public License
 * along with this program.  If not, see <http://www.gnu.org/licenses/>.
 */

import { expect, type Page } from "@playwright/test";
import { getBaseExtensionConsoleUrl } from "../constants";
import { ensureVisibility } from "../../utils";

export class ModsPage {
  private readonly extensionConsoleUrl: string;

  constructor(
    private readonly page: Page,
    extensionId: string,
  ) {
    this.extensionConsoleUrl = getBaseExtensionConsoleUrl(extensionId);
  }

  async goto() {
<<<<<<< HEAD
    // When loading the mods table a second time, the cached version of the table is shown, but interacting
    // with the table is inconsistent because once the registry request finishes, the table is re-rendered, and any row dropdowns are closed.
    // To ensure the table is fully loaded, we wait for the registry request to finish before interacting with the table.
    const registryPromise = this.page
      .context()
      .waitForEvent("requestfinished", (request) => {
        return request.url().includes("/api/registry/bricks/");
      });
=======
    // Interacting with the table is inconsistent after loading it because once the registry request finishes,
    // the table is re-rendered, and any row action dropdowns are closed.
    // To ensure the table is fully loaded, we wait for the registry request to finish before interacting with the table.
    // TODO: remove once fixed: https://github.com/pixiebrix/pixiebrix-extension/issues/8458
    const registryPromise = this.page
      .context()
      .waitForEvent("requestfinished", (request) =>
        request.url().includes("/api/registry/bricks/"),
      );
>>>>>>> 5d15693b
    await this.page.goto(this.extensionConsoleUrl);
    await expect(this.page.getByText("Extension Console")).toBeVisible();
    await registryPromise;

    // Check that the page is stable, and that the content has finished loading
    const activeModsHeading = this.page.getByRole("heading", {
      name: "Active Mods",
    });
    await ensureVisibility(activeModsHeading, { timeout: 10_000 });
    const modTableItems = this.modTableItems();
    const contentLoadedLocator = this.page
      .getByText("Welcome to PixieBrix!")
      .or(modTableItems.nth(0));
    await expect(contentLoadedLocator).toBeVisible();
  }

  async viewAllMods() {
    await this.page.getByTestId("all-mods-mod-tab").click();
  }

  async viewActiveMods() {
    await this.page.getByTestId("active-mod-tab").click();
  }

  modTableItems() {
    return this.page.getByRole("table").locator(".list-group-item");
  }

  searchModsInput() {
    return this.page.getByTestId("blueprints-search-input");
  }

  /**
   * Deletes a standalone mod component by name. This method will conditionally deactivate the mod as needed.
   * Will fail if the mod is not found, or multiple mods are found for the same mod name.
   * @param modName the name of the standalone mod to delete (must be a standalone mod, not a packaged mod)
   */
  async deleteModByName(modName: string) {
    await this.page.bringToFront();
    await this.searchModsInput().fill(modName);
    await expect(this.page.getByText(`results for "${modName}`)).toBeVisible();
    const modToDelete = this.page.locator(".list-group-item", {
      hasText: modName,
    });
    await expect(modToDelete).toBeVisible();

    // Open the dropdown action menu for the specified mod in the table
    await modToDelete.locator(".dropdown").click();

    // Conditionally deactivate the mod
    const deactivateOption = modToDelete.getByRole("button", {
      name: "Deactivate",
    });
    if (await deactivateOption.isVisible()) {
      await deactivateOption.click({
        timeout: 3000,
      });
      await expect(
        this.page.getByText(`Deactivated mod: ${modName}`),
      ).toBeVisible();
      // Re-open the dropdown action menu to stay in the same state
      await modToDelete.locator(".dropdown").click();
    }

    // Click the delete button in the dropdown action menu
    await modToDelete.getByRole("button", { name: "Delete" }).click({
      timeout: 3000,
    });

    // Click the delete button in the delete confirmation modal
    await this.page.getByRole("button", { name: "Delete" }).click();
    await expect(
      this.page.getByText(`Deleted mod ${modName} from your account`),
    ).toBeVisible();
  }
}

export class ActivateModPage {
  private readonly baseConsoleUrl: string;
  private readonly activateModUrl: string;

  constructor(
    private readonly page: Page,
    private readonly extensionId: string,
    private readonly modId: string,
  ) {
    this.baseConsoleUrl = getBaseExtensionConsoleUrl(extensionId);
    this.activateModUrl = `${
      this.baseConsoleUrl
    }#/marketplace/activate/${encodeURIComponent(modId)}`;
  }

  async goto() {
    await this.page.goto(this.activateModUrl);

    await expect(this.page.getByText("Activate Mod")).toBeVisible();
    // Loading the mod details may take more than 5 seconds
    await expect(this.page.getByText(this.modId)).toBeVisible({
      timeout: 10_000,
    });
  }

  activateButton() {
    return this.page.getByRole("button", { name: "Activate" });
  }

  configureQuickbarShortcutLink() {
    return this.page.getByRole("link", { name: "configured your Quick Bar" });
  }

  keyboardShortcutDocumentationLink() {
    return this.page.getByRole("link", {
      name: "configuring keyboard shortcuts",
    });
  }

  /** Successfully activating the mod will navigate to the "All Mods" page. */
  async clickActivateAndWaitForModsPageRedirect() {
    await this.activateButton().click();
    await this.page.waitForURL(`${this.baseConsoleUrl}#/mods`);
    const modsPage = new ModsPage(this.page, this.extensionId);
    await modsPage.viewActiveMods();
    // Loading mods sometimes takes upwards of 5s
    await expect(modsPage.modTableItems().getByText(this.modId)).toBeVisible({
      timeout: 10_000,
    });
    return modsPage;
  }
}<|MERGE_RESOLUTION|>--- conflicted
+++ resolved
@@ -30,16 +30,6 @@
   }
 
   async goto() {
-<<<<<<< HEAD
-    // When loading the mods table a second time, the cached version of the table is shown, but interacting
-    // with the table is inconsistent because once the registry request finishes, the table is re-rendered, and any row dropdowns are closed.
-    // To ensure the table is fully loaded, we wait for the registry request to finish before interacting with the table.
-    const registryPromise = this.page
-      .context()
-      .waitForEvent("requestfinished", (request) => {
-        return request.url().includes("/api/registry/bricks/");
-      });
-=======
     // Interacting with the table is inconsistent after loading it because once the registry request finishes,
     // the table is re-rendered, and any row action dropdowns are closed.
     // To ensure the table is fully loaded, we wait for the registry request to finish before interacting with the table.
@@ -49,7 +39,6 @@
       .waitForEvent("requestfinished", (request) =>
         request.url().includes("/api/registry/bricks/"),
       );
->>>>>>> 5d15693b
     await this.page.goto(this.extensionConsoleUrl);
     await expect(this.page.getByText("Extension Console")).toBeVisible();
     await registryPromise;
