--- conflicted
+++ resolved
@@ -22,26 +22,11 @@
 test.describe("page editor smoke test", () => {
   test("can open the page editor and connect to an open tab", async ({
     page,
-<<<<<<< HEAD
-    extensionId,
-    addStandaloneModToCleanup,
-  }) => {
-    await page.goto("/bootstrap-5");
-
-    const pageEditorPage = new PageEditorPage(
-      context,
-      page.url(),
-      extensionId,
-      addStandaloneModToCleanup,
-    );
-    await pageEditorPage.goto();
-=======
     newPageEditorPage,
   }) => {
     await page.goto("/bootstrap-5");
 
     const pageEditorPage = await newPageEditorPage(page.url());
->>>>>>> e378e888
     await expect(pageEditorPage.getTemplateGalleryButton()).toBeVisible();
   });
 });