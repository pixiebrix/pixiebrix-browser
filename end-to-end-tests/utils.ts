/*
 * Copyright (C) 2024 PixieBrix, Inc.
 *
 * This program is free software: you can redistribute it and/or modify
 * it under the terms of the GNU Affero General Public License as published by
 * the Free Software Foundation, either version 3 of the License, or
 * (at your option) any later version.
 *
 * This program is distributed in the hope that it will be useful,
 * but WITHOUT ANY WARRANTY; without even the implied warranty of
 * MERCHANTABILITY or FITNESS FOR A PARTICULAR PURPOSE.  See the
 * GNU Affero General Public License for more details.
 *
 * You should have received a copy of the GNU Affero General Public License
 * along with this program.  If not, see <http://www.gnu.org/licenses/>.
 */

import type AxeBuilder from "@axe-core/playwright";
import {
  type Locator,
  expect,
  type Page,
  type Frame,
  type BrowserContext,
} from "@playwright/test";
import { MV } from "./env";

type AxeResults = Awaited<ReturnType<typeof AxeBuilder.prototype.analyze>>;

function criticalViolationsFromAxeResults(
  accessibilityScanResults: AxeResults,
) {
  return accessibilityScanResults.violations.flatMap((violation) =>
    violation.impact === "critical" ? [] : [violation],
  );
}

export function checkForCriticalViolations(
  accessibilityScanResults: AxeResults,
  allowedViolations: string[] = [],
) {
  const criticalViolations = criticalViolationsFromAxeResults(
    accessibilityScanResults,
  );

  const unallowedViolations = criticalViolations.filter(
    (violation) => !allowedViolations.includes(violation.id),
  );

  const absentAllowedViolations = allowedViolations.filter(
    (allowed) =>
      !criticalViolations.some((violation) => violation.id === allowed),
  );

  for (const rule of absentAllowedViolations) {
    console.info(
      `Allowed a11y violation rule "${rule}" is not present anymore. It can be removed.`,
    );
  }

  // Expectation only fails if there are any criticalViolations that aren't explicitly allowed
  expect(unallowedViolations).toStrictEqual([]);
}

// This function is a workaround for the fact that `expect(locator).toBeVisible()` will immediately fail if the element is hidden or unmounted.
// This function will retry the expectation until the element is visible or the timeout is reached.
export async function ensureVisibility(
  locator: Locator,
  options?: { timeout: number },
) {
  await expect(async () => {
    await expect(locator).toBeVisible({ timeout: 0 }); // Retry handling is done by the outer expect
  }).toPass({ timeout: 5000, ...options });
}

// Run a mod via the Quickbar.
export async function runModViaQuickBar(page: Page, modName: string) {
  await waitForQuickBarReadiness(page);
  await page.locator("html").focus(); // Ensure the page is focused before running the keyboard shortcut

  const modifierKey = await getModifierKey(page);
  await page.keyboard.press(`${modifierKey}+M`);

  // Short delay to allow the quickbar to finish opening
  // eslint-disable-next-line playwright/no-wait-for-timeout -- TODO: Find a better way to detect when the quickbar is done loading opening
  await page.waitForTimeout(500);
  await page.getByRole("option", { name: modName }).click();
}

function findSidebarPage(page: Page, extensionId: string): Page | undefined {
  return page
    .context()
    .pages()
    .find((value) =>
      value.url().startsWith(`chrome-extension://${extensionId}/sidebar.html`),
    );
}

function findSidebarFrame(page: Page, extensionId: string): Frame | undefined {
  return page
    .frames()
    .find((frame) =>
      frame.url().startsWith(`chrome-extension://${extensionId}/sidebar.html`),
    );
}

/**
 * Immediately returns whether the sidebar is open. Works on both MV2 and MV3.
 * @see getSidebarPage
 */
export function isSidebarOpen(page: Page, extensionId: string): boolean {
  const match =
    MV === "3"
      ? findSidebarPage(page, extensionId)
      : findSidebarFrame(page, extensionId);

  return match != null;
}

/**
 * Finds the Pixiebrix sidebar page/frame.
 *
 * For MV3, automatically clicks "OK" on the dialog that appears if the sidebar requires a user gesture to open
 *
 * - In MV3, this is a Page contained in the browser sidepanel window.
 * - In MV2, this is a Frame as it's contained in an iframe attached to the current page.
 *
 * @throws {Error} if the sidebar is not available
 */
export async function getSidebarPage(
  page: Page,
  extensionId: string,
): Promise<Page | Frame> {
  if (MV === "3") {
    let sidebarPage: Page | undefined;

    await page.bringToFront(); // Ensure the tab is active before interacting with the sidebar

    // In MV3, the sidebar sometimes requires the user to interact with modal to open the sidebar via a user gesture
    const conditionallyPerformUserGesture = async () => {
      await page.getByRole("button", { name: "Open Sidebar" }).click();
      return findSidebarPage(page, extensionId);
    };

    await expect(async () => {
      sidebarPage = await Promise.race([
        conditionallyPerformUserGesture(),
        findSidebarPage(page, extensionId),
      ]);
      expect(sidebarPage).toBeDefined();
    }).toPass({ timeout: 5000 });

    // eslint-disable-next-line @typescript-eslint/no-non-null-assertion, @typescript-eslint/no-unnecessary-type-assertion  -- checked above
    return sidebarPage!;
  }

  let sidebarFrame: Frame | undefined;
  await expect(() => {
    sidebarFrame = findSidebarFrame(page, extensionId);
    expect(sidebarFrame).toBeDefined();
  }).toPass({ timeout: 5000 });
  // eslint-disable-next-line @typescript-eslint/no-non-null-assertion, @typescript-eslint/no-unnecessary-type-assertion -- checked above
  return sidebarFrame!;
}

// Waits for the selection menu to be ready to use (listeners are created and at least one action is registered).
// see: https://github.com/pixiebrix/pixiebrix-extension/blob/5693a4db1c4f3411910ef9cf6a60f5a20c132761/src/contentScript/textSelectionMenu/selectionMenuController.tsx#L336
export async function waitForSelectionMenuReadiness(page: Page) {
  await expect(async () => {
    await expect(page.locator("html")).toHaveAttribute(
      "data-pb-selection-menu-ready",
    );
  }).toPass({ timeout: 5000 });
}

// Waits for the quick bar to be ready to use
async function waitForQuickBarReadiness(page: Page) {
  await expect(async () => {
    await expect(page.locator("html")).toHaveAttribute(
      "data-pb-quick-bar-ready",
    );
  }).toPass({ timeout: 5000 });
}

// Simulates mouse entering the sidebar to track focus on MV2
// https://github.com/pixiebrix/pixiebrix-extension/blob/1794863937f343fbc8e3a4434eace74191f8dfbd/src/contentScript/sidebarController.tsx#L563-L563
export async function conditionallyHoverOverMV2Sidebar(page: Page) {
  if (MV === "2") {
    const sidebarFrame = page.locator("#pixiebrix-extension");
    await sidebarFrame.dispatchEvent("mouseenter");
  }
}

<<<<<<< HEAD
type OSName = "Windows" | "MacOS" | "Unix" | "Linux" | "Unknown";
export async function getBrowserOs(page: Page): Promise<OSName> {
  let OSName: OSName = "Unknown";
=======
/**
 * Returns a reference to the new page that was opened.
 * @param locator The anchor or button that opens the new page (must be clickable)
 * @param context The browser context
 */
export async function clickAndWaitForNewPage(
  locator: Locator,
  context: BrowserContext,
): Promise<Page> {
  const pagePromise = context.waitForEvent("page");

  await locator.click();

  return pagePromise;
}

// Temporary workaround for determining which modifiers to use for keyboard shortcuts
// A permanent fix has been merged but not released
// See: https://github.com/microsoft/playwright/pull/30572
export async function getBrowserOs(page: Page): Promise<string> {
  let OSName = "";
>>>>>>> 5d15693b

  const response = String(await page.evaluate(() => navigator.userAgent));

  if (response.includes("Win")) {
    OSName = "Windows";
  }

  if (response.includes("Mac")) {
    OSName = "MacOS";
  }

  if (response.includes("X11")) {
    OSName = "Unix";
  }

  if (response.includes("Linux")) {
    OSName = "Linux";
  }

  return OSName;
<<<<<<< HEAD
=======
}

export async function getModifierKey(page: Page): Promise<string> {
  const OSName = await getBrowserOs(page);
  return OSName === "MacOS" ? "Meta" : "Control";
}

export async function getModifierSymbol(page: Page): Promise<string> {
  const OSName = await getBrowserOs(page);
  return OSName === "MacOS" ? "⌘" : "⌃";
>>>>>>> 5d15693b
}<|MERGE_RESOLUTION|>--- conflicted
+++ resolved
@@ -191,11 +191,6 @@
   }
 }
 
-<<<<<<< HEAD
-type OSName = "Windows" | "MacOS" | "Unix" | "Linux" | "Unknown";
-export async function getBrowserOs(page: Page): Promise<OSName> {
-  let OSName: OSName = "Unknown";
-=======
 /**
  * Returns a reference to the new page that was opened.
  * @param locator The anchor or button that opens the new page (must be clickable)
@@ -212,12 +207,14 @@
   return pagePromise;
 }
 
+type OSName = "Windows" | "MacOS" | "Unix" | "Linux" | "Unknown";
+
 // Temporary workaround for determining which modifiers to use for keyboard shortcuts
 // A permanent fix has been merged but not released
 // See: https://github.com/microsoft/playwright/pull/30572
-export async function getBrowserOs(page: Page): Promise<string> {
+export async function getBrowserOs(page: Page): Promise<OSName> {
+  let OSName: OSName = "Unknown";
   let OSName = "";
->>>>>>> 5d15693b
 
   const response = String(await page.evaluate(() => navigator.userAgent));
 
@@ -238,8 +235,6 @@
   }
 
   return OSName;
-<<<<<<< HEAD
-=======
 }
 
 export async function getModifierKey(page: Page): Promise<string> {
@@ -250,5 +245,4 @@
 export async function getModifierSymbol(page: Page): Promise<string> {
   const OSName = await getBrowserOs(page);
   return OSName === "MacOS" ? "⌘" : "⌃";
->>>>>>> 5d15693b
 }