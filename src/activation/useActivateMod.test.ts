/*
 * Copyright (C) 2024 PixieBrix, Inc.
 *
 * This program is free software: you can redistribute it and/or modify
 * it under the terms of the GNU Affero General Public License as published by
 * the Free Software Foundation, either version 3 of the License, or
 * (at your option) any later version.
 *
 * This program is distributed in the hope that it will be useful,
 * but WITHOUT ANY WARRANTY; without even the implied warranty of
 * MERCHANTABILITY or FITNESS FOR A PARTICULAR PURPOSE.  See the
 * GNU Affero General Public License for more details.
 *
 * You should have received a copy of the GNU Affero General Public License
 * along with this program.  If not, see <http://www.gnu.org/licenses/>.
 */

import { type WizardValues } from "@/activation/wizardTypes";
import { renderHook } from "@/pageEditor/testHelpers";
import useActivateMod from "./useActivateMod";
import { validateRegistryId } from "@/types/helpers";
import { type StarterBrickDefinitionLike } from "@/starterBricks/types";
import { type ContextMenuDefinition } from "@/starterBricks/contextMenu/contextMenuTypes";
import { deactivateMod } from "@/store/deactivateUtils";
import { type ModDefinition } from "@/types/modDefinitionTypes";
import modComponentSlice from "@/store/modComponents/modComponentSlice";
import { type InnerDefinitions } from "@/types/registryTypes";
import { checkModDefinitionPermissions } from "@/modDefinitions/modDefinitionPermissionsHelpers";
import { emptyPermissionsFactory } from "@/permissions/permissionsUtils";
import databaseSchema from "@schemas/database.json";
import { set } from "lodash";
import {
  modComponentDefinitionFactory,
  starterBrickDefinitionFactory,
  defaultModDefinitionFactory,
} from "@/testUtils/factories/modDefinitionFactories";
import { metadataFactory } from "@/testUtils/factories/metadataFactory";
import { databaseFactory } from "@/testUtils/factories/databaseFactories";
import { reloadModsEveryTab } from "@/contentScript/messenger/api";
import { appApiMock } from "@/testUtils/appApiMock";
import type MockAdapter from "axios-mock-adapter";
import { StarterBrickTypes } from "@/types/starterBrickTypes";

jest.mock("@/contentScript/messenger/api");

const checkPermissionsMock = jest.mocked(checkModDefinitionPermissions);
const deactivateModMock = jest.mocked(deactivateMod);
const reactivateEveryTabMock = jest.mocked(reloadModsEveryTab);

function setupInputs(): {
  formValues: WizardValues;
  modDefinition: ModDefinition;
} {
  const formValues: WizardValues = {
    modComponents: { 0: true },
    integrationDependencies: [],
    optionsArgs: {},
  };

  const starterBrickId = validateRegistryId("test/starter-brick-1");
  const modComponentDefinition = modComponentDefinitionFactory({
    id: starterBrickId,
  });
  const starterBrickDefinition = starterBrickDefinitionFactory({
    metadata: metadataFactory({
      id: starterBrickId,
      name: "Text Starter Brick 1",
    }),
    definition: {
      type: StarterBrickTypes.CONTEXT_MENU,
      isAvailable: {
        matchPatterns: ["*://*/*"],
        selectors: [],
        urlPatterns: [],
      },
      reader: [validateRegistryId("@pixiebrix/document-metadata")],
    },
  }) as StarterBrickDefinitionLike<ContextMenuDefinition>;
  starterBrickDefinition.definition.targetMode = "eventTarget";
  starterBrickDefinition.definition.contexts = ["all"];
  starterBrickDefinition.definition.documentUrlPatterns = ["*://*/*"];

  const modDefinition = defaultModDefinitionFactory({
    extensionPoints: [modComponentDefinition],
    definitions: {
      [starterBrickId]: starterBrickDefinition,
    } as unknown as InnerDefinitions,
  });

  return {
    formValues,
    modDefinition,
  };
}

function setModHasPermissions(hasPermissions: boolean) {
  checkPermissionsMock.mockResolvedValue({
    hasPermissions,
    // The exact permissions don't matter because we're mocking the check also
    permissions: emptyPermissionsFactory(),
  });
}

function setUserAcceptedPermissions(accepted: boolean) {
  jest.mocked(browser.permissions.request).mockResolvedValue(accepted);
}

describe("useActivateMod", () => {
  beforeEach(() => {
    reactivateEveryTabMock.mockClear();
  });

  it("returns error if permissions are not granted", async () => {
    const { formValues, modDefinition } = setupInputs();
    setModHasPermissions(false);
    setUserAcceptedPermissions(false);

    const {
      result: { current: activateMod },
      getReduxStore,
    } = renderHook(() => useActivateMod("marketplace"), {
      setupRedux(dispatch, { store }) {
        jest.spyOn(store, "dispatch");
      },
    });

    const { success, error } = await activateMod(formValues, modDefinition);

    expect(success).toBe(false);
    expect(error).toBe("You must accept browser permissions to activate.");

    const { dispatch } = getReduxStore();

    expect(dispatch).not.toHaveBeenCalled();
    expect(deactivateModMock).not.toHaveBeenCalled();
    expect(reactivateEveryTabMock).not.toHaveBeenCalled();
  });

  it("ignores permissions if flag set", async () => {
    const { formValues, modDefinition } = setupInputs();
    setModHasPermissions(false);
    setUserAcceptedPermissions(false);

    const {
      result: { current: activateMod },
    } = renderHook(
      () => useActivateMod("marketplace", { checkPermissions: false }),
      {
        setupRedux(dispatch, { store }) {
          jest.spyOn(store, "dispatch");
        },
      },
    );

    const { success, error } = await activateMod(formValues, modDefinition);

    expect(success).toBe(true);
    expect(error).toBeUndefined();
  });

  it("calls deactivateMod, activates to modComponentSlice, and calls reactivateEveryTab, if permissions are granted", async () => {
    const { formValues, modDefinition } = setupInputs();
    setModHasPermissions(false);
    setUserAcceptedPermissions(true);

    const {
      result: { current: activateMod },
      getReduxStore,
      act,
    } = renderHook(() => useActivateMod("extensionConsole"), {
      setupRedux(dispatch, { store }) {
        jest.spyOn(store, "dispatch");
      },
    });

<<<<<<< HEAD
    let success: boolean | undefined;
=======
    let success = false;
>>>>>>> a25fffe2
    let error: unknown;
    await act(async () => {
      const result = await activateMod(formValues, modDefinition);
      success = result.success;
      error = result.error;
    });

    expect(success).toBe(true);
    expect(error).toBeUndefined();

    const { dispatch } = getReduxStore();

    expect(deactivateModMock).toHaveBeenCalledWith(
      modDefinition.metadata.id,
      expect.toBeArray(),
      dispatch,
    );

    expect(dispatch).toHaveBeenCalledWith(
      modComponentSlice.actions.activateMod({
        modDefinition,
        configuredDependencies: [],
        optionsArgs: {},
        screen: "extensionConsole",
        isReactivate: false,
      }),
    );

    expect(reactivateEveryTabMock).toHaveBeenCalledOnce();
  });

  it("handles auto-created personal databases successfully", async () => {
    const { formValues: inputFormValues, modDefinition: inputModDefinition } =
      setupInputs();
    const databaseName = "Auto-created Personal Test Database";
    const formValues = {
      ...inputFormValues,
      optionsArgs: {
        myDatabase: databaseName,
      },
    };
    const modDefinition: ModDefinition = {
      ...inputModDefinition,
      options: {
        schema: {
          ...inputModDefinition.options?.schema,
          properties: {
            ...inputModDefinition.options?.schema?.properties,
            myDatabase: {
              $ref: databaseSchema.$id,
              format: "preview",
            },
          },
        },
        uiSchema: inputModDefinition.options?.uiSchema,
      },
    };
    setModHasPermissions(true);
    setUserAcceptedPermissions(true);

    const createdDatabase = databaseFactory({ name: databaseName });
    appApiMock.onPost("/api/databases/").reply(201, createdDatabase);

    const {
      result: { current: activateMod },
      getReduxStore,
      act,
    } = renderHook(() => useActivateMod("marketplace"), {
      setupRedux(dispatch, { store }) {
        jest.spyOn(store, "dispatch");
      },
    });

<<<<<<< HEAD
    let success: boolean | undefined;
=======
    let success = false;
>>>>>>> a25fffe2
    let error: unknown;
    await act(async () => {
      const result = await activateMod(formValues, modDefinition);
      success = result.success;
      error = result.error;
    });

    expect(success).toBe(true);
    expect(error).toBeUndefined();

    const { dispatch } = getReduxStore();

    expect(dispatch).toHaveBeenCalledWith(
      modComponentSlice.actions.activateMod({
        modDefinition,
        configuredDependencies: [],
        optionsArgs: {
          myDatabase: createdDatabase.id,
        },
        screen: "marketplace",
        isReactivate: false,
      }),
    );
  });

  const errorMessage = "Error creating database";
  const testCases = [
    {
      title: "handles network error in auto-created personal database",
      mockResponse(adapter: MockAdapter) {
        adapter.onPost("/api/databases/").networkError();
      },
    },
    {
      title: "handles error response in auto-created personal database request",
      mockResponse(adapter: MockAdapter) {
        adapter.onPost("/api/databases/").reply(400, { error: errorMessage });
      },
    },
  ];

  test.each(testCases)("$title", async ({ mockResponse }) => {
    mockResponse(appApiMock);

    const { formValues: inputFormValues, modDefinition: inputModDefinition } =
      setupInputs();
    const databaseName = "Auto-created Personal Test Database";
    const formValues = set(
      inputFormValues,
      "optionsArgs.myDatabase",
      databaseName,
    );
    const modDefinition = set(
      inputModDefinition,
      "options.schema.properties.myDatabase",
      {
        $ref: databaseSchema.$id,
        format: "preview",
      },
    );
    setModHasPermissions(true);
    const errorMessage = "Error creating database";

    const {
      result: { current: activateMod },
      act,
    } = renderHook(() => useActivateMod("marketplace"), {
      setupRedux(dispatch, { store }) {
        jest.spyOn(store, "dispatch");
      },
    });

<<<<<<< HEAD
    let success: boolean | undefined;
=======
    let success = false;
>>>>>>> a25fffe2
    let error: unknown;
    await act(async () => {
      const result = await activateMod(formValues, modDefinition);
      success = result.success;
      error = result.error;
    });

    expect(success).toBe(false);
    expect(error).toBe(errorMessage);
  });
});<|MERGE_RESOLUTION|>--- conflicted
+++ resolved
@@ -173,11 +173,7 @@
       },
     });
 
-<<<<<<< HEAD
-    let success: boolean | undefined;
-=======
     let success = false;
->>>>>>> a25fffe2
     let error: unknown;
     await act(async () => {
       const result = await activateMod(formValues, modDefinition);
@@ -251,11 +247,7 @@
       },
     });
 
-<<<<<<< HEAD
-    let success: boolean | undefined;
-=======
     let success = false;
->>>>>>> a25fffe2
     let error: unknown;
     await act(async () => {
       const result = await activateMod(formValues, modDefinition);
@@ -328,11 +320,7 @@
       },
     });
 
-<<<<<<< HEAD
-    let success: boolean | undefined;
-=======
     let success = false;
->>>>>>> a25fffe2
     let error: unknown;
     await act(async () => {
       const result = await activateMod(formValues, modDefinition);
