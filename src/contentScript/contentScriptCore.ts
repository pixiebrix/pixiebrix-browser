--- conflicted
+++ resolved
@@ -35,14 +35,9 @@
   isContextInvalidatedError,
   notifyContextInvalidated,
 } from "@/errors/contextInvalidated";
-<<<<<<< HEAD
 import { uncaughtErrorHandlers } from "@/telemetry/reportUncaughtErrors";
-import { UUID } from "@/core";
+import { type UUID } from "@/core";
 import createSandbox from "@/sandbox/messenger/api";
-=======
-import { type UUID } from "@/core";
-import { onUncaughtError } from "@/errors/errorHelpers";
->>>>>>> 65427ee7
 
 // Must come before the default handler for ignoring errors. Otherwise, this handler might not be run
 onUncaughtError((error) => {
