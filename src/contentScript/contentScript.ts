/*
 * Copyright (C) 2022 PixieBrix, Inc.
 *
 * This program is free software: you can redistribute it and/or modify
 * it under the terms of the GNU Affero General Public License as published by
 * the Free Software Foundation, either version 3 of the License, or
 * (at your option) any later version.
 *
 * This program is distributed in the hope that it will be useful,
 * but WITHOUT ANY WARRANTY; without even the implied warranty of
 * MERCHANTABILITY or FITNESS FOR A PARTICULAR PURPOSE.  See the
 * GNU Affero General Public License for more details.
 *
 * You should have received a copy of the GNU Affero General Public License
 * along with this program.  If not, see <http://www.gnu.org/licenses/>.
 */

import "./contentScript.scss";
import { uuidv4 } from "@/types/helpers";
<<<<<<< HEAD
import { onContextInvalidated } from "@/chrome";
import {
  isInstalledInThisSession,
  isReadyInThisDocument,
  setInstalledInThisSession,
  setReadyInThisDocument,
} from "@/contentScript/ready";

// See note in `@/contentScript/ready.ts` for further details about the lifecycle of content scripts
async function initContentScript() {
  if (isInstalledInThisSession()) {
    console.error(
      "contentScript: was requested twice in the same context, aborting injection"
    );
    return;
  }
=======

const PIXIEBRIX_CONTENT_SCRIPT_NONCE = "data-pb-nonce";
const PIXIEBRIX_SYMBOL = Symbol.for("pixiebrix-content-script");
const uuid = uuidv4();
// Should set attribute as early as possible
document.documentElement.setAttribute(PIXIEBRIX_CONTENT_SCRIPT_NONCE, uuid);

const start = Date.now();
// Importing for the side effects. Should import as early as possible
import "@/extensionContext";
import { uncaughtErrorHandlers } from "@/telemetry/reportUncaughtErrors";

// Normal imports
// eslint-disable-next-line import/no-restricted-paths -- Legacy code, needs https://github.com/pixiebrix/webext-messenger/issues/6
import registerExternalMessenger from "@/background/messenger/external/registration";
import registerMessenger from "@/contentScript/messenger/registration";
import registerBuiltinBlocks from "@/blocks/registerBuiltinBlocks";
import registerContribBlocks from "@/contrib/registerContribBlocks";
import { handleNavigate } from "@/contentScript/lifecycle";
import { markReady, updateTabInfo } from "@/contentScript/context";
import { whoAmI, initTelemetry } from "@/background/messenger/api";
import { ENSURE_CONTENT_SCRIPT_READY } from "@/messaging/constants";
// eslint-disable-next-line import/no-restricted-paths -- Custom devTools mechanism to transfer data
import { addListenerForUpdateSelectedElement } from "@/pageEditor/getSelectedElement";
import { initToaster } from "@/utils/notify";
import {
  isContextInvalidatedError,
  notifyContextInvalidated,
} from "@/errors/contextInvalidated";
import { initPartnerIntegrations } from "@/contentScript/partnerIntegrations";

registerMessenger();
registerExternalMessenger();
registerBuiltinBlocks();
registerContribBlocks();

function ignoreContextInvalidatedErrors(
  errorEvent: ErrorEvent | PromiseRejectionEvent
): void {
  if (isContextInvalidatedError(errorEvent)) {
    notifyContextInvalidated();
    errorEvent.preventDefault();
  }
}

// Must come before the default handler for ignoring errors. Otherwise, this handler might not be run
uncaughtErrorHandlers.unshift(ignoreContextInvalidatedErrors);
>>>>>>> 44d44523

  if (isReadyInThisDocument()) {
    console.warn(
      "contentScript: injecting again because the previous context was invalidated"
    );
  } else {
    console.debug("contentScript: injecting");
  }

  setInstalledInThisSession();
  const uuid = uuidv4();

  // eslint-disable-next-line promise/prefer-await-to-then -- It's an unrelated event listener
  void onContextInvalidated().then(() => {
    console.debug("contentScript: invalidated", uuid);
  });

  console.time(`contentScript: ready ${uuid}`);

  // Keeping the import separate ensures that no side effects are run until this point
  const { init } = await import(
    /* webpackChunkName: "contentScriptCore" */ "./contentScriptCore"
  );
  await init();
  setReadyInThisDocument(uuid);
  console.timeEnd("contentScript ready");
}

void initContentScript().catch((error) => {
  throw new Error("Error initializing contentScript", { cause: error });
});<|MERGE_RESOLUTION|>--- conflicted
+++ resolved
@@ -17,8 +17,7 @@
 
 import "./contentScript.scss";
 import { uuidv4 } from "@/types/helpers";
-<<<<<<< HEAD
-import { onContextInvalidated } from "@/chrome";
+import { onContextInvalidated } from "@/errors/contextInvalidated";
 import {
   isInstalledInThisSession,
   isReadyInThisDocument,
@@ -34,55 +33,6 @@
     );
     return;
   }
-=======
-
-const PIXIEBRIX_CONTENT_SCRIPT_NONCE = "data-pb-nonce";
-const PIXIEBRIX_SYMBOL = Symbol.for("pixiebrix-content-script");
-const uuid = uuidv4();
-// Should set attribute as early as possible
-document.documentElement.setAttribute(PIXIEBRIX_CONTENT_SCRIPT_NONCE, uuid);
-
-const start = Date.now();
-// Importing for the side effects. Should import as early as possible
-import "@/extensionContext";
-import { uncaughtErrorHandlers } from "@/telemetry/reportUncaughtErrors";
-
-// Normal imports
-// eslint-disable-next-line import/no-restricted-paths -- Legacy code, needs https://github.com/pixiebrix/webext-messenger/issues/6
-import registerExternalMessenger from "@/background/messenger/external/registration";
-import registerMessenger from "@/contentScript/messenger/registration";
-import registerBuiltinBlocks from "@/blocks/registerBuiltinBlocks";
-import registerContribBlocks from "@/contrib/registerContribBlocks";
-import { handleNavigate } from "@/contentScript/lifecycle";
-import { markReady, updateTabInfo } from "@/contentScript/context";
-import { whoAmI, initTelemetry } from "@/background/messenger/api";
-import { ENSURE_CONTENT_SCRIPT_READY } from "@/messaging/constants";
-// eslint-disable-next-line import/no-restricted-paths -- Custom devTools mechanism to transfer data
-import { addListenerForUpdateSelectedElement } from "@/pageEditor/getSelectedElement";
-import { initToaster } from "@/utils/notify";
-import {
-  isContextInvalidatedError,
-  notifyContextInvalidated,
-} from "@/errors/contextInvalidated";
-import { initPartnerIntegrations } from "@/contentScript/partnerIntegrations";
-
-registerMessenger();
-registerExternalMessenger();
-registerBuiltinBlocks();
-registerContribBlocks();
-
-function ignoreContextInvalidatedErrors(
-  errorEvent: ErrorEvent | PromiseRejectionEvent
-): void {
-  if (isContextInvalidatedError(errorEvent)) {
-    notifyContextInvalidated();
-    errorEvent.preventDefault();
-  }
-}
-
-// Must come before the default handler for ignoring errors. Otherwise, this handler might not be run
-uncaughtErrorHandlers.unshift(ignoreContextInvalidatedErrors);
->>>>>>> 44d44523
 
   if (isReadyInThisDocument()) {
     console.warn(
