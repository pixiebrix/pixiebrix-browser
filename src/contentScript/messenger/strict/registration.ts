--- conflicted
+++ resolved
@@ -49,11 +49,8 @@
 import { reloadActivationEnhancements } from "@/contentScript/loadActivationEnhancementsCore";
 import { getAttributeExamples } from "@/contentScript/pageEditor/elementInformation";
 import selectElement from "@/contentScript/pageEditor/selectElement";
-<<<<<<< HEAD
 import { insertPanel } from "@/contentScript/pageEditor/insertPanel";
 import { insertButton } from "@/contentScript/pageEditor/insertButton";
-=======
->>>>>>> 66085698
 
 declare global {
   interface MessengerMethods {
@@ -86,11 +83,8 @@
     RELOAD_MARKETPLACE_ENHANCEMENTS: typeof reloadActivationEnhancements;
     GET_ATTRIBUTE_EXAMPLES: typeof getAttributeExamples;
     SELECT_ELEMENT: typeof selectElement;
-<<<<<<< HEAD
     INSERT_PANEL: typeof insertPanel;
     INSERT_BUTTON: typeof insertButton;
-=======
->>>>>>> 66085698
   }
 }
 export default function registerMessenger(): void {
@@ -124,10 +118,7 @@
     RELOAD_MARKETPLACE_ENHANCEMENTS: reloadActivationEnhancements,
     GET_ATTRIBUTE_EXAMPLES: getAttributeExamples,
     SELECT_ELEMENT: selectElement,
-<<<<<<< HEAD
     INSERT_PANEL: insertPanel,
     INSERT_BUTTON: insertButton,
-=======
->>>>>>> 66085698
   });
 }