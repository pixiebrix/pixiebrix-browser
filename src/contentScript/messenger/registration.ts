/*
 * Copyright (C) 2023 PixieBrix, Inc.
 *
 * This program is free software: you can redistribute it and/or modify
 * it under the terms of the GNU Affero General Public License as published by
 * the Free Software Foundation, either version 3 of the License, or
 * (at your option) any later version.
 *
 * This program is distributed in the hope that it will be useful,
 * but WITHOUT ANY WARRANTY; without even the implied warranty of
 * MERCHANTABILITY or FITNESS FOR A PARTICULAR PURPOSE.  See the
 * GNU Affero General Public License for more details.
 *
 * You should have received a copy of the GNU Affero General Public License
 * along with this program.  If not, see <http://www.gnu.org/licenses/>.
 */

/* Do not use `getMethod` in this file; Keep only registrations here, not implementations */
import { registerMethods } from "webext-messenger";
import { expectContext } from "@/utils/expectContext";
import { handleMenuAction } from "@/contentScript/contextMenus";
import {
  getInstalled,
  handleNavigate,
  queueReactivateTab,
  reactivateTab,
  removeExtension,
} from "@/contentScript/lifecycle";
import {
  getFormDefinition,
  resolveForm,
  cancelForm,
} from "@/contentScript/ephemeralFormProtocol";
import {
  hideSidebar,
  showSidebar,
  rehydrateSidebar,
  removeExtension as removeSidebar,
  reloadSidebar,
} from "@/contentScript/sidebarController";
import { insertPanel } from "@/contentScript/pageEditor/insertPanel";
import { insertButton } from "@/contentScript/pageEditor/insertButton";
import {
  clearDynamicElements,
  disableOverlay,
  enableOverlay,
  runExtensionPointReader,
  updateDynamicElement,
} from "@/contentScript/pageEditor/dynamic";
import { getProcesses, initRobot } from "@/contentScript/uipath";
import { withDetectFrameworkVersions } from "@/pageScript/messenger/api";
import {
  runBlock,
  resetTab,
  runRendererBlock,
} from "@/contentScript/pageEditor";
import { checkAvailable } from "@/blocks/available";
import notify from "@/utils/notify";
import { runBrick } from "@/contentScript/executor";
import {
  cancelSelect,
  selectElement,
} from "@/contentScript/pageEditor/elementPicker";
import {
  runEffectPipeline,
  runMapArgs,
  runRendererPipeline,
} from "@/contentScript/pipelineProtocol";
import { toggleQuickBar } from "@/components/quickBar/QuickBarApp";
import { getPageState, setPageState } from "@/contentScript/pageState";
import {
  cancelTemporaryPanels,
  getPanelDefinition,
<<<<<<< HEAD
  resolveTemporaryPanel,
=======
>>>>>>> e8321bb6
  stopWaitingForTemporaryPanels,
} from "@/blocks/transformers/temporaryInfo/temporaryPanelProtocol";

expectContext("contentScript");

declare global {
  interface MessengerMethods {
    FORM_GET_DEFINITION: typeof getFormDefinition;
    FORM_RESOLVE: typeof resolveForm;
    FORM_CANCEL: typeof cancelForm;
    TEMPORARY_PANEL_CLOSE: typeof stopWaitingForTemporaryPanels;
    TEMPORARY_PANEL_CANCEL: typeof cancelTemporaryPanels;
<<<<<<< HEAD
    TEMPORARY_PANEL_RESOLVE: typeof resolveTemporaryPanel;
=======
>>>>>>> e8321bb6
    PANEL_GET_DEFINITION: typeof getPanelDefinition;
    QUEUE_REACTIVATE_TAB: typeof queueReactivateTab;
    REACTIVATE_TAB: typeof reactivateTab;
    REMOVE_EXTENSION: typeof removeExtension;
    RESET_TAB: typeof resetTab;

    TOGGLE_QUICK_BAR: typeof toggleQuickBar;
    HANDLE_MENU_ACTION: typeof handleMenuAction;
    REHYDRATE_SIDEBAR: typeof rehydrateSidebar;
    SHOW_SIDEBAR: typeof showSidebar;
    HIDE_SIDEBAR: typeof hideSidebar;
    RELOAD_SIDEBAR: typeof reloadSidebar;
    REMOVE_SIDEBAR: typeof removeSidebar;

    INSERT_PANEL: typeof insertPanel;
    INSERT_BUTTON: typeof insertButton;

    UIPATH_INIT: typeof initRobot;
    UIPATH_GET_PROCESSES: typeof getProcesses;

    DETECT_FRAMEWORKS: typeof withDetectFrameworkVersions;
    RUN_SINGLE_BLOCK: typeof runBlock;
    RUN_RENDERER_BLOCK: typeof runRendererBlock;

    CLEAR_DYNAMIC_ELEMENTS: typeof clearDynamicElements;
    UPDATE_DYNAMIC_ELEMENT: typeof updateDynamicElement;
    RUN_EXTENSION_POINT_READER: typeof runExtensionPointReader;
    ENABLE_OVERLAY: typeof enableOverlay;
    DISABLE_OVERLAY: typeof disableOverlay;
    INSTALLED_EXTENSION_POINTS: typeof getInstalled;
    CHECK_AVAILABLE: typeof checkAvailable;
    HANDLE_NAVIGATE: typeof handleNavigate;
    RUN_BRICK: typeof runBrick;
    CANCEL_SELECT_ELEMENT: typeof cancelSelect;
    SELECT_ELEMENT: typeof selectElement;

    RUN_RENDERER_PIPELINE: typeof runRendererPipeline;
    RUN_EFFECT_PIPELINE: typeof runEffectPipeline;
    RUN_MAP_ARGS: typeof runMapArgs;

    NOTIFY_INFO: typeof notify.info;
    NOTIFY_ERROR: typeof notify.error;
    NOTIFY_SUCCESS: typeof notify.success;

    GET_PAGE_STATE: typeof getPageState;
    SET_PAGE_STATE: typeof setPageState;
  }
}

export default function registerMessenger(): void {
  registerMethods({
    FORM_GET_DEFINITION: getFormDefinition,
    FORM_RESOLVE: resolveForm,
    FORM_CANCEL: cancelForm,

    TEMPORARY_PANEL_CLOSE: stopWaitingForTemporaryPanels,
    TEMPORARY_PANEL_CANCEL: cancelTemporaryPanels,
<<<<<<< HEAD
    TEMPORARY_PANEL_RESOLVE: resolveTemporaryPanel,
=======
>>>>>>> e8321bb6
    PANEL_GET_DEFINITION: getPanelDefinition,

    QUEUE_REACTIVATE_TAB: queueReactivateTab,
    REACTIVATE_TAB: reactivateTab,
    REMOVE_EXTENSION: removeExtension,
    RESET_TAB: resetTab,

    TOGGLE_QUICK_BAR: toggleQuickBar,
    HANDLE_MENU_ACTION: handleMenuAction,
    REHYDRATE_SIDEBAR: rehydrateSidebar,
    SHOW_SIDEBAR: showSidebar,
    HIDE_SIDEBAR: hideSidebar,
    RELOAD_SIDEBAR: reloadSidebar,
    REMOVE_SIDEBAR: removeSidebar,

    INSERT_PANEL: insertPanel,
    INSERT_BUTTON: insertButton,

    UIPATH_INIT: initRobot,
    UIPATH_GET_PROCESSES: getProcesses,

    DETECT_FRAMEWORKS: withDetectFrameworkVersions,
    RUN_SINGLE_BLOCK: runBlock,
    RUN_RENDERER_BLOCK: runRendererBlock,

    CLEAR_DYNAMIC_ELEMENTS: clearDynamicElements,
    UPDATE_DYNAMIC_ELEMENT: updateDynamicElement,
    RUN_EXTENSION_POINT_READER: runExtensionPointReader,
    ENABLE_OVERLAY: enableOverlay,
    DISABLE_OVERLAY: disableOverlay,
    INSTALLED_EXTENSION_POINTS: getInstalled,
    CHECK_AVAILABLE: checkAvailable,
    HANDLE_NAVIGATE: handleNavigate,

    RUN_BRICK: runBrick,
    CANCEL_SELECT_ELEMENT: cancelSelect,
    SELECT_ELEMENT: selectElement,

    RUN_RENDERER_PIPELINE: runRendererPipeline,
    RUN_EFFECT_PIPELINE: runEffectPipeline,
    RUN_MAP_ARGS: runMapArgs,

    NOTIFY_INFO: notify.info,
    NOTIFY_ERROR: notify.error,
    NOTIFY_SUCCESS: notify.success,

    GET_PAGE_STATE: getPageState,
    SET_PAGE_STATE: setPageState,
  });
}<|MERGE_RESOLUTION|>--- conflicted
+++ resolved
@@ -71,10 +71,7 @@
 import {
   cancelTemporaryPanels,
   getPanelDefinition,
-<<<<<<< HEAD
   resolveTemporaryPanel,
-=======
->>>>>>> e8321bb6
   stopWaitingForTemporaryPanels,
 } from "@/blocks/transformers/temporaryInfo/temporaryPanelProtocol";
 
@@ -87,11 +84,8 @@
     FORM_CANCEL: typeof cancelForm;
     TEMPORARY_PANEL_CLOSE: typeof stopWaitingForTemporaryPanels;
     TEMPORARY_PANEL_CANCEL: typeof cancelTemporaryPanels;
-<<<<<<< HEAD
+    PANEL_GET_DEFINITION: typeof getPanelDefinition;
     TEMPORARY_PANEL_RESOLVE: typeof resolveTemporaryPanel;
-=======
->>>>>>> e8321bb6
-    PANEL_GET_DEFINITION: typeof getPanelDefinition;
     QUEUE_REACTIVATE_TAB: typeof queueReactivateTab;
     REACTIVATE_TAB: typeof reactivateTab;
     REMOVE_EXTENSION: typeof removeExtension;
@@ -148,10 +142,7 @@
 
     TEMPORARY_PANEL_CLOSE: stopWaitingForTemporaryPanels,
     TEMPORARY_PANEL_CANCEL: cancelTemporaryPanels,
-<<<<<<< HEAD
     TEMPORARY_PANEL_RESOLVE: resolveTemporaryPanel,
-=======
->>>>>>> e8321bb6
     PANEL_GET_DEFINITION: getPanelDefinition,
 
     QUEUE_REACTIVATE_TAB: queueReactivateTab,
