--- conflicted
+++ resolved
@@ -33,10 +33,7 @@
 import { getProcesses, initRobot } from "@/contentScript/uipath";
 import { checkAvailable } from "@/bricks/available";
 import notify from "@/utils/notify";
-<<<<<<< HEAD
-=======
 import { getState, setState } from "@/contentScript/stateController";
->>>>>>> b1dc2903
 import {
   cancelTemporaryPanels,
   getPanelDefinition,
@@ -77,7 +74,6 @@
 import { updateDraftModComponent } from "@/contentScript/pageEditor/draft/updateDraftModComponent";
 import { resetTab } from "@/contentScript/pageEditor/resetTab";
 import { emitAudioEvent } from "@/contentScript/audio";
-import { getState, setState } from "@/contentScript/stateController";
 
 declare global {
   interface MessengerMethods {
