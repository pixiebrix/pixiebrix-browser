--- conflicted
+++ resolved
@@ -53,10 +53,7 @@
   };
 }): Promise<unknown> {
   expectContext("contentScript");
-<<<<<<< HEAD
-=======
 
->>>>>>> b1dc2903
   const extendedContext = await extendModVariableContext(context, {
     modComponentRef,
     options,
