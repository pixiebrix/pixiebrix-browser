/*
 * Copyright (C) 2021 PixieBrix, Inc.
 *
 * This program is free software: you can redistribute it and/or modify
 * it under the terms of the GNU Affero General Public License as published by
 * the Free Software Foundation, either version 3 of the License, or
 * (at your option) any later version.
 *
 * This program is distributed in the hope that it will be useful,
 * but WITHOUT ANY WARRANTY; without even the implied warranty of
 * MERCHANTABILITY or FITNESS FOR A PARTICULAR PURPOSE.  See the
 * GNU Affero General Public License for more details.
 *
 * You should have received a copy of the GNU Affero General Public License
 * along with this program.  If not, see <http://www.gnu.org/licenses/>.
 */

import { deserializeError } from "serialize-error";
import { makeRead, ReaderTypeConfig } from "@/blocks/readers/factory";
import FRAMEWORK_ADAPTERS from "@/frameworks/adapters";
import { getComponentData } from "@/pageScript/protocol";
import blockRegistry from "@/blocks/registry";
import { getCssSelector } from "css-selector-generator";
import {
  blockReducer,
  IntermediateState,
  ReduceOptions,
} from "@/runtime/reducePipeline";
import { ApiVersion, BlockArgContext, IReader, RegistryId } from "@/core";
import { selectedElement } from "@/devTools/getSelectedElement";
import { isNullOrBlank, resolveObj } from "@/utils";
import { BlockConfig } from "@/blocks/types";
import { cloneDeep } from "lodash";
import ConsoleLogger from "@/tests/ConsoleLogger";
import { SerializableResponse } from "@/messaging/protocol";
import apiVersionOptions from "@/runtime/apiVersionOptions";
import { BusinessError } from "@/errors";
import { $safeFind } from "@/helpers";
import { clearDynamicElements } from "@/nativeEditor/dynamic";
import { reactivateTab } from "./lifecycle";
<<<<<<< HEAD
import { reportError } from "@/telemetry/logging";
=======
>>>>>>> 8d6b8b59

async function read(factory: () => Promise<unknown>): Promise<unknown> {
  try {
    return await factory();
  } catch (error) {
    if (deserializeError(error).name === "ComponentNotFoundError") {
      return "Component not detected";
    }

    return { error };
  }
}

type RunBlockArgs = {
  apiVersion: ApiVersion;
  blockConfig: BlockConfig;
  /**
   * Context to render the BlockArg, should include @input, @options, and service context
   * @see makeServiceContext
   */
  context: BlockArgContext;
};

/**
 * Run a single block (e.g., for generating output previews)
 * @see BlockPreview
 */
export async function runBlock({
  blockConfig,
  context,
  apiVersion,
}: RunBlockArgs) {
  const versionOptions = apiVersionOptions(apiVersion);

  if (!versionOptions.explicitDataFlow) {
    throw new BusinessError(
      "Preview only supported for extensions using runtime v2 or later"
    );
  }

  const state: IntermediateState = {
    context,
    // Can pick any index. It's only used for adding context to log messages, and we're disabling value logging
    // below with `logValues: false`
    index: 0,
    // Force isLastBlock so blockReducer does not complain about the outputKey being forced to undefined
    isLastBlock: true,
    // TODO: need to support other roots for triggers. Or we at least need to throw an error so we can show a message
    //  in the UX that non-root contexts aren't supported
    root: document,
    // We're forcing apiVersion: 2 or higher above values must come from the context
    previousOutput: {},
  };

  const options: ReduceOptions = {
    ...versionOptions,
    headless: true,
    logValues: false,
    logger: new ConsoleLogger(),
    runId: null,
  };

  // Exclude the outputKey so that `output` is the output of the brick. Alternatively we could have taken then
  // value from the context[outputKey] from the return value of blockReducer
  const { output } = await blockReducer(
    { ...blockConfig, outputKey: undefined },
    state,
    options
  );

  return cloneDeep(output) as SerializableResponse;
}

export async function runReaderBlock({
  id,
  rootSelector,
}: {
  id: RegistryId;
  rootSelector?: string;
}) {
  const root = isNullOrBlank(rootSelector)
    ? document
    : $safeFind(rootSelector).get(0);

  if (id === "@pixiebrix/context-menu-data") {
    // HACK: special handling for context menu built-in
    if (root instanceof HTMLElement) {
      return {
        // TODO: extract the media type
        mediaType: null,
        // Use `innerText` because only want human readable elements
        // https://developer.mozilla.org/en-US/docs/Web/API/Node/textContent#differences_from_innertext
        // eslint-disable-next-line unicorn/prefer-dom-node-text-content
        linkText: root.tagName === "A" ? root.innerText : null,
        linkUrl: root.tagName === "A" ? root.getAttribute("href") : null,
        srcUrl: root.getAttribute("src"),
        documentUrl: document.location.href,
      };
    }

    return {
      selectionText: window.getSelection().toString(),
      documentUrl: document.location.href,
    };
  }

  const reader = (await blockRegistry.lookup(id)) as IReader;
  return reader.read(root);
}

export async function runReader({
  config,
  rootSelector,
}: {
  config: ReaderTypeConfig;
  rootSelector?: string;
}) {
  console.debug("runReader", { config, rootSelector });

  const root = isNullOrBlank(rootSelector)
    ? document
    : $safeFind(rootSelector).get(0);

  return makeRead(config)(root);
}

export async function readSelected() {
  if (selectedElement) {
    const selector = getCssSelector(selectedElement);
    console.debug(`Generated selector: ${selector}`);

    const base: Record<string, unknown> = {
      selector,
      htmlData: $(selectedElement).data(),
    };

    const frameworkData = await resolveObj(
      Object.fromEntries(
        [...FRAMEWORK_ADAPTERS.keys()].map((framework) => [
          framework,
          read(async () => getComponentData({ framework, selector })),
        ])
      )
    );

    return { ...base, ...frameworkData };
  }

  return {
    error: "No element selected",
  };
}

export async function resetTab(): Promise<void> {
<<<<<<< HEAD
  try {
    await clearDynamicElements({});
    await reactivateTab();
  } catch (error) {
    console.warn("Error reactivating tab", {
      error,
    });
    reportError(error);
  }
=======
  await clearDynamicElements({});
  await reactivateTab();
>>>>>>> 8d6b8b59
}<|MERGE_RESOLUTION|>--- conflicted
+++ resolved
@@ -38,10 +38,6 @@
 import { $safeFind } from "@/helpers";
 import { clearDynamicElements } from "@/nativeEditor/dynamic";
 import { reactivateTab } from "./lifecycle";
-<<<<<<< HEAD
-import { reportError } from "@/telemetry/logging";
-=======
->>>>>>> 8d6b8b59
 
 async function read(factory: () => Promise<unknown>): Promise<unknown> {
   try {
@@ -196,18 +192,6 @@
 }
 
 export async function resetTab(): Promise<void> {
-<<<<<<< HEAD
-  try {
-    await clearDynamicElements({});
-    await reactivateTab();
-  } catch (error) {
-    console.warn("Error reactivating tab", {
-      error,
-    });
-    reportError(error);
-  }
-=======
   await clearDynamicElements({});
   await reactivateTab();
->>>>>>> 8d6b8b59
 }