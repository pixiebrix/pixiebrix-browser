/*
 * Copyright (C) 2021 PixieBrix, Inc.
 *
 * This program is free software: you can redistribute it and/or modify
 * it under the terms of the GNU Affero General Public License as published by
 * the Free Software Foundation, either version 3 of the License, or
 * (at your option) any later version.
 *
 * This program is distributed in the hope that it will be useful,
 * but WITHOUT ANY WARRANTY; without even the implied warranty of
 * MERCHANTABILITY or FITNESS FOR A PARTICULAR PURPOSE.  See the
 * GNU Affero General Public License for more details.
 *
 * You should have received a copy of the GNU Affero General Public License
 * along with this program.  If not, see <http://www.gnu.org/licenses/>.
 */

import { liftContentScript } from "@/contentScript/backgroundProtocol";
import { deserializeError } from "serialize-error";
import { isContentScript } from "webext-detect-page";
import { withDetectFrameworkVersions, withSearchWindow } from "@/common";
import { makeRead, ReaderTypeConfig } from "@/blocks/readers/factory";
import FRAMEWORK_ADAPTERS from "@/frameworks/adapters";
import { getComponentData } from "@/pageScript/protocol";
import blockRegistry from "@/blocks/registry";
import { getCssSelector } from "css-selector-generator";
import { runStage } from "@/blocks/combinators";
import { IReader, RegistryId } from "@/core";
import {
  addListenerForUpdateSelectedElement,
  selectedElement,
} from "@/devTools/getSelectedElement";

// Install handlers
import "@/nativeEditor/insertButton";
import "@/nativeEditor/insertPanel";
import "@/nativeEditor/dynamic";
import { isNullOrBlank, resolveObj } from "@/utils";
<<<<<<< HEAD
import { BlockConfig } from "@/blocks/types";
import { cloneDeep } from "lodash";
import ConsoleLogger from "@/tests/ConsoleLogger";
import { SerializableResponse } from "@/messaging/protocol";

export type Target = {
  tabId: number;
  frameId: number;
};
=======
import type { Target } from "@/types";
>>>>>>> 4aba4586

if (isContentScript()) {
  addListenerForUpdateSelectedElement();
}

async function read(factory: () => Promise<unknown>): Promise<unknown> {
  try {
    return await factory();
  } catch (error: unknown) {
    if (deserializeError(error).name === "ComponentNotFoundError") {
      return "Component not detected";
    }

    return { error };
  }
}

export const detectFrameworks = liftContentScript(
  "DETECT_FRAMEWORKS",
  async () => withDetectFrameworkVersions(null)
);

export const searchWindow: (
  target: Target,
  query: string
) => Promise<{ results: unknown[] }> = liftContentScript(
  "SEARCH_WINDOW",
  async (query: string) => withSearchWindow({ query })
);

export type RunBlockArgs = {
  blockConfig: BlockConfig;
  args: Record<string, unknown>;
};

export const runBlock = liftContentScript(
  "RUN_SINGLE_BLOCK",
  async ({ blockConfig, args }: RunBlockArgs) => {
    const block = await blockRegistry.lookup(blockConfig.id);

    const result = await runStage(block, blockConfig, args, {
      context: args,
      logger: new ConsoleLogger(),
      headless: true,
      validate: true,
      logValues: false,
      // TODO: need to support other roots for triggers. Or we at least need to throw an error so we can show a message
      //  in the UX that non-root contexts aren't supported
      root: null,
    });

    return cloneDeep(result) as SerializableResponse;
  }
);

export const runReaderBlock = liftContentScript(
  "RUN_READER_BLOCK",
  async ({ id, rootSelector }: { id: RegistryId; rootSelector?: string }) => {
    const root = isNullOrBlank(rootSelector)
      ? document
      : // eslint-disable-next-line unicorn/no-array-callback-reference -- false positive for jquery find method
        $(document).find(rootSelector).get(0);

    if (id === "@pixiebrix/context-menu-data") {
      // HACK: special handling for context menu built-in
      if (root instanceof HTMLElement) {
        return {
          // TODO: extract the media type
          mediaType: null,
          // Use `innerText` because only want human readable elements
          // https://developer.mozilla.org/en-US/docs/Web/API/Node/textContent#differences_from_innertext
          // eslint-disable-next-line unicorn/prefer-dom-node-text-content
          linkText: root.tagName === "A" ? root.innerText : null,
          linkUrl: root.tagName === "A" ? root.getAttribute("href") : null,
          srcUrl: root.getAttribute("src"),
          documentUrl: document.location.href,
        };
      }

      return {
        selectionText: window.getSelection().toString(),
        documentUrl: document.location.href,
      };
    }

    const reader = (await blockRegistry.lookup(id)) as IReader;
    return reader.read(root);
  }
);

export const runReader = liftContentScript(
  "RUN_READER",
  async ({
    config,
    rootSelector,
  }: {
    config: ReaderTypeConfig;
    rootSelector?: string;
  }) => {
    console.debug("runReader", { config, rootSelector });

    const root = isNullOrBlank(rootSelector)
      ? document
      : // eslint-disable-next-line unicorn/no-array-callback-reference -- false positive for JQuery
        $(document).find(rootSelector).get(0);

    return makeRead(config)(root);
  }
);

export const readSelected = liftContentScript("READ_SELECTED", async () => {
  if (selectedElement) {
    const selector = getCssSelector(selectedElement);
    console.debug(`Generated selector: ${selector}`);

    const base: Record<string, unknown> = {
      selector,
      htmlData: $(selectedElement).data(),
    };

    const frameworkData = await resolveObj(
      Object.fromEntries(
        [...FRAMEWORK_ADAPTERS.keys()].map((framework) => [
          framework,
          read(async () => getComponentData({ framework, selector })),
        ])
      )
    );

    return { ...base, ...frameworkData };
  }

  return {
    error: "No element selected",
  };
});<|MERGE_RESOLUTION|>--- conflicted
+++ resolved
@@ -36,19 +36,11 @@
 import "@/nativeEditor/insertPanel";
 import "@/nativeEditor/dynamic";
 import { isNullOrBlank, resolveObj } from "@/utils";
-<<<<<<< HEAD
+import type { Target } from "@/types";
 import { BlockConfig } from "@/blocks/types";
 import { cloneDeep } from "lodash";
 import ConsoleLogger from "@/tests/ConsoleLogger";
 import { SerializableResponse } from "@/messaging/protocol";
-
-export type Target = {
-  tabId: number;
-  frameId: number;
-};
-=======
-import type { Target } from "@/types";
->>>>>>> 4aba4586
 
 if (isContentScript()) {
   addListenerForUpdateSelectedElement();
