/*
 * Copyright (C) 2024 PixieBrix, Inc.
 *
 * This program is free software: you can redistribute it and/or modify
 * it under the terms of the GNU Affero General Public License as published by
 * the Free Software Foundation, either version 3 of the License, or
 * (at your option) any later version.
 *
 * This program is distributed in the hope that it will be useful,
 * but WITHOUT ANY WARRANTY; without even the implied warranty of
 * MERCHANTABILITY or FITNESS FOR A PARTICULAR PURPOSE.  See the
 * GNU Affero General Public License for more details.
 *
 * You should have received a copy of the GNU Affero General Public License
 * along with this program.  If not, see <http://www.gnu.org/licenses/>.
 */

import reportEvent from "@/telemetry/reportEvent";
import { Events } from "@/telemetry/events";
import { expectContext } from "@/utils/expectContext";
import sidebarInThisTab from "@/sidebar/messenger/api";
import * as contentScriptApi from "@/contentScript/messenger/strict/api";
import { isEmpty, throttle } from "lodash";
import { signalFromEvent } from "abort-utils";
import { SimpleEventTarget } from "@/utils/SimpleEventTarget";
import { type Except } from "type-fest";
import { type RunArgs, RunReason } from "@/types/runtimeTypes";
import { type UUID } from "@/types/stringTypes";
import { type RegistryId } from "@/types/registryTypes";
import { type ModComponentRef } from "@/types/modComponentTypes";
import type {
  ActivatePanelOptions,
  FormPanelEntry,
  ModActivationPanelEntry,
  PanelEntry,
  PanelPayload,
  TemporaryPanelEntry,
} from "@/types/sidebarTypes";
import { getTemporaryPanelSidebarEntries } from "@/platform/panels/panelController";
import { getFormPanelSidebarEntries } from "@/platform/forms/formController";
import { memoizeUntilSettled } from "@/utils/promiseUtils";
import { getTimedSequence } from "@/types/helpers";
import { focusCaptureDialog } from "@/contentScript/focusCaptureDialog";
import { isLoadedInIframe } from "@/utils/iframeUtils";
import { showMySidePanel } from "@/background/messenger/strict/api";
import { getTopLevelFrame, messenger } from "webext-messenger";
import {
  getSidebarTargetForCurrentTab,
  isUserGestureRequiredError,
} from "@/utils/sidePanelUtils";
import pRetry from "p-retry";
import { hideNotification, showNotification } from "@/utils/notify";

/**
 * Event listeners triggered when the sidebar shows and is ready to receive messages.
 */
export const sidebarShowEvents = new SimpleEventTarget<RunArgs>();

// eslint-disable-next-line local-rules/persistBackgroundData -- Unused there
const panels: PanelEntry[] = [];

let modActivationPanelEntry: ModActivationPanelEntry | null = null;

/*
 * Only one check at a time
 * Cannot throttle because subsequent checks need to be able to be made immediately
 */
export const isSidePanelOpen = memoizeUntilSettled(async () => {
  try {
    await messenger(
      "SIDEBAR_PING",
      { retry: false },
      await getSidebarTargetForCurrentTab(),
    );
    return true;
  } catch {
    return false;
  }
});

// - Only start one ping at a time
// - Limit to one request every second (if the user closes the sidebar that quickly, we likely see those errors anyway)
// - Throw custom error if the sidebar doesn't respond in time
const pingSidebar = memoizeUntilSettled(
  throttle(async () => {
    let notificationId = "";
    try {
      await pRetry(
        async () => {
          await sidebarInThisTab.pingSidebar();

          if (notificationId) {
            hideNotification(notificationId);
          }
        },
        {
          retries: 3,
          onFailedAttempt({ attemptNumber }) {
            if (attemptNumber === 1) {
              notificationId = showNotification({
                type: "info",
                message:
                  "The Sidebar is taking longer than expected to load. Retrying...",
                dismissable: false,
                // Should timeout and be removed long before this time
                autoDismissTimeMs: 30_000,
              });
            }
          },
        },
      );
    } catch (error) {
      // Hide the slow loading warning before showing the error
      hideNotification(notificationId);
      // TODO: Use TimeoutError after https://github.com/sindresorhus/p-timeout/issues/41
      throw new Error(
        "The Sidebar took too long to load. Retry your last action or reopen the Sidebar",
        { cause: error },
      );
    }
  }, 1000) as () => Promise<void>,
);

export function sidebarWasLoaded(): void {
  sidebarShowEvents.emit({ reason: RunReason.MANUAL });
}

/**
 * Content script handler for showing the sidebar in the top-level frame. Regular callers should call
 * showSidebar instead, which handles calls from iframes.
 *
 * - Resolves when the sidebar is initialized (responds to a ping)
 * - Shows focusCaptureDialog if a user gesture is required
 *
 * @see showSidebar
 * @see pingSidebar
 * @throws Error if the sidebar ping fails or does not respond in time
 */
// Don't memoizeUntilSettled this method. focusCaptureDialog is memoized which prevents this method from showing
// the focus dialog from multiple times. By allowing multiple concurrent calls to showSidebarInTopFrame,
// a subsequent call might succeed, which will then automatically close the focusCaptureDialog (via it's abort signal)
export async function showSidebarInTopFrame() {
  reportEvent(Events.SIDEBAR_SHOW);

  // We do not await the promise here since we want to show the sidebar as soon as possible to avoid the possibility
  // of the user needing to provide another user gesture to open the sidebar.
  const sidebarInitiallyOpenPromise = isSidePanelOpen();

  if (isLoadedInIframe()) {
    console.warn("showSidebarInTopFrame should not be called in an iframe");
  }

  // Defensively handle accidental calls from iframes
  if (isLoadedInIframe()) {
    try {
      await showMySidePanel();
    } catch (error) {
      if (!isUserGestureRequiredError(error)) {
        throw error;
      }

      await focusCaptureDialog({
        message: 'Click "Open Sidebar" to open the mod sidebar',
        buttonText: "Open Sidebar",
        signal: signalFromEvent(sidebarShowEvents, sidebarShowEvents.coreEvent),
      });
      await showMySidePanel();
    }
  }

  await pingSidebar();

  // If the sidebar was already open, we need to trigger the sidebarShowEvent to rerun
  // the panel modComponents. This ensures that the "Show Sidebar brick" also refreshes the panel contents
  // if already open. Note that the sidebar itself already triggers this event when it's first opened, so
  // this check also ensures that we don't trigger the event twice in this situation.
  if (await sidebarInitiallyOpenPromise) {
    sidebarWasLoaded();
  }
}

/**
 * Attach the sidebar to the page if it's not already attached. Safe to call from any frame. Resolves when the
 * sidebar is initialized.
 * @see showSidebarInTopFrame
 */
export async function showSidebar(): Promise<void> {
  // Could consider explicitly calling showSidebarInTopFrame directly if we're already in the top frame.
  // But the messenger will already handle that case automatically.
  const topLevelFrame = await getTopLevelFrame();
  await contentScriptApi.showSidebar(topLevelFrame);
}

/**
 * Force-show the panel for the given extension id
 * @param extensionId the extension UUID
 */
export async function activateExtensionPanel(extensionId: UUID): Promise<void> {
  expectContext("contentScript");

  if (!(await isSidePanelOpen())) {
    console.warn("sidebar is not attached to the page");
  }

  void sidebarInThisTab.activatePanel(getTimedSequence(), {
    extensionId,
    force: true,
  });
}

/**
 * Hide the sidebar. Works from any frame.
 */
export function hideSidebar(): void {
<<<<<<< HEAD
  if (isLoadedInIframe()) {
    sidebarInThisTab.close();
  }
=======
  sidebarInThisTab.close();
>>>>>>> 3d3c1cb1
}

/**
 * Toggle the sidebar opened/closed state. Can be called from any frame.
 */
export async function toggleSidebar(): Promise<void> {
  if (await isSidePanelOpen()) {
    hideSidebar();
  } else {
    await showSidebar();
  }
}

/**
 * @param activateOptions options controlling the visible panel in the sidebar
 */
export async function updateSidebar(
  activateOptions: ActivatePanelOptions = {},
): Promise<void> {
  await pingSidebar();

  if (!isEmpty(activateOptions)) {
    // The sidebarSlice handles the race condition with the panels loading by keeping track of the latest pending
    // activatePanel request.
    await sidebarInThisTab.activatePanel(getTimedSequence(), {
      ...activateOptions,
      force: activateOptions.force,
    });
  }
}

async function renderPanelsIfVisible(): Promise<void> {
  expectContext("contentScript");

  if (isLoadedInIframe()) {
    // The top-level frame is responsible for managing the panels for the sidebar.
    // Include this isLoadedInIframe check as a stop gap to prevent accidental calls from iframes.
    console.warn(
      "sidebarController:renderPanelsIfVisible should not be called from a frame",
    );
    return;
  }

  if (await isSidePanelOpen()) {
    void sidebarInThisTab.renderPanels(getTimedSequence(), panels);
  } else {
    console.debug(
      "sidebarController:renderPanelsIfVisible: skipping renderPanels because the sidebar is not visible",
    );
  }
}

export async function notifyNavigationComplete(): Promise<void> {
  expectContext("contentScript");

  if (isLoadedInIframe()) {
    // The top-level frame is responsible for managing the panels for the sidebar.
    // Include this isLoadedInIframe check as a stop gap to prevent accidental calls from iframes.
    console.warn(
      "sidebarController:notifyNavigationComplete should not be called from a frame",
    );
    return;
  }

  if (await isSidePanelOpen()) {
    void sidebarInThisTab.notifyNavigationComplete(getTimedSequence());
  } else {
    console.debug(
      "sidebarController:notifyNavigationComplete: skipping notifyNavigationComplete because the sidebar is not visible",
    );
  }
}

export async function showSidebarForm(
  entry: Except<FormPanelEntry, "type">,
): Promise<void> {
  expectContext("contentScript");

  if (!(await isSidePanelOpen())) {
    throw new Error("Cannot add sidebar form if the sidebar is not visible");
  }

  void sidebarInThisTab.showForm(getTimedSequence(), {
    type: "form",
    ...entry,
  });
}

export async function hideSidebarForm(nonce: UUID): Promise<void> {
  expectContext("contentScript");

  if (!(await isSidePanelOpen())) {
    // Already hidden
    return;
  }

  void sidebarInThisTab.hideForm(getTimedSequence(), nonce);
}

export async function showTemporarySidebarPanel(
  entry: Except<TemporaryPanelEntry, "type">,
): Promise<void> {
  expectContext("contentScript");

  if (!(await isSidePanelOpen())) {
    throw new Error(
      "Cannot add temporary sidebar panel if the sidebar is not visible",
    );
  }

  void sidebarInThisTab.showTemporaryPanel(getTimedSequence(), {
    type: "temporaryPanel",
    ...entry,
  });
}

export async function updateTemporarySidebarPanel(
  entry: Except<TemporaryPanelEntry, "type">,
): Promise<void> {
  expectContext("contentScript");

  if (!(await isSidePanelOpen())) {
    throw new Error(
      "Cannot add temporary sidebar panel if the sidebar is not visible",
    );
  }

  sidebarInThisTab.updateTemporaryPanel(getTimedSequence(), {
    type: "temporaryPanel",
    ...entry,
  });
}

export async function hideTemporarySidebarPanel(nonce: UUID): Promise<void> {
  expectContext("contentScript");

  if (!(await isSidePanelOpen())) {
    return;
  }

  void sidebarInThisTab.hideTemporaryPanel(getTimedSequence(), nonce);
}

/**
 * Remove all panels associated with given extensionIds.
 * @param extensionIds the extension UUIDs to remove
 */
export function removeExtensions(extensionIds: UUID[]): void {
  expectContext("contentScript");

  console.debug("sidebarController:removeExtensions", { extensionIds });

  // Avoid unnecessary messaging. More importantly, renderPanelsIfVisible should not be called from iframes. Iframes
  // might call removeExtensions as part of cleanup
  if (extensionIds.length === 0) {
    return;
  }

  // `panels` is const, so replace the contents
  const current = panels.splice(0);
  panels.push(...current.filter((x) => !extensionIds.includes(x.extensionId)));
  void renderPanelsIfVisible();
}

/**
 * Remove all panels associated with the given extensionPointId.
 * @param extensionPointId the extension point id (internal or external)
 * @param preserveExtensionIds array of extension ids to keep in the panel. Used to avoid flickering if updating
 * the extensionPoint for a sidebar extension from the Page Editor
 */
export function removeExtensionPoint(
  extensionPointId: RegistryId,
  { preserveExtensionIds = [] }: { preserveExtensionIds?: UUID[] } = {},
): void {
  expectContext("contentScript");

  console.debug("sidebarController:removeExtensionPoint %s", extensionPointId, {
    preserveExtensionIds,
    panels: panels.filter((x) => x.extensionPointId === extensionPointId),
  });

  // `panels` is const, so replace the contents
  const current = panels.splice(0);
  panels.push(
    ...current.filter(
      (x) =>
        x.extensionPointId !== extensionPointId ||
        preserveExtensionIds.includes(x.extensionId),
    ),
  );

  void renderPanelsIfVisible();
}

/**
 * Create placeholder panels showing loading indicators
 */
export function reservePanels(refs: ModComponentRef[]): void {
  if (refs.length === 0) {
    return;
  }

  const current = new Set(panels.map((x) => x.extensionId));
  for (const { extensionId, extensionPointId, blueprintId } of refs) {
    if (!current.has(extensionId)) {
      const entry: PanelEntry = {
        type: "panel",
        extensionId,
        extensionPointId,
        blueprintId,
        heading: "",
        payload: null,
      };

      console.debug(
        "sidebarController:reservePanels: reserve panel %s for %s",
        extensionId,
        extensionPointId,
        blueprintId,
        { ...entry },
      );

      panels.push(entry);
    }
  }

  void renderPanelsIfVisible();
}

export function updateHeading(extensionId: UUID, heading: string): void {
  const entry = panels.find((x) => x.extensionId === extensionId);

  if (entry) {
    entry.heading = heading;
    console.debug(
      "updateHeading: update heading for panel %s for %s",
      extensionId,
      entry.extensionPointId,
      { ...entry },
    );
    void renderPanelsIfVisible();
  } else {
    console.warn(
      "updateHeading: No panel exists for extension %s",
      extensionId,
    );
  }
}

export function upsertPanel(
  { extensionId, extensionPointId, blueprintId }: ModComponentRef,
  heading: string,
  payload: PanelPayload,
): void {
  const entry = panels.find((panel) => panel.extensionId === extensionId);
  if (entry) {
    entry.payload = payload;
    entry.heading = heading;
    console.debug(
      "sidebarController:upsertPanel: update existing panel %s for %s",
      extensionId,
      extensionPointId,
      blueprintId,
      { ...entry },
    );
  } else {
    console.debug(
      "sidebarController:upsertPanel: add new panel %s for %s",
      extensionId,
      extensionPointId,
      blueprintId,
      {
        entry,
        extensionPointId,
        heading,
        payload,
      },
    );
    panels.push({
      type: "panel",
      extensionId,
      extensionPointId,
      blueprintId,
      heading,
      payload,
    });
  }

  void renderPanelsIfVisible();
}

/**
 * Show a mod activation panel in the sidebar. If there's already a panel showing, it will be replaced.
 *
 * @param entry the mod activation panel entry
 * @throws Error if the sidebar frame is not visible
 */
export async function showModActivationInSidebar(
  entry: Except<ModActivationPanelEntry, "type">,
): Promise<void> {
  expectContext("contentScript");

  if (!(await isSidePanelOpen())) {
    throw new Error(
      "Cannot activate mods in the sidebar if the sidebar is not visible",
    );
  }

  modActivationPanelEntry = {
    type: "activateMods",
    ...entry,
  };

  void sidebarInThisTab.showModActivationPanel(
    getTimedSequence(),
    modActivationPanelEntry,
  );
}

/**
 * Hide the mod activation panel in the sidebar.
 * @see showModActivationInSidebar
 */
export async function hideModActivationInSidebar(): Promise<void> {
  expectContext("contentScript");

  // Clear out in in-memory tracking
  modActivationPanelEntry = null;

  if (!(await isSidePanelOpen())) {
    return;
  }

  void sidebarInThisTab.hideModActivationPanel(getTimedSequence());
}

/**
 * Return the panels that are "reserved", that will be shown when the sidebar is shown. The content may not be computed
 * yet. This includes:
 * - Permanent panels added by sidebarExtension
 * - Temporary panels added by DisplayTemporaryInfo
 * - Temporary form definitions added by ephemeralForm
 * - Activate Recipe panel added by sidebarActivation.ts activate button click-handlers
 */
export function getReservedPanelEntries(): {
  panels: PanelEntry[];
  temporaryPanels: TemporaryPanelEntry[];
  forms: FormPanelEntry[];
  modActivationPanel: ModActivationPanelEntry | null;
} {
  return {
    panels,
    temporaryPanels: getTemporaryPanelSidebarEntries(),
    forms: getFormPanelSidebarEntries(),
    modActivationPanel: modActivationPanelEntry,
  };
}

function sidePanelOnCloseSignal(): AbortSignal {
  const controller = new AbortController();
  expectContext("contentScript");
  window.addEventListener(
    "resize",
    async () => {
      // TODO: Replace with official event when available
      // Official event requested in https://github.com/w3c/webextensions/issues/517
      if (!(await isSidePanelOpen())) {
        controller.abort();
      }
    },
    { signal: controller.signal },
  );

  return controller.signal;
}

export function sidePanelOnClose(callback: () => void): void {
  const signal = sidePanelOnCloseSignal();
  signal.addEventListener("abort", callback, { once: true });
}<|MERGE_RESOLUTION|>--- conflicted
+++ resolved
@@ -212,13 +212,7 @@
  * Hide the sidebar. Works from any frame.
  */
 export function hideSidebar(): void {
-<<<<<<< HEAD
-  if (isLoadedInIframe()) {
-    sidebarInThisTab.close();
-  }
-=======
   sidebarInThisTab.close();
->>>>>>> 3d3c1cb1
 }
 
 /**
