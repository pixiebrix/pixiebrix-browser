/*
 * Copyright (C) 2023 PixieBrix, Inc.
 *
 * This program is free software: you can redistribute it and/or modify
 * it under the terms of the GNU Affero General Public License as published by
 * the Free Software Foundation, either version 3 of the License, or
 * (at your option) any later version.
 *
 * This program is distributed in the hope that it will be useful,
 * but WITHOUT ANY WARRANTY; without even the implied warranty of
 * MERCHANTABILITY or FITNESS FOR A PARTICULAR PURPOSE.  See the
 * GNU Affero General Public License for more details.
 *
 * You should have received a copy of the GNU Affero General Public License
 * along with this program.  If not, see <http://www.gnu.org/licenses/>.
 */

import reportEvent from "@/telemetry/reportEvent";
import { Events } from "@/telemetry/events";
import { expectContext } from "@/utils/expectContext";
import sidebarInThisTab from "@/sidebar/messenger/api";
import { isEmpty, throttle } from "lodash";
import { SimpleEventTarget } from "@/utils/SimpleEventTarget";
import { type Except } from "type-fest";
import { RunReason, type RunArgs } from "@/types/runtimeTypes";
import { type UUID } from "@/types/stringTypes";
import { type RegistryId } from "@/types/registryTypes";
import { type ModComponentRef } from "@/types/modComponentTypes";
import type {
  ActivatePanelOptions,
  ModActivationPanelEntry,
  FormPanelEntry,
  PanelEntry,
  PanelPayload,
  TemporaryPanelEntry,
} from "@/types/sidebarTypes";
import { getTemporaryPanelSidebarEntries } from "@/bricks/transformers/temporaryInfo/temporaryPanelProtocol";
import { getFormPanelSidebarEntries } from "@/contentScript/ephemeralFormProtocol";
<<<<<<< HEAD
import {
  isSidePanelOpen,
  isSidePanelOpenSync,
} from "@/sidebar/sidePanel/messenger/api";
import { backgroundTarget, getMethod } from "webext-messenger";
import { memoizeUntilSettled } from "@/utils/promiseUtils";

// - Only start one ping at a time
// - Limit to one request every second (if the user closes the sidebar that quickly, we likely see those errors anyway)
// - Throw custom error if the sidebar doesn't respond in time
const pingSidebar = memoizeUntilSettled(
  throttle(async () => {
    try {
      await sidebarInThisTab.pingSidebar();
    } catch (error) {
      // TODO: Use TimeoutError after https://github.com/sindresorhus/p-timeout/issues/41
      throw new Error("The sidebar did not respond in time", { cause: error });
    }
  }, 1000) as () => Promise<void>,
);
=======
import { logPromiseDuration } from "@/utils/promiseUtils";
import { waitAnimationFrame } from "@/utils/domUtils";
import { getTimedSequence } from "@/types/helpers";

export const HIDE_SIDEBAR_EVENT_NAME = "pixiebrix:hideSidebar";
>>>>>>> 27228a88

/**
 * Event listeners triggered when the sidebar shows and is ready to receive messages.
 */
export const sidebarShowEvents = new SimpleEventTarget<RunArgs>();

export function sidebarWasLoaded(): void {
  sidebarShowEvents.emit({ reason: RunReason.MANUAL });
}

// eslint-disable-next-line local-rules/persistBackgroundData -- Unused there
const panels: PanelEntry[] = [];

let modActivationPanelEntry: ModActivationPanelEntry | null = null;

/**
 * Attach the sidebar to the page if it's not already attached. Then re-renders all panels.
 */
export async function showSidebar(): Promise<void> {
  console.debug("sidebarController:showSidebar");
  reportEvent(Events.SIDEBAR_SHOW);
<<<<<<< HEAD
  // TODO: Import from background/messenger/api.ts after the strictNullChecks migration, drop "SIDEBAR_PING" string
  await getMethod("SHOW_MY_SIDE_PANEL" as "SIDEBAR_PING", backgroundTarget)();
  await pingSidebar();
=======
  const isAlreadyShowing = isSidebarFrameVisible();

  if (!isAlreadyShowing) {
    insertSidebarFrame();
  }

  try {
    await sidebarInThisTab.pingSidebar();
  } catch (error) {
    throw new Error("The sidebar did not respond in time", { cause: error });
  }

  if (!isAlreadyShowing || (activateOptions.refresh ?? true)) {
    // Run the sidebar extension points available on the page. If the sidebar is already in the page, running
    // all the callbacks ensures the content is up-to-date

    // Currently, this runs the listening SidebarExtensionPoint.run callbacks in not particular order. Also note that
    // we're not awaiting their resolution (because they may contain long-running bricks).
    if (!isSidebarFrameVisible()) {
      console.error(
        "Pre-condition failed: sidebar is not attached in the page for call to sidebarShowEvents.emit",
      );
    }

    console.debug("sidebarController:showSidebar emitting sidebarShowEvents", {
      isSidebarFrameVisible: isSidebarFrameVisible(),
    });

    sidebarShowEvents.emit({ reason: RunReason.MANUAL });
  }

  if (!isEmpty(activateOptions)) {
    // The sidebarSlice handles the race condition with the panels loading by keeping track of the latest pending
    // activatePanel request.
    void sidebarInThisTab
      .activatePanel(getTimedSequence(), {
        ...activateOptions,
        // If the sidebar wasn't showing, force the behavior. (Otherwise, there's a race on the initial activation,
        // where depending on when the message is received, the sidebar might already be showing a panel)
        force: activateOptions.force || !isAlreadyShowing,
      })
      // eslint-disable-next-line promise/prefer-await-to-then -- not in an async method
      .catch((error: unknown) => {
        reportError(
          new Error("Error activating sidebar panel", { cause: error }),
        );
      });
  }
>>>>>>> 27228a88
}

/**
 * Force-show the panel for the given extension id
 * @param extensionId the extension UUID
 */
export async function activateExtensionPanel(extensionId: UUID): Promise<void> {
  expectContext("contentScript");

  if (!(await isSidePanelOpen())) {
    console.warn("sidebar is not attached to the page");
  }

  void sidebarInThisTab.activatePanel(getTimedSequence(), {
    extensionId,
    force: true,
  });
}

/**
 * @param activateOptions options controlling the visible panel in the sidebar
 */
export async function updateSidebar(
  activateOptions: ActivatePanelOptions = {},
): Promise<void> {
  await pingSidebar();

  if (!isEmpty(activateOptions)) {
    const seqNum = renderSequenceNumber;
    renderSequenceNumber++;

    // The sidebarSlice handles the race condition with the panels loading by keeping track of the latest pending
    // activatePanel request.
    await sidebarInThisTab.activatePanel(seqNum, {
      ...activateOptions,
      force: activateOptions.force,
    });
  }
}

export async function renderPanelsIfVisible(): Promise<void> {
  expectContext("contentScript");

  console.debug("sidebarController:renderPanelsIfVisible");

<<<<<<< HEAD
  if (await isSidePanelOpen()) {
    const seqNum = renderSequenceNumber;
    renderSequenceNumber++;
    void sidebarInThisTab.renderPanels(seqNum, panels);
=======
  if (isSidebarFrameVisible()) {
    void sidebarInThisTab.renderPanels(getTimedSequence(), panels);
>>>>>>> 27228a88
  } else {
    console.debug(
      "sidebarController:renderPanelsIfVisible: skipping renderPanels because the sidebar is not visible",
    );
  }
}

export async function showSidebarForm(
  entry: Except<FormPanelEntry, "type">,
): Promise<void> {
  expectContext("contentScript");

  if (!(await isSidePanelOpen())) {
    throw new Error("Cannot add sidebar form if the sidebar is not visible");
  }

  void sidebarInThisTab.showForm(getTimedSequence(), {
    type: "form",
    ...entry,
  });
}

export async function hideSidebarForm(nonce: UUID): Promise<void> {
  expectContext("contentScript");

  if (!(await isSidePanelOpen())) {
    // Already hidden
    return;
  }

  void sidebarInThisTab.hideForm(getTimedSequence(), nonce);
}

export async function showTemporarySidebarPanel(
  entry: Except<TemporaryPanelEntry, "type">,
): Promise<void> {
  expectContext("contentScript");

  if (!(await isSidePanelOpen())) {
    throw new Error(
      "Cannot add temporary sidebar panel if the sidebar is not visible",
    );
  }

  void sidebarInThisTab.showTemporaryPanel(getTimedSequence(), {
    type: "temporaryPanel",
    ...entry,
  });
}

export async function updateTemporarySidebarPanel(
  entry: Except<TemporaryPanelEntry, "type">,
): Promise<void> {
  expectContext("contentScript");

  if (!(await isSidePanelOpen())) {
    throw new Error(
      "Cannot add temporary sidebar panel if the sidebar is not visible",
    );
  }

  sidebarInThisTab.updateTemporaryPanel(getTimedSequence(), {
    type: "temporaryPanel",
    ...entry,
  });
}

export async function hideTemporarySidebarPanel(nonce: UUID): Promise<void> {
  expectContext("contentScript");

  if (!(await isSidePanelOpen())) {
    return;
  }

  void sidebarInThisTab.hideTemporaryPanel(getTimedSequence(), nonce);
}

/**
 * Remove all panels associated with given extensionIds.
 * @param extensionIds the extension UUIDs to remove
 */
export function removeExtensions(extensionIds: UUID[]): void {
  expectContext("contentScript");

  console.debug("sidebarController:removeExtensions", { extensionIds });

  // `panels` is const, so replace the contents
  const current = panels.splice(0, panels.length);
  panels.push(...current.filter((x) => !extensionIds.includes(x.extensionId)));
  void renderPanelsIfVisible();
}

/**
 * Remove all panels associated with the given extensionPointId.
 * @param extensionPointId the extension point id (internal or external)
 * @param preserveExtensionIds array of extension ids to keep in the panel. Used to avoid flickering if updating
 * the extensionPoint for a sidebar extension from the Page Editor
 */
export function removeExtensionPoint(
  extensionPointId: RegistryId,
  { preserveExtensionIds = [] }: { preserveExtensionIds?: UUID[] } = {},
): void {
  expectContext("contentScript");

  console.debug("sidebarController:removeExtensionPoint %s", extensionPointId, {
    preserveExtensionIds,
    panels: panels.filter((x) => x.extensionPointId === extensionPointId),
  });

  // `panels` is const, so replace the contents
  const current = panels.splice(0, panels.length);
  panels.push(
    ...current.filter(
      (x) =>
        x.extensionPointId !== extensionPointId ||
        preserveExtensionIds.includes(x.extensionId),
    ),
  );

  void renderPanelsIfVisible();
}

/**
 * Create placeholder panels showing loading indicators
 */
export function reservePanels(refs: ModComponentRef[]): void {
  if (refs.length === 0) {
    return;
  }

  const current = new Set(panels.map((x) => x.extensionId));
  for (const { extensionId, extensionPointId, blueprintId } of refs) {
    if (!current.has(extensionId)) {
      const entry: PanelEntry = {
        type: "panel",
        extensionId,
        extensionPointId,
        blueprintId,
        heading: "",
        payload: null,
      };

      console.debug(
        "sidebarController:reservePanels: reserve panel %s for %s",
        extensionId,
        extensionPointId,
        blueprintId,
        { ...entry },
      );

      panels.push(entry);
    }
  }

  void renderPanelsIfVisible();
}

export function updateHeading(extensionId: UUID, heading: string): void {
  const entry = panels.find((x) => x.extensionId === extensionId);

  console.debug("sidebarController:updateHeading %s", extensionId, {
    heading,
    panel: entry,
  });

  if (entry) {
    entry.heading = heading;
    console.debug(
      "updateHeading: update heading for panel %s for %s",
      extensionId,
      entry.extensionPointId,
      { ...entry },
    );
    void renderPanelsIfVisible();
  } else {
    console.warn(
      "updateHeading: No panel exists for extension %s",
      extensionId,
    );
  }
}

export function upsertPanel(
  { extensionId, extensionPointId, blueprintId }: ModComponentRef,
  heading: string,
  payload: PanelPayload,
): void {
  const entry = panels.find((panel) => panel.extensionId === extensionId);
  if (entry) {
    entry.payload = payload;
    entry.heading = heading;
    console.debug(
      "sidebarController:upsertPanel: update existing panel %s for %s",
      extensionId,
      extensionPointId,
      blueprintId,
      { ...entry },
    );
  } else {
    console.debug(
      "sidebarController:upsertPanel: add new panel %s for %s",
      extensionId,
      extensionPointId,
      blueprintId,
      {
        entry,
        extensionPointId,
        heading,
        payload,
      },
    );
    panels.push({
      type: "panel",
      extensionId,
      extensionPointId,
      blueprintId,
      heading,
      payload,
    });
  }

  void renderPanelsIfVisible();
}

/**
 * Show a mod activation panel in the sidebar. If there's already a panel showing, it will be replaced.
 *
 * @param entry the mod activation panel entry
 * @throws Error if the sidebar frame is not visible
 */
export async function showModActivationInSidebar(
  entry: Except<ModActivationPanelEntry, "type">,
): Promise<void> {
  expectContext("contentScript");

  if (!(await isSidePanelOpen())) {
    throw new Error(
      "Cannot activate mods in the sidebar if the sidebar is not visible",
    );
  }

  modActivationPanelEntry = {
    type: "activateMods",
    ...entry,
  };

  void sidebarInThisTab.showModActivationPanel(
    getTimedSequence(),
    modActivationPanelEntry,
  );
}

/**
 * Hide the mod activation panel in the sidebar.
 * @see showModActivationInSidebar
 */
export async function hideModActivationInSidebar(): Promise<void> {
  expectContext("contentScript");

  // Clear out in in-memory tracking
  modActivationPanelEntry = null;

  if (!(await isSidePanelOpen())) {
    return;
  }

  void sidebarInThisTab.hideModActivationPanel(getTimedSequence());
}

/**
 * Return the panels that are "reserved", that will be shown when the sidebar is shown. The content may not be computed
 * yet. This includes:
 * - Permanent panels added by sidebarExtension
 * - Temporary panels added by DisplayTemporaryInfo
 * - Temporary form definitions added by ephemeralForm
 * - Activate Recipe panel added by sidebarActivation.ts activate button click-handlers
 */
export function getReservedPanelEntries(): {
  panels: PanelEntry[];
  temporaryPanels: TemporaryPanelEntry[];
  forms: FormPanelEntry[];
  modActivationPanel: ModActivationPanelEntry | null;
} {
  return {
    panels,
    temporaryPanels: getTemporaryPanelSidebarEntries(),
    forms: getFormPanelSidebarEntries(),
    modActivationPanel: modActivationPanelEntry,
  };
}

// TODO: It doesn't work when the dev tools are open on the side
// Official event requested in https://github.com/w3c/webextensions/issues/517
export function onSidePanelClosure(controller: AbortController): void {
  expectContext("contentScript");
  window.addEventListener(
    "resize",
    () => {
      if (isSidePanelOpenSync() === false) {
        controller.abort();
      }
    },
    { signal: controller.signal },
  );
}<|MERGE_RESOLUTION|>--- conflicted
+++ resolved
@@ -36,11 +36,11 @@
 } from "@/types/sidebarTypes";
 import { getTemporaryPanelSidebarEntries } from "@/bricks/transformers/temporaryInfo/temporaryPanelProtocol";
 import { getFormPanelSidebarEntries } from "@/contentScript/ephemeralFormProtocol";
-<<<<<<< HEAD
 import {
   isSidePanelOpen,
   isSidePanelOpenSync,
 } from "@/sidebar/sidePanel/messenger/api";
+import { getTimedSequence } from "@/types/helpers";
 import { backgroundTarget, getMethod } from "webext-messenger";
 import { memoizeUntilSettled } from "@/utils/promiseUtils";
 
@@ -57,13 +57,6 @@
     }
   }, 1000) as () => Promise<void>,
 );
-=======
-import { logPromiseDuration } from "@/utils/promiseUtils";
-import { waitAnimationFrame } from "@/utils/domUtils";
-import { getTimedSequence } from "@/types/helpers";
-
-export const HIDE_SIDEBAR_EVENT_NAME = "pixiebrix:hideSidebar";
->>>>>>> 27228a88
 
 /**
  * Event listeners triggered when the sidebar shows and is ready to receive messages.
@@ -85,60 +78,9 @@
 export async function showSidebar(): Promise<void> {
   console.debug("sidebarController:showSidebar");
   reportEvent(Events.SIDEBAR_SHOW);
-<<<<<<< HEAD
   // TODO: Import from background/messenger/api.ts after the strictNullChecks migration, drop "SIDEBAR_PING" string
   await getMethod("SHOW_MY_SIDE_PANEL" as "SIDEBAR_PING", backgroundTarget)();
   await pingSidebar();
-=======
-  const isAlreadyShowing = isSidebarFrameVisible();
-
-  if (!isAlreadyShowing) {
-    insertSidebarFrame();
-  }
-
-  try {
-    await sidebarInThisTab.pingSidebar();
-  } catch (error) {
-    throw new Error("The sidebar did not respond in time", { cause: error });
-  }
-
-  if (!isAlreadyShowing || (activateOptions.refresh ?? true)) {
-    // Run the sidebar extension points available on the page. If the sidebar is already in the page, running
-    // all the callbacks ensures the content is up-to-date
-
-    // Currently, this runs the listening SidebarExtensionPoint.run callbacks in not particular order. Also note that
-    // we're not awaiting their resolution (because they may contain long-running bricks).
-    if (!isSidebarFrameVisible()) {
-      console.error(
-        "Pre-condition failed: sidebar is not attached in the page for call to sidebarShowEvents.emit",
-      );
-    }
-
-    console.debug("sidebarController:showSidebar emitting sidebarShowEvents", {
-      isSidebarFrameVisible: isSidebarFrameVisible(),
-    });
-
-    sidebarShowEvents.emit({ reason: RunReason.MANUAL });
-  }
-
-  if (!isEmpty(activateOptions)) {
-    // The sidebarSlice handles the race condition with the panels loading by keeping track of the latest pending
-    // activatePanel request.
-    void sidebarInThisTab
-      .activatePanel(getTimedSequence(), {
-        ...activateOptions,
-        // If the sidebar wasn't showing, force the behavior. (Otherwise, there's a race on the initial activation,
-        // where depending on when the message is received, the sidebar might already be showing a panel)
-        force: activateOptions.force || !isAlreadyShowing,
-      })
-      // eslint-disable-next-line promise/prefer-await-to-then -- not in an async method
-      .catch((error: unknown) => {
-        reportError(
-          new Error("Error activating sidebar panel", { cause: error }),
-        );
-      });
-  }
->>>>>>> 27228a88
 }
 
 /**
@@ -167,12 +109,9 @@
   await pingSidebar();
 
   if (!isEmpty(activateOptions)) {
-    const seqNum = renderSequenceNumber;
-    renderSequenceNumber++;
-
     // The sidebarSlice handles the race condition with the panels loading by keeping track of the latest pending
     // activatePanel request.
-    await sidebarInThisTab.activatePanel(seqNum, {
+    await sidebarInThisTab.activatePanel(getTimedSequence(), {
       ...activateOptions,
       force: activateOptions.force,
     });
@@ -184,15 +123,8 @@
 
   console.debug("sidebarController:renderPanelsIfVisible");
 
-<<<<<<< HEAD
   if (await isSidePanelOpen()) {
-    const seqNum = renderSequenceNumber;
-    renderSequenceNumber++;
-    void sidebarInThisTab.renderPanels(seqNum, panels);
-=======
-  if (isSidebarFrameVisible()) {
     void sidebarInThisTab.renderPanels(getTimedSequence(), panels);
->>>>>>> 27228a88
   } else {
     console.debug(
       "sidebarController:renderPanelsIfVisible: skipping renderPanels because the sidebar is not visible",
