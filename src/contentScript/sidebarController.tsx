/*
 * Copyright (C) 2024 PixieBrix, Inc.
 *
 * This program is free software: you can redistribute it and/or modify
 * it under the terms of the GNU Affero General Public License as published by
 * the Free Software Foundation, either version 3 of the License, or
 * (at your option) any later version.
 *
 * This program is distributed in the hope that it will be useful,
 * but WITHOUT ANY WARRANTY; without even the implied warranty of
 * MERCHANTABILITY or FITNESS FOR A PARTICULAR PURPOSE.  See the
 * GNU Affero General Public License for more details.
 *
 * You should have received a copy of the GNU Affero General Public License
 * along with this program.  If not, see <http://www.gnu.org/licenses/>.
 */

import reportEvent from "@/telemetry/reportEvent";
import { Events } from "@/telemetry/events";
import { expectContext } from "@/utils/expectContext";
import sidebarInThisTab from "@/sidebar/messenger/api";
import { isEmpty, throttle } from "lodash";
import { signalFromEvent } from "abort-utils";
import { SimpleEventTarget } from "@/utils/SimpleEventTarget";
import * as sidebarMv2 from "@/contentScript/sidebarDomControllerLite";
import { type Except } from "type-fest";
import { type RunArgs, RunReason } from "@/types/runtimeTypes";
import { type UUID } from "@/types/stringTypes";
import { type RegistryId } from "@/types/registryTypes";
import { type ModComponentRef } from "@/types/modComponentTypes";
import type {
  ActivatePanelOptions,
  ModActivationPanelEntry,
  FormPanelEntry,
  PanelEntry,
  PanelPayload,
  TemporaryPanelEntry,
} from "@/types/sidebarTypes";
import { getTemporaryPanelSidebarEntries } from "@/platform/panels/panelController";
import { getFormPanelSidebarEntries } from "@/platform/forms/formController";
import { getSidebarTargetForCurrentTab } from "@/utils/sidePanelUtils";
import { memoizeUntilSettled } from "@/utils/promiseUtils";
import { getTimedSequence } from "@/types/helpers";
import { messenger } from "webext-messenger";
import { isMV3 } from "@/mv3/api";
import { getErrorMessage } from "@/errors/errorHelpers";
import { focusCaptureDialog } from "@/contentScript/focusCaptureDialog";
import { isLoadedInIframe } from "@/utils/iframeUtils";
import { showMySidePanel } from "@/background/messenger/strict/api";
import { getSidebarElement } from "@/contentScript/sidebarDomControllerLite";
import focusController from "@/utils/focusController";
import selectionController from "@/utils/selectionController";

const HIDE_SIDEBAR_EVENT_NAME = "pixiebrix:hideSidebar";

/* Approximate sidebar width in pixels. Used to determine whether it's open */
const MINIMUM_SIDEBAR_WIDTH = 300;

export const isSidePanelOpen = isMV3()
  ? isSidePanelOpenMv3
  : sidebarMv2.isSidebarFrameVisible;

/**
 * Determines whether the sidebar is open.
 * @returns false when it's definitely closed or 'unknown' when it cannot be determined,
<<<<<<< HEAD
 * because the extra padding might be
 * caused by the dev tools being open on the side or due to another sidebar
=======
 * because the extra padding might be caused by the dev tools being open on the side
 * or due to another sidebar
>>>>>>> fdb8834d
 */
// The type cannot be `undefined` due to strictNullChecks
function isSidePanelOpenSync(): false | "unknown" {
  if (!isMV3()) {
    throw new Error("isSidePanelOpenSync is only available in MV3");
  }

  if (!globalThis.window) {
    return "unknown";
  }

  return window.outerWidth - window.innerWidth > MINIMUM_SIDEBAR_WIDTH
    ? "unknown"
    : false;
}

// This method is exclusive to the content script, don't export it
async function isSidePanelOpenMv3(): Promise<boolean> {
  if (isSidePanelOpenSync() === false) {
    return false;
  }

  try {
    await messenger(
      "SIDEBAR_PING",
      { retry: false },
      await getSidebarTargetForCurrentTab(),
    );
    return true;
  } catch {
    return false;
  }
}

// - Only start one ping at a time
// - Limit to one request every second (if the user closes the sidebar that quickly, we likely see those errors anyway)
// - Throw custom error if the sidebar doesn't respond in time
const pingSidebar = memoizeUntilSettled(
  throttle(async () => {
    try {
      await sidebarInThisTab.pingSidebar();
    } catch (error) {
      // TODO: Use TimeoutError after https://github.com/sindresorhus/p-timeout/issues/41
      throw new Error("The sidebar did not respond in time", { cause: error });
    }
  }, 1000) as () => Promise<void>,
);

/**
 * Event listeners triggered when the sidebar shows and is ready to receive messages.
 */
export const sidebarShowEvents = new SimpleEventTarget<RunArgs>();

export function sidebarWasLoaded(): void {
  sidebarShowEvents.emit({ reason: RunReason.MANUAL });
}

// eslint-disable-next-line local-rules/persistBackgroundData -- Unused there
const panels: PanelEntry[] = [];

let modActivationPanelEntry: ModActivationPanelEntry | null = null;

/**
 * Attach the sidebar to the page if it's not already attached. Then re-renders all panels.
 */
export async function showSidebar(): Promise<void> {
  reportEvent(Events.SIDEBAR_SHOW);
  if (isMV3() || isLoadedInIframe()) {
    try {
      await showMySidePanel();
    } catch (error) {
      if (!getErrorMessage(error).includes("user gesture")) {
        throw error;
      }

      await focusCaptureDialog(
        'Please click "OK" to allow PixieBrix to open the sidebar.',
        {
          signal: signalFromEvent(
            sidebarShowEvents,
            sidebarShowEvents.coreEvent,
          ),
        },
      );
      await showMySidePanel();
    }
  } else if (!sidebarMv2.isSidebarFrameVisible()) {
    sidebarMv2.insertSidebarFrame();
  }

  try {
    await pingSidebar();
  } catch (error) {
    throw new Error("The sidebar did not respond in time", { cause: error });
  }
}

/**
 * Force-show the panel for the given extension id
 * @param extensionId the extension UUID
 */
export async function activateExtensionPanel(extensionId: UUID): Promise<void> {
  expectContext("contentScript");

  if (!(await isSidePanelOpen())) {
    console.warn("sidebar is not attached to the page");
  }

  void sidebarInThisTab.activatePanel(getTimedSequence(), {
    extensionId,
    force: true,
  });
}

/**
 * Hide the sidebar. Dispatches HIDE_SIDEBAR_EVENT_NAME event even if the sidebar is not currently visible.
 * @see HIDE_SIDEBAR_EVENT_NAME
 */
export function hideSidebar(): void {
  reportEvent(Events.SIDEBAR_HIDE);
  sidebarMv2.removeSidebarFrame();
  window.dispatchEvent(new CustomEvent(HIDE_SIDEBAR_EVENT_NAME));
}

/**
 * @param activateOptions options controlling the visible panel in the sidebar
 */
export async function updateSidebar(
  activateOptions: ActivatePanelOptions = {},
): Promise<void> {
  await pingSidebar();

  if (!isEmpty(activateOptions)) {
    // The sidebarSlice handles the race condition with the panels loading by keeping track of the latest pending
    // activatePanel request.
    await sidebarInThisTab.activatePanel(getTimedSequence(), {
      ...activateOptions,
      force: activateOptions.force,
    });
  }
}

export async function renderPanelsIfVisible(): Promise<void> {
  expectContext("contentScript");

  if (await isSidePanelOpen()) {
    void sidebarInThisTab.renderPanels(getTimedSequence(), panels);
  } else {
    console.debug(
      "sidebarController:renderPanelsIfVisible: skipping renderPanels because the sidebar is not visible",
    );
  }
}

export async function showSidebarForm(
  entry: Except<FormPanelEntry, "type">,
): Promise<void> {
  expectContext("contentScript");

  if (!(await isSidePanelOpen())) {
    throw new Error("Cannot add sidebar form if the sidebar is not visible");
  }

  void sidebarInThisTab.showForm(getTimedSequence(), {
    type: "form",
    ...entry,
  });
}

export async function hideSidebarForm(nonce: UUID): Promise<void> {
  expectContext("contentScript");

  if (!(await isSidePanelOpen())) {
    // Already hidden
    return;
  }

  void sidebarInThisTab.hideForm(getTimedSequence(), nonce);
}

export async function showTemporarySidebarPanel(
  entry: Except<TemporaryPanelEntry, "type">,
): Promise<void> {
  expectContext("contentScript");

  if (!(await isSidePanelOpen())) {
    throw new Error(
      "Cannot add temporary sidebar panel if the sidebar is not visible",
    );
  }

  void sidebarInThisTab.showTemporaryPanel(getTimedSequence(), {
    type: "temporaryPanel",
    ...entry,
  });
}

export async function updateTemporarySidebarPanel(
  entry: Except<TemporaryPanelEntry, "type">,
): Promise<void> {
  expectContext("contentScript");

  if (!(await isSidePanelOpen())) {
    throw new Error(
      "Cannot add temporary sidebar panel if the sidebar is not visible",
    );
  }

  sidebarInThisTab.updateTemporaryPanel(getTimedSequence(), {
    type: "temporaryPanel",
    ...entry,
  });
}

export async function hideTemporarySidebarPanel(nonce: UUID): Promise<void> {
  expectContext("contentScript");

  if (!(await isSidePanelOpen())) {
    return;
  }

  void sidebarInThisTab.hideTemporaryPanel(getTimedSequence(), nonce);
}

/**
 * Remove all panels associated with given extensionIds.
 * @param extensionIds the extension UUIDs to remove
 */
export function removeExtensions(extensionIds: UUID[]): void {
  expectContext("contentScript");

  console.debug("sidebarController:removeExtensions", { extensionIds });

  // `panels` is const, so replace the contents
  const current = panels.splice(0);
  panels.push(...current.filter((x) => !extensionIds.includes(x.extensionId)));
  void renderPanelsIfVisible();
}

/**
 * Remove all panels associated with the given extensionPointId.
 * @param extensionPointId the extension point id (internal or external)
 * @param preserveExtensionIds array of extension ids to keep in the panel. Used to avoid flickering if updating
 * the extensionPoint for a sidebar extension from the Page Editor
 */
export function removeExtensionPoint(
  extensionPointId: RegistryId,
  { preserveExtensionIds = [] }: { preserveExtensionIds?: UUID[] } = {},
): void {
  expectContext("contentScript");

  console.debug("sidebarController:removeExtensionPoint %s", extensionPointId, {
    preserveExtensionIds,
    panels: panels.filter((x) => x.extensionPointId === extensionPointId),
  });

  // `panels` is const, so replace the contents
  const current = panels.splice(0);
  panels.push(
    ...current.filter(
      (x) =>
        x.extensionPointId !== extensionPointId ||
        preserveExtensionIds.includes(x.extensionId),
    ),
  );

  void renderPanelsIfVisible();
}

/**
 * Create placeholder panels showing loading indicators
 */
export function reservePanels(refs: ModComponentRef[]): void {
  if (refs.length === 0) {
    return;
  }

  const current = new Set(panels.map((x) => x.extensionId));
  for (const { extensionId, extensionPointId, blueprintId } of refs) {
    if (!current.has(extensionId)) {
      const entry: PanelEntry = {
        type: "panel",
        extensionId,
        extensionPointId,
        blueprintId,
        heading: "",
        payload: null,
      };

      console.debug(
        "sidebarController:reservePanels: reserve panel %s for %s",
        extensionId,
        extensionPointId,
        blueprintId,
        { ...entry },
      );

      panels.push(entry);
    }
  }

  void renderPanelsIfVisible();
}

export function updateHeading(extensionId: UUID, heading: string): void {
  const entry = panels.find((x) => x.extensionId === extensionId);

  if (entry) {
    entry.heading = heading;
    console.debug(
      "updateHeading: update heading for panel %s for %s",
      extensionId,
      entry.extensionPointId,
      { ...entry },
    );
    void renderPanelsIfVisible();
  } else {
    console.warn(
      "updateHeading: No panel exists for extension %s",
      extensionId,
    );
  }
}

export function upsertPanel(
  { extensionId, extensionPointId, blueprintId }: ModComponentRef,
  heading: string,
  payload: PanelPayload,
): void {
  const entry = panels.find((panel) => panel.extensionId === extensionId);
  if (entry) {
    entry.payload = payload;
    entry.heading = heading;
    console.debug(
      "sidebarController:upsertPanel: update existing panel %s for %s",
      extensionId,
      extensionPointId,
      blueprintId,
      { ...entry },
    );
  } else {
    console.debug(
      "sidebarController:upsertPanel: add new panel %s for %s",
      extensionId,
      extensionPointId,
      blueprintId,
      {
        entry,
        extensionPointId,
        heading,
        payload,
      },
    );
    panels.push({
      type: "panel",
      extensionId,
      extensionPointId,
      blueprintId,
      heading,
      payload,
    });
  }

  void renderPanelsIfVisible();
}

/**
 * Show a mod activation panel in the sidebar. If there's already a panel showing, it will be replaced.
 *
 * @param entry the mod activation panel entry
 * @throws Error if the sidebar frame is not visible
 */
export async function showModActivationInSidebar(
  entry: Except<ModActivationPanelEntry, "type">,
): Promise<void> {
  expectContext("contentScript");

  if (!(await isSidePanelOpen())) {
    throw new Error(
      "Cannot activate mods in the sidebar if the sidebar is not visible",
    );
  }

  modActivationPanelEntry = {
    type: "activateMods",
    ...entry,
  };

  void sidebarInThisTab.showModActivationPanel(
    getTimedSequence(),
    modActivationPanelEntry,
  );
}

/**
 * Hide the mod activation panel in the sidebar.
 * @see showModActivationInSidebar
 */
export async function hideModActivationInSidebar(): Promise<void> {
  expectContext("contentScript");

  // Clear out in in-memory tracking
  modActivationPanelEntry = null;

  if (!(await isSidePanelOpen())) {
    return;
  }

  void sidebarInThisTab.hideModActivationPanel(getTimedSequence());
}

/**
 * Return the panels that are "reserved", that will be shown when the sidebar is shown. The content may not be computed
 * yet. This includes:
 * - Permanent panels added by sidebarExtension
 * - Temporary panels added by DisplayTemporaryInfo
 * - Temporary form definitions added by ephemeralForm
 * - Activate Recipe panel added by sidebarActivation.ts activate button click-handlers
 */
export function getReservedPanelEntries(): {
  panels: PanelEntry[];
  temporaryPanels: TemporaryPanelEntry[];
  forms: FormPanelEntry[];
  modActivationPanel: ModActivationPanelEntry | null;
} {
  return {
    panels,
    temporaryPanels: getTemporaryPanelSidebarEntries(),
    forms: getFormPanelSidebarEntries(),
    modActivationPanel: modActivationPanelEntry,
  };
}

function sidePanelOnCloseSignal(): AbortSignal {
  const controller = new AbortController();
  expectContext("contentScript");
  if (isMV3()) {
    window.addEventListener(
      "resize",
      () => {
        // TODO: It doesn't work when the dev tools are open on the side.
        // This is a rare event because we condition users to move the dev tools to
        // the bottom via https://github.com/pixiebrix/pixiebrix-extension/pull/6952
        // … but it's still possible for people with very large screens and those
        // who temporarily moved the dev tools to the side anyway.
        // Official event requested in https://github.com/w3c/webextensions/issues/517
        if (isSidePanelOpenSync() === false) {
          controller.abort();
        }
      },
      { signal: controller.signal },
    );
  } else {
    window.addEventListener(
      HIDE_SIDEBAR_EVENT_NAME,
      () => {
        controller.abort();
      },
      {
        signal: controller.signal,
      },
    );
  }

  return controller.signal;
}

export function sidePanelOnClose(callback: () => void): void {
  const signal = sidePanelOnCloseSignal();
  signal.addEventListener("abort", callback, { once: true });
}

export function initSidebarFocusEvents(): void {
  if (!isMV3()) {
    // Add listeners to track keep track of focus with the MV2 sidebar. When the user interacts
    // with the MV2 sidebar, the sidebar gets set as the document.activeElement. Required for brick
    // functionality such as InsertAtCursorEffect
    sidebarShowEvents.add(() => {
      const sidebar = getSidebarElement();

      if (!sidebar) {
        // Should always exist because sidebarShowEvents is called on Sidebar App initialization
        return;
      }

      // Save focus on initial load, because the user may have `mouseenter`ed the sidebar before the React App
      // fired the sidebarShowEvent event. For example, if the user clicked the browserAction toolbar button and
      // immediately `mouseenter`ed the sidebar (because the top of the sidebar is very close to the top browserAction)
      if (document.activeElement !== sidebar) {
        focusController.save();
      }

      const closeSignal = sidePanelOnCloseSignal();

      // Can't detect clicks in the sidebar itself. So need to just watch for enter/leave the sidebar element
      sidebar.addEventListener(
        "mouseenter",
        () => {
          // If the user clicks into the sidebar and then leaves the sidebar, don't set the focus to the sidebar
          // when they re-enter the sidebar
          if (document.activeElement !== sidebar) {
            // FIXME: If the user closes the sidebar when these two items are stored,
            // both controllers will be stuck that way until some other .restore()/.clear() call resets it. It will need a "sidebar hide" listener to ensure it doesn't happen
            // https://github.com/pixiebrix/pixiebrix-extension/pull/7842#discussion_r1516015396
            focusController.save();
            selectionController.save();
          }
        },
        { passive: true, capture: true, signal: closeSignal },
      );

      sidebar.addEventListener(
        "mouseleave",
        () => {
          focusController.clear();
          selectionController.clear();
        },
        { passive: true, capture: true, signal: closeSignal },
      );
    });
  }
}<|MERGE_RESOLUTION|>--- conflicted
+++ resolved
@@ -63,13 +63,8 @@
 /**
  * Determines whether the sidebar is open.
  * @returns false when it's definitely closed or 'unknown' when it cannot be determined,
-<<<<<<< HEAD
- * because the extra padding might be
- * caused by the dev tools being open on the side or due to another sidebar
-=======
  * because the extra padding might be caused by the dev tools being open on the side
  * or due to another sidebar
->>>>>>> fdb8834d
  */
 // The type cannot be `undefined` due to strictNullChecks
 function isSidePanelOpenSync(): false | "unknown" {
