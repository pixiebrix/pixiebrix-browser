--- conflicted
+++ resolved
@@ -26,10 +26,7 @@
 } from "@/contentScript/nativeEditor/infer";
 import { PIXIEBRIX_DATA_ATTR, EXTENSION_POINT_DATA_ATTR } from "@/common";
 import { html } from "@/utils";
-<<<<<<< HEAD
-=======
 import { uniq } from "lodash";
->>>>>>> b253712f
 
 test("infer basic button", () => {
   document.body.innerHTML = "<div><button>More</button></div>";
