--- conflicted
+++ resolved
@@ -72,83 +72,6 @@
     );
   }
 }
-
-<<<<<<< HEAD
-export type Target = {
-  tabId: number;
-  frameId: number;
-};
-=======
-async function getTabIds(): Promise<number[]> {
-  const tabs = await browser.tabs.query({});
-  return tabs.map((x) => x.id);
-}
-
-export function notifyContentScripts(
-  type: string,
-  method: () => void
-): (tabId: number | null) => Promise<void>;
-export function notifyContentScripts<T>(
-  type: string,
-  method: (a0: T) => void
-): (tabId: number | null, a0: T) => Promise<void>;
-export function notifyContentScripts<T0, T1>(
-  type: string,
-  method: (a0: T0, a1: T1) => void
-): (tabId: number | null, a0: T0, a1: T1) => Promise<void>;
-export function notifyContentScripts(
-  type: string,
-  method: (...args: unknown[]) => void
-): (tabId: number | null, ...args: unknown[]) => Promise<void> {
-  const fullType = `${MESSAGE_PREFIX}${type}`;
-
-  if (isContentScript()) {
-    // AddContentScriptListener logs to console when the handler is installed on the window. So it would be confusing
-    // to include a console.debug statement here
-    handlers.set(fullType, {
-      // HandlerEntry's Handler field has a return value, not void
-      handler: method as (...args: unknown[]) => null,
-      options: { asyncResponse: false },
-    });
-  }
-
-  return async (tabId: number | null, ...args: unknown[]) => {
-    expectContext("background", ContentScriptActionError);
-
-    console.debug(
-      `Broadcasting content script notification ${fullType} to tab: ${
-        tabId ?? "<all>"
-      }`
-    );
-    const messageOne = async (tabId: number) =>
-      browser.tabs.sendMessage(
-        tabId,
-        { type: fullType, payload: args },
-        { frameId: ROOT_FRAME_ID }
-      );
-
-    const tabIds = tabId ? [tabId] : await getTabIds();
-    // `notifyContentScripts` should never throw an error due to connectivity with content scripts. Some tabs are
-    // expected to fail, because getTabIds will return tab ids that PixieBrix does not have access to
-    const results = await Promise.allSettled(
-      tabIds.map(async (tabId) => messageOne(tabId))
-    );
-
-    const failed = results.filter(
-      (x) => x.status === "rejected"
-    ) as PromiseRejectedResult[];
-    if (failed.length > 0) {
-      console.warn(
-        `${failed.length} error(s) broadcasting content script notification: %s`,
-        fullType,
-        {
-          errors: failed.map((x) => x.reason),
-        }
-      );
-    }
-  };
-}
->>>>>>> 25d64aec
 
 /**
  * Lift a method to be run in the contentScript
