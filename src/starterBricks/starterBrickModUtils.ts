--- conflicted
+++ resolved
@@ -36,16 +36,10 @@
 ): Promise<StarterBrickType | null> {
   // Look up the extension point in recipe inner definitions first
   if (modDefinition.definitions?.[modComponentDefinition.id]) {
-<<<<<<< HEAD
     // eslint-disable-next-line @typescript-eslint/no-non-null-assertion, @typescript-eslint/no-unnecessary-type-assertion -- checked above
-    const definition: StarterBrickDefinition = modDefinition.definitions[
-      modComponentDefinition.id
-    ]!.definition as StarterBrickDefinition;
-=======
     const definition: StarterBrickDefinitionProp = modDefinition.definitions[
       modComponentDefinition.id
-    ].definition as StarterBrickDefinitionProp;
->>>>>>> b7a2b3c7
+    ]!.definition as StarterBrickDefinitionProp;
     const extensionPointType = definition?.type;
 
     if (extensionPointType) {
