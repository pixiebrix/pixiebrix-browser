/*
 * Copyright (C) 2024 PixieBrix, Inc.
 *
 * This program is free software: you can redistribute it and/or modify
 * it under the terms of the GNU Affero General Public License as published by
 * the Free Software Foundation, either version 3 of the License, or
 * (at your option) any later version.
 *
 * This program is distributed in the hope that it will be useful,
 * but WITHOUT ANY WARRANTY; without even the implied warranty of
 * MERCHANTABILITY or FITNESS FOR A PARTICULAR PURPOSE.  See the
 * GNU Affero General Public License for more details.
 *
 * You should have received a copy of the GNU Affero General Public License
 * along with this program.  If not, see <http://www.gnu.org/licenses/>.
 */
import { define } from "cooky-cutter";
import { type StarterBrickDefinitionLike } from "@/starterBricks/types";
import { validateRegistryId } from "@/types/helpers";
import { type Metadata, DefinitionKinds } from "@/types/registryTypes";
import { type HydratedModComponent } from "@/types/modComponentTypes";
import {
  autoUUIDSequence,
  registryIdFactory,
  uuidSequence,
} from "@/testUtils/factories/stringFactories";
import { type BrickPipeline } from "@/bricks/types";
import { fromJS } from "@/starterBricks/sidebar/sidebarStarterBrick";
import { RunReason } from "@/types/runtimeTypes";
import { RootReader, tick } from "@/starterBricks/starterBrickTestUtils";
import {
  getReservedPanelEntries,
  sidebarShowEvents,
  isSidePanelOpen,
} from "@/contentScript/sidebarController";
import {
  MergeStrategies,
  setState,
  StateNamespaces,
} from "@/platform/state/stateController";
import { modMetadataFactory } from "@/testUtils/factories/modComponentFactories";
import brickRegistry from "@/bricks/registry";
import { sleep } from "@/utils/timeUtils";
import { getPlatform } from "@/platform/platformContext";
import {
  type SidebarDefinition,
  type SidebarConfig,
} from "@/starterBricks/sidebar/sidebarStarterBrickTypes";

jest.mock("@/contentScript/sidebarController", () => ({
  ...jest.requireActual("@/contentScript/sidebarController"),
  isSidePanelOpen: jest.fn(),
}));
const isSidePanelOpenMock = jest.mocked(isSidePanelOpen);

const rootReader = new RootReader();

const starterBrickFactory = (definitionOverrides: UnknownObject = {}) =>
  define<StarterBrickDefinitionLike<SidebarDefinition>>({
    apiVersion: "v3",
    kind: DefinitionKinds.STARTER_BRICK,
    metadata: (n: number) =>
      ({
        id: validateRegistryId(`test/starter-brick-${n}`),
        name: "Test Starter Brick",
      }) as Metadata,
    definition: define<SidebarDefinition>({
      type: "actionPanel",
      isAvailable: () => ({
        matchPatterns: ["*://*/*"],
      }),
      reader: () => [rootReader.id],
      ...definitionOverrides,
    }),
  });

const modComponentFactory = define<HydratedModComponent<SidebarConfig>>({
  apiVersion: "v3",
  _hydratedModComponentBrand: undefined as never,
  id: uuidSequence,
  extensionPointId: (n: number) =>
    validateRegistryId(`test/starter-brick-${n}`),
  _recipe: undefined,
  label: "Test Extension",
  config: define<SidebarConfig>({
    heading: "Test Action",
    body: () => [] as BrickPipeline,
  }),
});

describe("sidebarExtension", () => {
  beforeEach(() => {
    brickRegistry.clear();
    brickRegistry.register([rootReader]);
    rootReader.readCount = 0;
    isSidePanelOpenMock.mockResolvedValue(false);
  });

  it("reserves panel on load", async () => {
    const starterBrick = fromJS(getPlatform(), starterBrickFactory()());

    starterBrick.registerModComponent(
      modComponentFactory({
        extensionPointId: starterBrick.id,
      }),
    );

    await starterBrick.install();

    // To avoid race condition, it reserves panels in the install method in addition to the run method
    expect(getReservedPanelEntries()).toStrictEqual({
      forms: [],
      panels: [
        expect.objectContaining({
          extensionPointId: starterBrick.id,
        }),
      ],
      temporaryPanels: [],
      modActivationPanel: null,
    });

    await starterBrick.runModComponents({ reason: RunReason.MANUAL });

    // Not run until shown
    expect(rootReader.readCount).toBe(0);

    starterBrick.uninstall();
  });

  it("synchronize clears panel", async () => {
    const starterBrick = fromJS(getPlatform(), starterBrickFactory()());

    starterBrick.registerModComponent(
      modComponentFactory({
        extensionPointId: starterBrick.id,
      }),
    );

    await starterBrick.install();

    expect(getReservedPanelEntries().panels).toHaveLength(1);

    starterBrick.synchronizeModComponents([]);

    // Synchronize removes the panel
    expect(getReservedPanelEntries().panels).toHaveLength(0);

    starterBrick.uninstall();
  });

  it("remove clears panel", async () => {
    const starterBrick = fromJS(getPlatform(), starterBrickFactory()());

    const extension = modComponentFactory({
      extensionPointId: starterBrick.id,
    });

    starterBrick.registerModComponent(extension);

    await starterBrick.install();

    expect(getReservedPanelEntries().panels).toHaveLength(1);

    starterBrick.removeModComponent(extension.id);

    // Synchronize removes the panel
    expect(getReservedPanelEntries().panels).toHaveLength(0);

    starterBrick.uninstall();
  });

  it("runs non-debounced state change trigger", async () => {
    const starterBrick = fromJS(
      getPlatform(),
      starterBrickFactory({
        trigger: "statechange",
      })(),
    );

    const extension = modComponentFactory({
      extensionPointId: starterBrick.id,
      _recipe: modMetadataFactory(),
    });

    starterBrick.registerModComponent(extension);

    await starterBrick.install();

    expect(rootReader.readCount).toBe(0);

    setState({
      namespace: StateNamespaces.MOD,
      data: {},
<<<<<<< HEAD
      mergeStrategy: "replace",
      modComponentId: extension.id,
      modId: extension._recipe!.id,
=======
      mergeStrategy: MergeStrategies.REPLACE,
      extensionId: extension.id,
      blueprintId: extension._recipe!.id,
>>>>>>> 591261da
    });

    // Doesn't run because sidebar is not visible
    expect(rootReader.readCount).toBe(0);

    // Fake the sidebar being added to the page
    isSidePanelOpenMock.mockResolvedValue(true);
    sidebarShowEvents.emit({ reason: RunReason.MANUAL });

    await tick();

    // Runs because statechange mods also run on manual
    expect(rootReader.readCount).toBe(1);

    setState({
      namespace: StateNamespaces.MOD,
      // Data needs to be different than previous to trigger a state change event
      data: { foo: 42 },
<<<<<<< HEAD
      mergeStrategy: "replace",
      modComponentId: extension.id,
      modId: extension._recipe!.id,
=======
      mergeStrategy: MergeStrategies.REPLACE,
      extensionId: extension.id,
      blueprintId: extension._recipe!.id,
>>>>>>> 591261da
    });

    await tick();

    expect(rootReader.readCount).toBe(2);

    // Should ignore state change from other mod
    setState({
      namespace: StateNamespaces.MOD,
      data: {},
<<<<<<< HEAD
      mergeStrategy: "replace",
      modComponentId: autoUUIDSequence(),
      modId: registryIdFactory(),
=======
      mergeStrategy: MergeStrategies.REPLACE,
      extensionId: autoUUIDSequence(),
      blueprintId: registryIdFactory(),
>>>>>>> 591261da
    });

    await tick();

    expect(rootReader.readCount).toBe(2);

    starterBrick.uninstall();
  });

  it("debounces the statechange trigger", async () => {
    // :shrug: would be better to use fake timers here
    const debounceMillis = 100;

    const starterBrick = fromJS(
      getPlatform(),
      starterBrickFactory({
        trigger: "statechange",
        debounce: {
          waitMillis: debounceMillis,
          trailing: true,
        },
      })(),
    );

    const extension = modComponentFactory({
      extensionPointId: starterBrick.id,
      _recipe: modMetadataFactory(),
    });

    starterBrick.registerModComponent(extension);

    await starterBrick.install();

    // Fake the sidebar being added to the page
    isSidePanelOpenMock.mockResolvedValue(true);
    sidebarShowEvents.emit({ reason: RunReason.MANUAL });

    await tick();

    // Runs immediately because it's the first run
    expect(rootReader.readCount).toBe(1);

    for (let i = 0; i < 10; i++) {
      setState({
        namespace: StateNamespaces.MOD,
        data: { foo: i },
<<<<<<< HEAD
        mergeStrategy: "replace",
        modComponentId: extension.id,
        modId: extension._recipe!.id,
=======
        mergeStrategy: MergeStrategies.REPLACE,
        extensionId: extension.id,
        blueprintId: extension._recipe!.id,
>>>>>>> 591261da
      });
    }

    await sleep(debounceMillis);
    await tick();

    expect(rootReader.readCount).toBe(2);

    starterBrick.uninstall();
  });
});<|MERGE_RESOLUTION|>--- conflicted
+++ resolved
@@ -191,15 +191,9 @@
     setState({
       namespace: StateNamespaces.MOD,
       data: {},
-<<<<<<< HEAD
-      mergeStrategy: "replace",
+      mergeStrategy: MergeStrategies.REPLACE,
       modComponentId: extension.id,
       modId: extension._recipe!.id,
-=======
-      mergeStrategy: MergeStrategies.REPLACE,
-      extensionId: extension.id,
-      blueprintId: extension._recipe!.id,
->>>>>>> 591261da
     });
 
     // Doesn't run because sidebar is not visible
@@ -218,15 +212,9 @@
       namespace: StateNamespaces.MOD,
       // Data needs to be different than previous to trigger a state change event
       data: { foo: 42 },
-<<<<<<< HEAD
-      mergeStrategy: "replace",
+      mergeStrategy: MergeStrategies.REPLACE,
       modComponentId: extension.id,
       modId: extension._recipe!.id,
-=======
-      mergeStrategy: MergeStrategies.REPLACE,
-      extensionId: extension.id,
-      blueprintId: extension._recipe!.id,
->>>>>>> 591261da
     });
 
     await tick();
@@ -237,15 +225,9 @@
     setState({
       namespace: StateNamespaces.MOD,
       data: {},
-<<<<<<< HEAD
-      mergeStrategy: "replace",
+      mergeStrategy: MergeStrategies.REPLACE,
       modComponentId: autoUUIDSequence(),
       modId: registryIdFactory(),
-=======
-      mergeStrategy: MergeStrategies.REPLACE,
-      extensionId: autoUUIDSequence(),
-      blueprintId: registryIdFactory(),
->>>>>>> 591261da
     });
 
     await tick();
@@ -292,15 +274,9 @@
       setState({
         namespace: StateNamespaces.MOD,
         data: { foo: i },
-<<<<<<< HEAD
-        mergeStrategy: "replace",
+        mergeStrategy: MergeStrategies.REPLACE,
         modComponentId: extension.id,
         modId: extension._recipe!.id,
-=======
-        mergeStrategy: MergeStrategies.REPLACE,
-        extensionId: extension.id,
-        blueprintId: extension._recipe!.id,
->>>>>>> 591261da
       });
     }
 
