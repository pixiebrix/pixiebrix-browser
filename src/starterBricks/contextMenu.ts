--- conflicted
+++ resolved
@@ -67,20 +67,13 @@
 import { allSettled } from "@/utils/promiseUtils";
 import batchedFunction from "batched-function";
 import { onContextInvalidated } from "webext-events";
-<<<<<<< HEAD
 import type { PlatformCapability } from "@/platform/capabilities";
 import { getPlatform } from "@/platform/platformContext";
-import { ensureContextMenu } from "@/background/messenger/api";
-=======
-import {
-  initSelectionTooltip,
-  tooltipActionRegistry,
-} from "@/contentScript/selectionTooltip/tooltipController";
+import { initSelectionTooltip } from "@/contentScript/selectionTooltip/tooltipController";
 import { getSettingsState } from "@/store/settings/settingsStorage";
 import type { Except } from "type-fest";
 
 const DEFAULT_MENU_ITEM_TITLE = "Untitled menu item";
->>>>>>> a889205d
 
 // eslint-disable-next-line local-rules/persistBackgroundData -- Function
 const groupRegistrationErrorNotification = batchedFunction(
@@ -202,12 +195,8 @@
     const extensions = this.modComponents.splice(0);
     if (global) {
       for (const extension of extensions) {
-<<<<<<< HEAD
         void getPlatform().contextMenu.unregister(extension.id);
-=======
-        void uninstallContextMenu({ extensionId: extension.id });
-        tooltipActionRegistry.unregister(extension.id);
->>>>>>> a889205d
+        getPlatform().selectionTooltip.unregister(extension.id);
       }
     }
   }
@@ -225,12 +214,8 @@
     // re-activating a context menu (during re-activation, mod components get new extensionIds.)
 
     for (const extensionId of extensionIds) {
-<<<<<<< HEAD
       void getPlatform().contextMenu.unregister(extensionId);
-=======
-      void uninstallContextMenu({ extensionId });
-      tooltipActionRegistry.unregister(extensionId);
->>>>>>> a889205d
+      getPlatform().selectionTooltip.unregister(extensionId);
     }
   }
 
@@ -264,30 +249,6 @@
       await this.getBaseReader(),
       contextMenuReaderShim as unknown as Reader,
     ]);
-  }
-
-  async reserveMenuItem(
-    extension: Pick<
-      ResolvedModComponent<ContextMenuConfig>,
-      "id" | "config" | "_deployment"
-    >,
-  ): Promise<void> {
-    const { title = DEFAULT_MENU_ITEM_TITLE } = extension.config;
-
-    if (!isDeploymentActive(extension)) {
-      return;
-    }
-
-    const patterns = compact(
-      uniq([...this.documentUrlPatterns, ...(this.permissions?.origins ?? [])]),
-    );
-
-    await ensureContextMenu({
-      extensionId: extension.id,
-      contexts: this.contexts ?? ["all"],
-      title,
-      documentUrlPatterns: patterns,
-    });
   }
 
   async registerMenuItem(
@@ -392,25 +353,12 @@
       selectExtensionContext(extension),
     );
 
-<<<<<<< HEAD
-    await this.registerMenuItem(extension, async (clickData) => {
-=======
-    console.debug(
-      "Register context menu handler for: %s (%s)",
-      extension.id,
-      extension.label ?? "No Label",
-      {
-        extension,
-      },
-    );
-
     const handler = async (
       clickData: Except<
         Menus.OnClickData,
         "menuItemId" | "editable" | "modifiers"
       >,
     ): Promise<void> => {
->>>>>>> a889205d
       reportEvent(Events.HANDLE_CONTEXT_MENU, selectEventData(extension));
 
       try {
@@ -466,15 +414,16 @@
       }
     };
 
-    tooltipActionRegistry.register(extension.id, {
+    await this.registerMenuItem(extension, handler);
+
+    getPlatform().selectionTooltip.register(extension.id, {
       title,
+      // Starter Brick current doesn't have an icon affordance because the browser context menu API doesn't support them
       icon: undefined,
       async handler(text: string) {
         return handler({ selectionText: text });
       },
     });
-
-    registerHandler(extension.id, handler);
   }
 }
 
