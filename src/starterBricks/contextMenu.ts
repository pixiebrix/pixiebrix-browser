--- conflicted
+++ resolved
@@ -70,8 +70,8 @@
 import makeServiceContextFromDependencies from "@/integrations/util/makeServiceContextFromDependencies";
 import pluralize from "@/utils/pluralize";
 import { allSettled } from "@/utils/promiseUtils";
-<<<<<<< HEAD
 import batchedFunction from "batched-function";
+import { onContextInvalidated } from "webext-events";
 
 // eslint-disable-next-line local-rules/persistBackgroundData -- Function
 const groupRegistrationErrorNotification = batchedFunction(
@@ -91,9 +91,6 @@
     delay: 100,
   },
 );
-=======
-import { onContextInvalidated } from "webext-events";
->>>>>>> 7d85d8f2
 
 export type ContextMenuTargetMode =
   // In `legacy` mode, the target was passed to the readers but the document is passed to reducePipeline
