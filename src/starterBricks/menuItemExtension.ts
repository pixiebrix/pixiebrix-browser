/*
 * Copyright (C) 2024 PixieBrix, Inc.
 *
 * This program is free software: you can redistribute it and/or modify
 * it under the terms of the GNU Affero General Public License as published by
 * the Free Software Foundation, either version 3 of the License, or
 * (at your option) any later version.
 *
 * This program is distributed in the hope that it will be useful,
 * but WITHOUT ANY WARRANTY; without even the implied warranty of
 * MERCHANTABILITY or FITNESS FOR A PARTICULAR PURPOSE.  See the
 * GNU Affero General Public License for more details.
 *
 * You should have received a copy of the GNU Affero General Public License
 * along with this program.  If not, see <http://www.gnu.org/licenses/>.
 */

import { uuidv4 } from "@/types/helpers";
import { checkAvailable } from "@/bricks/available";
import { castArray, cloneDeep, debounce, once, pick } from "lodash";
import {
  type InitialValues,
  reduceExtensionPipeline,
  reducePipeline,
} from "@/runtime/reducePipeline";
import { hasSpecificErrorCause } from "@/errors/errorHelpers";
import {
  acquireElement,
  awaitElementOnce,
  onNodeRemoved,
  selectExtensionContext,
} from "@/starterBricks/helpers";
import {
  StarterBrickABC,
  type StarterBrickConfig,
  type StarterBrickDefinition,
} from "@/starterBricks/types";
import { type Logger } from "@/types/loggerTypes";
import { type Metadata } from "@/types/registryTypes";
import { propertiesToSchema } from "@/validators/generic";
import { type Permissions } from "webextension-polyfill";
import reportEvent from "@/telemetry/reportEvent";
import { Events } from "@/telemetry/events";
import notify, {
  DEFAULT_ACTION_RESULTS,
  type MessageConfig,
  showNotification,
} from "@/utils/notify";
import { getNavigationId } from "@/contentScript/context";
import getSvgIcon from "@/icons/getSvgIcon";
import { selectEventData } from "@/telemetry/deployments";
import { type BrickConfig, type BrickPipeline } from "@/bricks/types";
import apiVersionOptions, {
  DEFAULT_IMPLICIT_TEMPLATE_ENGINE,
} from "@/runtime/apiVersionOptions";
import { engineRenderer } from "@/runtime/renderers";
import { mapArgs } from "@/runtime/mapArgs";
import { collectAllBricks } from "@/bricks/util";
import { mergeReaders } from "@/bricks/readers/readerUtils";
import sanitize from "@/utils/sanitize";
import { EXTENSION_POINT_DATA_ATTR } from "@/domConstants";
import BackgroundLogger from "@/telemetry/BackgroundLogger";
import reportError from "@/telemetry/reportError";
import pluralize from "@/utils/pluralize";
import {
  BusinessError,
  CancelError,
  MultipleElementsFoundError,
  NoElementsFoundError,
} from "@/errors/businessErrors";
import { PromiseCancelled } from "@/errors/genericErrors";
import { rejectOnCancelled } from "@/errors/rejectOnCancelled";
import { type IconConfig } from "@/types/iconTypes";
import { type Schema } from "@/types/schemaTypes";
import { type ResolvedModComponent } from "@/types/modComponentTypes";
import { type Brick } from "@/types/brickTypes";
import { type JsonObject } from "type-fest";
import {
  type RunArgs,
  RunReason,
  type SelectorRoot,
} from "@/types/runtimeTypes";
import { type StarterBrick } from "@/types/starterBrickTypes";
import { type UUID } from "@/types/stringTypes";
import { type Reader } from "@/types/bricks/readerTypes";
import initialize from "@/vendors/initialize";
import { $safeFind } from "@/utils/domUtils";
import makeServiceContextFromDependencies from "@/integrations/util/makeServiceContextFromDependencies";
<<<<<<< HEAD
import { RepeatableAbortController, onAbort } from "abort-utils";
=======
import { onAbort } from "abort-utils";
import {
  CONTENT_SCRIPT_CAPABILITIES,
  type PlatformCapability,
} from "@/platform/capabilities";
>>>>>>> 5287e48a

interface ShadowDOM {
  mode?: "open" | "closed";
  tag?: string;
}

/**
 * @since 1.7.8
 */
export type AttachMode =
  // Add menu items once. If a menu item is removed, PixieBrix will still attempt to re-add it.
  | "once"
  // Watch for new menus on the screen and add menu items to them
  | "watch";

const DATA_ATTR = "data-pb-uuid";

const MENU_INSTALL_ERROR_DEBOUNCE_MS = 1000;

export type MenuItemStarterBrickConfig = {
  /**
   * The button caption to supply to the `caption` in the extension point template.
   * If `dynamicCaption` is true, can include template expressions.
   */
  caption: string;

  /**
   * (Optional) the icon to supply to the icon in the extension point template
   */
  icon?: IconConfig;

  /**
   * The action to perform when the button is clicked
   */
  action: BrickConfig | BrickPipeline;

  /**
   * (Experimental) condition to determine whether to show the menu item
   * @see if
   */
  if?: BrickConfig | BrickPipeline;

  /**
   * (Experimental) re-install the menu if an off the selectors change.
   * @see if
   */
  dependencies?: string[];

  /**
   * True if caption is determined dynamically (using the reader and templating)
   */
  dynamicCaption?: boolean;

  /**
   * True to prevent button to be clicked again while action is in progress
   */
  synchronous: boolean;

  /**
   * (Experimental) message to show on error running the extension
   */
  onError?: MessageConfig;
  /**
   * (Experimental) message to show if the user cancelled the action (e.g., cancelled a form, or the Cancel brick ran)
   */
  onCancel?: MessageConfig;
  /**
   * (Experimental) message to show on success when running the extension
   */
  onSuccess?: MessageConfig | boolean;
};

// eslint-disable-next-line local-rules/persistBackgroundData -- Static
const actionSchema: Schema = {
  oneOf: [
    { $ref: "https://app.pixiebrix.com/schemas/effect#" },
    {
      type: "array",
      items: { $ref: "https://app.pixiebrix.com/schemas/block#" },
    },
  ],
} as const;

async function cancelOnNavigation<T>(promise: Promise<T>): Promise<T> {
  // XXX: should introduce abortable promises listening for navigation vs. checking functions that compares
  // navigation IDs. For example, see lifecycle.ts:_navigationListeners
  const startNavigationId = getNavigationId();
  const isNavigationCancelled = () => getNavigationId() !== startNavigationId;
  return rejectOnCancelled(promise, isNavigationCancelled);
}

type MenuTargetMode = "document" | "eventTarget";

export abstract class MenuItemStarterBrickABC extends StarterBrickABC<MenuItemStarterBrickConfig> {
  /**
   * Mapping of menu container nonce UUID to the DOM element for the menu container
   * @protected
   */
  protected readonly menus: Map<UUID, HTMLElement>;

  /**
   * Set of menu container UUID that have been removed from the DOM. Track so we we know which ones we've already
   * taken action on to attempt to reacquire a menu container for
   * @private
   */
  private readonly removed: Set<UUID>;

  /**
   * Set of methods to call to cancel any DOM watchers associated with this extension point
   * @private
   */
  private cancelController = new RepeatableAbortController();

  /**
   * Map from extension id to callback to cancel observers for its dependencies.
   *
   * @see MenuItemStarterBrickConfig.dependencies
   * @private
   */
  private readonly cancelDependencyObservers: Map<UUID, () => void>;

  /**
   * True if the extension point has been uninstalled
   * @private
   */
  private uninstalled = false;

  /**
   * Mapping from extension id to the set of menu items that have been clicked and still running.
   * @see MenuItemStarterBrickConfig.synchronous
   * @private
   */
  private readonly runningExtensionElements = new Map<
    UUID,
    WeakSet<HTMLElement>
  >();

  private readonly notifyError = debounce(
    notify.error,
    MENU_INSTALL_ERROR_DEBOUNCE_MS,
    {
      leading: true,
      trailing: false,
    },
  ) as typeof notify.error; // `debounce` loses the overloads

  public get kind(): "menuItem" {
    return "menuItem";
  }

  readonly capabilities: PlatformCapability[] = CONTENT_SCRIPT_CAPABILITIES;

  public abstract get targetMode(): MenuTargetMode;

  public abstract get attachMode(): AttachMode;

  public override get defaultOptions(): { caption: string } {
    return { caption: "Custom Menu Item" };
  }

  protected constructor(metadata: Metadata, logger: Logger) {
    super(metadata, logger);
    this.menus = new Map<UUID, HTMLElement>();
    this.removed = new Set<UUID>();
    this.cancelDependencyObservers = new Map<UUID, () => void>();
  }

  inputSchema: Schema = propertiesToSchema(
    {
      caption: {
        type: "string",
        description: "The caption for the menu item.",
      },
      dynamicCaption: {
        type: "boolean",
        description: "True if the caption can refer to data from the reader",
        default: "false",
      },
      if: actionSchema,
      dependencies: {
        type: "array",
        items: {
          type: "string",
        },
        minItems: 1,
      },
      action: actionSchema,
      icon: { $ref: "https://app.pixiebrix.com/schemas/icon#" },
      shadowDOM: {
        type: "object",
        description:
          "When provided, renders the menu item as using the shadowDOM",
        properties: {
          tag: {
            type: "string",
          },
          mode: {
            type: "string",
            enum: ["open", "closed"],
            default: "closed",
          },
        },
        required: ["tag"],
      },
    },
    ["caption", "action"],
  );

  private cancelAllPending(): void {
    console.debug("Cancelling menuItemExtension observers");
    this.cancelController.abortAndReset();
  }

  clearModComponentInterfaceAndEvents(extensionIds: UUID[]): void {
    console.debug(
      "Remove extensionIds for menuItem extension point: %s",
      this.id,
      { extensionIds },
    );
    // Can't use this.menus.values() here b/c because it may have already been cleared
    for (const extensionId of extensionIds) {
      const $item = $safeFind(`[${DATA_ATTR}="${extensionId}"]`);
      if ($item.length === 0) {
        console.warn(`Item for ${extensionId} was not in the menu`);
      }

      $item.remove();
    }
  }

  public override uninstall(): void {
    this.uninstalled = true;

    const menus = [...this.menus.values()];

    // Clear so they don't get re-added by the onNodeRemoved mechanism
    const extensions = this.modComponents.splice(0);
    this.menus.clear();

    if (extensions.length === 0) {
      console.warn(
        `uninstall called on menu extension point with no extensions: ${this.id}`,
      );
    }

    console.debug(
      `Uninstalling ${menus.length} menus for ${extensions.length} extensions`,
    );

    this.cancelAllPending();

    for (const element of menus) {
      try {
        this.clearModComponentInterfaceAndEvents(extensions.map((x) => x.id));
        // Release the menu element
        element.removeAttribute(EXTENSION_POINT_DATA_ATTR);
      } catch (error) {
        this.logger.error(error);
      }
    }

    for (const extension of extensions) {
      const clear = this.cancelDependencyObservers.get(extension.id);
      if (clear) {
        try {
          clear();
        } catch {
          console.error("Error cancelling dependency observer");
        }
      }

      this.cancelDependencyObservers.delete(extension.id);
    }
  }

  /**
   * Returns the selector root for bricks attached to the menuItem.
   * @param $buttonElement the element that triggered the menu
   */
  abstract getPipelineRoot($buttonElement: JQuery): SelectorRoot;

  /**
   * Returns the selector root provided to the reader.
   * @param $containerElement
   * @param $buttonElement
   */
  abstract getReaderRoot({
    $containerElement,
    $buttonElement,
  }: {
    $containerElement: JQuery;
    $buttonElement: JQuery;
  }): SelectorRoot;

  abstract getTemplate(): string;

  abstract getContainerSelector(): string | string[];

  addMenuItem($menu: JQuery, $menuItem: JQuery): void {
    $menu.append($menuItem);
  }

  async getBricks(
    extension: ResolvedModComponent<MenuItemStarterBrickConfig>,
  ): Promise<Brick[]> {
    return collectAllBricks(extension.config.action);
  }

  /**
   * Callback when a menu is removed from the page to wait to re-install the menu if the container is re-added.
   * Used to handle SPA page transitions that don't navigate (e.g., modals, tabs, etc.)
   * @param menuNonce the menu nonce generated in attachMenus
   * @private
   */
  private async reacquire(menuNonce: UUID): Promise<void> {
    if (this.attachMode === "watch") {
      throw new Error("reacquire should not be called in watch mode");
    }

    if (this.uninstalled) {
      console.warn(
        `${this.instanceNonce}: cannot reacquire because extension ${this.id} is destroyed`,
      );
      return;
    }

    const alreadyRemoved = this.removed.has(menuNonce);
    this.removed.add(menuNonce);
    if (alreadyRemoved) {
      console.warn(
        `${this.instanceNonce}: menu ${menuNonce} removed from DOM multiple times for ${this.id}`,
      );
    } else {
      console.debug(
        `${this.instanceNonce}: menu ${menuNonce} removed from DOM for ${this.id}`,
      );
      this.menus.delete(menuNonce);
      // Re-install the menus (will wait for the menu selector to re-appear if there's no copies of it on the page)
      // The behavior for multiple buttons is quirky here for "once" attachMode. There's a corner case where
      // 1) if one button is removed, 2) the menus are re-added immediately, 3) PixieBrix stops watching for new buttons
      await this.waitAttachMenus();
      await this.runModComponents({ reason: RunReason.MUTATION });
    }
  }

  /**
   * Attach extension point to the provided menu containers.
   * @param $menuContainers
   * @private
   */
  private attachMenus($menuContainers: JQuery): void {
    const existingMenuContainers = new Set(this.menus.values());

    for (const element of $menuContainers) {
      // Only acquire new menu items, otherwise we end up with duplicate entries in this.menus which causes
      // repeat evaluation of menus in this.run
      if (!existingMenuContainers.has(element)) {
        const menuNonce = uuidv4();
        this.menus.set(menuNonce, element);

        const acquired = acquireElement(element, this.id);

        if (acquired && this.attachMode === "once") {
          // Only re-acquire in "once" attachMode. In "watch" the menu will automatically be re-acquired when the
          // element is re-initialized on the page
          onNodeRemoved(
            element,
            async () => this.reacquire(menuNonce),
            this.cancelController.signal,
          );
        }
      }
    }
  }

  /**
   * Watch for new menus to appear on the screen, e.g., due to SPA page transition, infinite scroll, etc.
   * @private
   */
  private watchMenus(): void {
    const containerSelector = this.getContainerSelector();

    if (typeof containerSelector !== "string") {
      throw new BusinessError(
        "Array of container selectors not supported for attachMode: 'watch'",
      );
    }

    // Watch for new containers on the page on the page
    const mutationObserver = initialize(
      containerSelector,
      (index, element) => {
        this.attachMenus($(element as HTMLElement));
        void this.runModComponents({ reason: RunReason.MUTATION });
      },
      // `target` is a required option. Would it be possible to scope if the selector is nested? Would have to consider
      // commas in the selector. E.g., revert back to document if there's a comma
      { target: document },
    );

    onAbort(this.cancelController, mutationObserver);
  }

  /**
   * Find and claim the new menu containers currently on the page for the extension point.
   * @return true iff one or more menu containers were found
   * @private
   */
  private async waitAttachMenus(): Promise<boolean> {
    if (this.uninstalled) {
      console.error("Menu item extension point is uninstalled", {
        extensionPointNonce: this.instanceNonce,
      });
      throw new Error(
        "Cannot install menu item because starter brick was uninstalled",
      );
    }

    const containerSelector = this.getContainerSelector();

    console.debug(
      `${this.instanceNonce}: awaiting menu container for ${this.id}`,
      {
        selector: containerSelector,
      },
    );

    const menuPromise = awaitElementOnce(
      containerSelector,
      this.cancelController.signal,
    );

    let $menuContainers;

    try {
      $menuContainers = (await cancelOnNavigation(menuPromise)) as JQuery;
    } catch (error) {
      console.debug(
        `${this.instanceNonce}: stopped awaiting menu container for ${this.id}`,
        { error },
      );
      throw error;
    }

    this.attachMenus($menuContainers);

    if (this.attachMode === "watch") {
      this.watchMenus();
    }

    return this.menus.size > 0;
  }

  async install(): Promise<boolean> {
    const isAvailable = await this.isAvailable();
    if (!isAvailable) {
      return false;
    }

    return this.waitAttachMenus();
  }

  protected abstract makeItem(
    html: string,
    extension: ResolvedModComponent<MenuItemStarterBrickConfig>,
  ): JQuery;

  private async runExtension(
    menu: HTMLElement,
    ctxtPromise: Promise<JsonObject>,
    extension: ResolvedModComponent<MenuItemStarterBrickConfig>,
  ) {
    if (!extension.id) {
      this.logger.error(`Refusing to run mod without id for ${this.id}`);
      return;
    }

    const extensionLogger = this.logger.childLogger(
      selectExtensionContext(extension),
    );

    console.debug(
      `${this.instanceNonce}: running menuItem extension ${extension.id}`,
    );

    // Safe because menu is an HTMLElement, not a string
    const $menu = $(menu);

    const {
      caption,
      dynamicCaption = false,
      action: actionConfig,
      onCancel = {},
      onError = {},
      onSuccess = {},
      icon = { id: "box", size: 18 },
      synchronous,
    } = extension.config;

    const versionOptions = apiVersionOptions(extension.apiVersion);

    const implicitRender = versionOptions.explicitRender
      ? null
      : engineRenderer(
          extension.templateEngine ?? DEFAULT_IMPLICIT_TEMPLATE_ENGINE,
          versionOptions,
        );

    let html: string;

    if (extension.config.if) {
      // Read the latest state at the time of the action
      const input = await ctxtPromise;
      const serviceContext = await makeServiceContextFromDependencies(
        extension.integrationDependencies,
      );

      console.debug("Checking menuItem precondition", {
        input,
        serviceContext,
      });

      // There's no button at this point, so can't use the eventTarget targetMode
      if (this.targetMode !== "document") {
        throw new BusinessError(
          `targetMode ${this.targetMode} not supported for conditional menu items`,
        );
      }

      const initialValues: InitialValues = {
        input,
        serviceContext,
        optionsArgs: extension.optionsArgs,
        root: document,
      };

      // NOTE: don't use reduceExtensionPipeline because this is just evaluating the condition and shouldn't show up
      // as a "run" in the logs/traces. We also leave off the extensionLogger (see note)
      const show = await reducePipeline(extension.config.if, initialValues, {
        // Don't pass extension: extensionLogger because our log display doesn't handle the in-extension point
        // conditionals yet
        ...versionOptions,
      });

      if (!show) {
        this.watchDependencies(extension);
        return;
      }
    }

    const renderMustache = engineRenderer("mustache", versionOptions);

    if (dynamicCaption) {
      const ctxt = await ctxtPromise;
      const serviceContext = await makeServiceContextFromDependencies(
        extension.integrationDependencies,
      );

      // Integrations take precedence over the other context
      // XXX: don't support adding "@mod" variable for now. Dynamic Captions are not available in the Page Editor
      const extensionContext = { ...ctxt, ...serviceContext };

      html = (await renderMustache(this.getTemplate(), {
        caption: (await mapArgs(caption, extensionContext, {
          implicitRender,
          autoescape: versionOptions.autoescape,
        })) as string,
        icon: icon ? await getSvgIcon(icon) : null,
      })) as string;
    } else {
      html = (await renderMustache(this.getTemplate(), {
        caption,
        icon: icon ? await getSvgIcon(icon) : null,
      })) as string;
    }

    const $menuItem = this.makeItem(html, extension);

    $menuItem.on("click", async (event) => {
      let runningElements: WeakSet<HTMLElement> =
        this.runningExtensionElements.get(extension.id);
      if (runningElements == null) {
        runningElements = new WeakSet([event.target]);
        this.runningExtensionElements.set(extension.id, runningElements);
      } else {
        if (synchronous && runningElements.has(event.target)) {
          return;
        }

        runningElements.add(event.target);
      }

      try {
        event.preventDefault();
        event.stopPropagation();

        console.debug("Run menu item", this.logger.context);

        reportEvent(Events.MENU_ITEM_CLICK, selectEventData(extension));

        try {
          // Read the latest state at the time of the action
          const reader = await this.defaultReader();

          const initialValues: InitialValues = {
            input: await reader.read(
              this.getReaderRoot({
                $containerElement: $menu,
                $buttonElement: $menuItem,
              }),
            ),
            serviceContext: await makeServiceContextFromDependencies(
              extension.integrationDependencies,
            ),
            optionsArgs: extension.optionsArgs,
            root: this.getPipelineRoot($menuItem),
          };

          await reduceExtensionPipeline(actionConfig, initialValues, {
            logger: extensionLogger,
            ...apiVersionOptions(extension.apiVersion),
          });

          if (onSuccess) {
            if (typeof onSuccess === "boolean" && onSuccess) {
              showNotification(DEFAULT_ACTION_RESULTS.success);
            } else {
              showNotification({
                ...DEFAULT_ACTION_RESULTS.success,
                ...pick(onSuccess, "message", "type"),
              });
            }
          }
        } catch (error) {
          if (hasSpecificErrorCause(error, CancelError)) {
            showNotification({
              ...DEFAULT_ACTION_RESULTS.cancel,
              ...pick(onCancel, "message", "type"),
            });
          } else {
            extensionLogger.error(error);
            showNotification({
              ...DEFAULT_ACTION_RESULTS.error,
              error, // Include more details in the notification
              reportError: false,
              ...pick(onError, "message", "type"),
            });
          }
        }
      } finally {
        runningElements.delete(event.target);
      }
    });

    const $existingItem = $menu.find(`[${DATA_ATTR}="${extension.id}"]`);

    if ($existingItem.length > 0) {
      // We don't need to unbind any click handlers because we're replacing the element completely.
      console.debug(
        `Replacing existing menu item for ${extension.id} (${extension.label})`,
      );
      $existingItem.replaceWith($menuItem);
    } else {
      console.debug(
        `Adding new menu item ${extension.id} (${extension.label})`,
      );
      this.addMenuItem($menu, $menuItem);
    }

    this.watchDependencies(extension);

    if (process.env.DEBUG) {
      onNodeRemoved(
        $menuItem.get(0),
        () => {
          // Don't re-install here. We're reinstalling the entire menu
          console.debug(
            `Menu item for ${extension.id} was removed from the DOM`,
          );
        },
        this.cancelController.signal,
      );
    }
  }

  watchDependencies(
    extension: ResolvedModComponent<MenuItemStarterBrickConfig>,
  ): void {
    const { dependencies = [] } = extension.config;

    // Clean up old observers
    if (this.cancelDependencyObservers.has(extension.id)) {
      this.cancelDependencyObservers.get(extension.id)();
      this.cancelDependencyObservers.delete(extension.id);
    }

    if (dependencies.length > 0) {
      const rerun = once(() => {
        console.debug("Dependency changed, re-running extension");
        void this.runModComponents({
          reason: RunReason.DEPENDENCY_CHANGED,
          extensionIds: [extension.id],
        });
      });

      const observer = new MutationObserver(rerun);

      const abortController = new AbortController();

      let elementCount = 0;
      for (const dependency of dependencies) {
        const $dependency = $safeFind(dependency);
        if ($dependency.length > 0) {
          for (const element of $dependency) {
            elementCount++;
            observer.observe(element, {
              childList: true,
              subtree: true,
            });
          }
        } else {
          void awaitElementOnce(
            dependency,
            abortController.signal,
            // eslint-disable-next-line promise/prefer-await-to-then -- TODO: Maybe refactor
          ).then(() => {
            rerun();
          });
        }
      }

      console.debug(
        `Observing ${elementCount} element(s) for extension: ${extension.id}`,
      );

      this.cancelDependencyObservers.set(extension.id, () => {
        try {
          observer.disconnect();
        } catch (error) {
          console.error("Error cancelling mutation observer", error);
        }

        abortController.abort();
      });
    } else {
      console.debug(`Extension has no dependencies: ${extension.id}`);
    }
  }

  async runModComponents({ extensionIds = null }: RunArgs): Promise<void> {
    if (this.menus.size === 0 || this.modComponents.length === 0) {
      return;
    }

    const startNavigationId = getNavigationId();
    const isNavigationCancelled = () => getNavigationId() !== startNavigationId;

    const errors = [];

    const containerSelector = this.getContainerSelector();
    const $currentMenus = $safeFind(castArray(containerSelector).join(" "));
    const currentMenus = $currentMenus.toArray();

    for (const menu of this.menus.values()) {
      if (!currentMenus.includes(menu)) {
        console.debug(
          "Skipping menu because it's no longer found by the container selector",
        );
        continue;
      }

      // eslint-disable-next-line no-await-in-loop -- TODO: Make it run in parallel if possible while maintaining the order
      const reader = await this.defaultReader();

      let ctxtPromise: Promise<JsonObject>;

      for (const extension of this.modComponents) {
        // Run in order so that the order stays the same for where they get rendered. The service
        // context is the only thing that's async as part of the initial configuration right now

        if (extensionIds != null && !extensionIds.includes(extension.id)) {
          continue;
        }

        if (isNavigationCancelled()) {
          continue;
        }

        if (extension.config.dynamicCaption || extension.config.if) {
          // Lazily read context for the menu if one of the extensions actually uses it

          // Wrap in rejectOnCancelled because if the reader takes a long time to run, the user may
          // navigate away from the page before the reader comes back.
          ctxtPromise = rejectOnCancelled(
            reader.read(
              this.getReaderRoot({
                $containerElement: $(menu),
                $buttonElement: null,
              }),
            ),
            isNavigationCancelled,
          );
        }

        try {
          // eslint-disable-next-line no-await-in-loop -- TODO: Make it run in parallel if possible while maintaining the order
          await this.runExtension(menu, ctxtPromise, extension);
        } catch (error) {
          if (error instanceof PromiseCancelled) {
            console.debug(
              `menuItemExtension run promise cancelled for extension: ${extension.id}`,
            );
          } else {
            errors.push(error);
            reportError(error, {
              context: {
                deploymentId: extension._deployment?.id,
                extensionPointId: extension.extensionPointId,
                extensionId: extension.id,
              },
            });
          }
        }
      }
    }

    if (errors.length > 0) {
      const subject = pluralize(errors.length, "the button", "$$ buttons");
      const message = `An error occurred adding ${subject}`;
      console.warn(message, { errors });
      this.notifyError({
        message,
        reportError: false, // We already reported it in the loop above
      });
    }
  }
}

interface MenuDefaultOptions {
  caption?: string;
  [key: string]: string;
}

export type MenuPosition =
  | "append"
  | "prepend"
  | {
      // Element to insert the menu item before, selector is relative to the container
      sibling: string | null;
    };

/**
 * @since 1.7.16
 */

export interface MenuDefinition extends StarterBrickDefinition {
  type: "menuItem";
  /**
   * The HTML template to render the button/menu item.
   */
  template: string;
  /**
   * Position in the menu to insert the item.
   */
  position?: MenuPosition;
  /**
   * Selector targeting the menu location
   */
  containerSelector: string;
  /**
   * Selector passed to `.parents()` to determine the reader context. Must match exactly one element.
   * See https://api.jquery.com/parents/
   * @deprecated use targetMode and the Traverse Elements brick instead
   */
  readerSelector?: string;
  /**
   * The element to pass as the root to the readers and extension (default="document")
   * @since 1.7.16
   * @see readerSelector
   */
  targetMode?: MenuTargetMode;
  /**
   * Wrap menu item in a shadow DOM
   * @deprecated do we still want to support this? Is it used anywhere?
   */
  shadowDOM?: ShadowDOM;
  /**
   * Default options for ModComponentBases attached to the extension point
   */
  defaultOptions?: MenuDefaultOptions;
  /**
   * Mode for attaching the menu to the page. Defaults to "once"
   * @since 1.7.28
   */
  attachMode?: AttachMode;
}

export class RemoteMenuItemExtensionPoint extends MenuItemStarterBrickABC {
  private readonly _definition: MenuDefinition;

  public readonly permissions: Permissions.Permissions;

  public readonly rawConfig: StarterBrickConfig<MenuDefinition>;

  public override get defaultOptions(): {
    caption: string;
    [key: string]: string;
  } {
    const { caption, ...defaults } = this._definition.defaultOptions ?? {};
    return {
      caption: caption ?? super.defaultOptions.caption,
      ...defaults,
    };
  }

  constructor(config: StarterBrickConfig<MenuDefinition>) {
    // `cloneDeep` to ensure we have an isolated copy (since proxies could get revoked)
    const cloned = cloneDeep(config);
    super(cloned.metadata, new BackgroundLogger());
    this._definition = cloned.definition;
    this.rawConfig = cloned;
    const { isAvailable } = cloned.definition;
    this.permissions = {
      permissions: ["tabs", "webNavigation"],
      origins: castArray(isAvailable.matchPatterns),
    };
  }

  override addMenuItem($menu: JQuery, $menuItem: JQuery): void {
    const { position = "append" } = this._definition;

    if (typeof position === "object") {
      if (position.sibling) {
        const $sibling = $safeFind(position.sibling, $menu);
        if ($sibling.length > 1) {
          throw new Error(
            `Multiple sibling elements for selector: ${position.sibling}`,
          );
        }

        if ($sibling.length === 1) {
          $sibling.before($menuItem);
        } else {
          // Didn't find the sibling, so just try inserting it at the end
          $menu.append($menuItem);
        }
      } else {
        // No element to insert the item before, so insert it at the end.
        $menu.append($menuItem);
      }
    } else {
      switch (position) {
        case "prepend":
        case "append": {
          // Safe because we're checking the value in the case statements
          // eslint-disable-next-line security/detect-object-injection
          $menu[position]($menuItem);
          break;
        }

        default: {
          throw new Error(`Unexpected position ${String(position)}`);
        }
      }
    }
  }

  override getReaderRoot({
    $containerElement,
    $buttonElement,
  }: {
    $containerElement: JQuery;
    $buttonElement: JQuery | null;
  }): SelectorRoot {
    if (this._definition.readerSelector && this.targetMode !== "document") {
      throw new BusinessError(
        "Cannot provide both readerSelector and targetMode",
      );
    }

    const selector = this._definition.readerSelector;
    if (selector) {
      if ($containerElement.length > 1) {
        console.warn("getReaderRoot called with multiple containerElements");
      }

      const $elements = $containerElement.parents(selector);
      if ($elements.length > 1) {
        throw new MultipleElementsFoundError(
          selector,
          "Multiple elements found for reader selector",
        );
      }

      if ($elements.length === 0) {
        throw new NoElementsFoundError(
          selector,
          "No elements found for reader selector",
        );
      }

      return $elements.get(0);
    }

    if (this.targetMode === "eventTarget") {
      if ($buttonElement == null) {
        throw new BusinessError(
          "eventTarget not supported for buttons with dynamic captions",
        );
      }

      return $buttonElement.get()[0];
    }

    return document;
  }

  override getPipelineRoot($buttonElement: JQuery): SelectorRoot {
    if (this.targetMode === "eventTarget") {
      return $buttonElement.get()[0];
    }

    return document;
  }

  override async defaultReader(): Promise<Reader> {
    return mergeReaders(this._definition.reader);
  }

  override getContainerSelector(): string {
    return this._definition.containerSelector;
  }

  override getTemplate(): string {
    return this._definition.template;
  }

  override get attachMode(): AttachMode {
    return this._definition.attachMode ?? "once";
  }

  override get targetMode(): MenuTargetMode {
    return this._definition.targetMode ?? "document";
  }

  protected makeItem(
    unsanitizedHTML: string,
    extension: ResolvedModComponent<MenuItemStarterBrickConfig>,
  ): JQuery {
    const sanitizedHTML = sanitize(unsanitizedHTML);

    let $root: JQuery;

    if (this._definition.shadowDOM) {
      const root = document.createElement(this._definition.shadowDOM.tag);
      const shadowRoot = root.attachShadow({ mode: "closed" });
      shadowRoot.innerHTML = sanitizedHTML;
      $root = $(root);
    } else {
      $root = $(sanitizedHTML);
    }

    $root.attr(DATA_ATTR, extension.id);

    return $root;
  }

  async isAvailable(): Promise<boolean> {
    return checkAvailable(this._definition.isAvailable);
  }
}

export function fromJS(
  config: StarterBrickConfig<MenuDefinition>,
): StarterBrick {
  const { type } = config.definition;
  if (type !== "menuItem") {
    // `type` is `never` here due to the if-statement
    throw new Error(`Expected type=menuItem, got ${type as string}`);
  }

  return new RemoteMenuItemExtensionPoint(config);
}<|MERGE_RESOLUTION|>--- conflicted
+++ resolved
@@ -86,15 +86,11 @@
 import initialize from "@/vendors/initialize";
 import { $safeFind } from "@/utils/domUtils";
 import makeServiceContextFromDependencies from "@/integrations/util/makeServiceContextFromDependencies";
-<<<<<<< HEAD
 import { RepeatableAbortController, onAbort } from "abort-utils";
-=======
-import { onAbort } from "abort-utils";
 import {
   CONTENT_SCRIPT_CAPABILITIES,
   type PlatformCapability,
 } from "@/platform/capabilities";
->>>>>>> 5287e48a
 
 interface ShadowDOM {
   mode?: "open" | "closed";
