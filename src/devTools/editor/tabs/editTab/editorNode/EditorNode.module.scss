/*!
 * Copyright (C) 2021 PixieBrix, Inc.
 *
 * This program is free software: you can redistribute it and/or modify
 * it under the terms of the GNU Affero General Public License as published by
 * the Free Software Foundation, either version 3 of the License, or
 * (at your option) any later version.
 *
 * This program is distributed in the hope that it will be useful,
 * but WITHOUT ANY WARRANTY; without even the implied warranty of
 * MERCHANTABILITY or FITNESS FOR A PARTICULAR PURPOSE.  See the
 * GNU Affero General Public License for more details.
 *
 * You should have received a copy of the GNU Affero General Public License
 * along with this program.  If not, see <http://www.gnu.org/licenses/>.
 */

.root {
  display: inline-flex;
  flex-direction: column;
  border: none;
  background: none;
  align-items: center;
}

.button {
  display: flex;
  flex-direction: column;
  border: none;
  border-radius: 20%;
  width: 60px;
  height: 60px;
  align-items: center;
  justify-content: center;
<<<<<<< HEAD
  background-color: #dedede;
=======
  position: relative;
>>>>>>> 55c7e866

  &:hover {
    color: #fff;
    background-color: #c58aff;
  }

  &:active {
    background-color: #b66dff;
  }
}

.mutedNode {
  border: 2px dashed #6c757d;
  color: #6c757d;
}

.activeNode {
  color: #fff;
  background-color: #b66dff;
}

.title {
  text-align: center;
  vertical-align: top;
  margin-bottom: 0.25rem;
  max-width: 120px;
}

.outputKey {
  font-family: monospace;
  overflow-x: auto;
  text-align: center;
  vertical-align: top;
  margin-top: 0.25rem;
  max-width: 120px;
}

.errorBadge {
  position: absolute;
  right: 0;
  top: 0;
  transform: translate3d(40%, -40%, 0);
}<|MERGE_RESOLUTION|>--- conflicted
+++ resolved
@@ -32,11 +32,8 @@
   height: 60px;
   align-items: center;
   justify-content: center;
-<<<<<<< HEAD
   background-color: #dedede;
-=======
   position: relative;
->>>>>>> 55c7e866
 
   &:hover {
     color: #fff;
