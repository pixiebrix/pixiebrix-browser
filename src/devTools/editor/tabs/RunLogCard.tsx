--- conflicted
+++ resolved
@@ -17,15 +17,11 @@
 
 import React, { useContext, useState } from "react";
 import { MessageLevel } from "@/background/logging";
-<<<<<<< HEAD
-=======
 import Loader from "@/components/Loader";
 import { Card } from "react-bootstrap";
->>>>>>> 553ea57b
 import LogTable from "@/components/logViewer/LogTable";
 import LogToolbar from "@/components/logViewer/LogToolbar";
 import useLogEntriesView from "@/components/logViewer/useLogEntriesView";
-import { Card } from "react-bootstrap";
 import { GridLoader } from "react-spinners";
 import { LogContext2 } from "@/components/logViewer/Logs";
 
@@ -41,9 +37,8 @@
   const [level, setLevel] = useState<MessageLevel>(initialLevel);
   const [page, setPage] = useState(0);
 
-  const { isLoading, refreshDisplayedEntries, clearAllEntries } = useContext(
-    LogContext2
-  );
+  const { isLoading, refreshDisplayedEntries, clearAllEntries } =
+    useContext(LogContext2);
 
   const logs = useLogEntriesView({
     level,
