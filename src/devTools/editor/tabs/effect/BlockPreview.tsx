--- conflicted
+++ resolved
@@ -38,11 +38,8 @@
 import { ApiVersion, BlockArgContext, IBlock, RegistryId } from "@/core";
 import { runBlock } from "@/contentScript/messenger/api";
 import { thisTab } from "@/devTools/utils";
-<<<<<<< HEAD
 import { useField } from "formik";
-=======
 import useDataPanelTabSearchQuery from "@/devTools/editor/tabs/editTab/dataPanel/useDataPanelTabSearchQuery";
->>>>>>> 97387f97
 
 /**
  * Bricks to preview even if there's no trace.
