/*
 * Copyright (C) 2021 PixieBrix, Inc.
 *
 * This program is free software: you can redistribute it and/or modify
 * it under the terms of the GNU Affero General Public License as published by
 * the Free Software Foundation, either version 3 of the License, or
 * (at your option) any later version.
 *
 * This program is distributed in the hope that it will be useful,
 * but WITHOUT ANY WARRANTY; without even the implied warranty of
 * MERCHANTABILITY or FITNESS FOR A PARTICULAR PURPOSE.  See the
 * GNU Affero General Public License for more details.
 *
 * You should have received a copy of the GNU Affero General Public License
 * along with this program.  If not, see <http://www.gnu.org/licenses/>.
 */

import React from "react";
import { RegistryId } from "@/core";
import { FastField, FieldInputProps, getIn, useFormikContext } from "formik";
import { useBlockOptions } from "@/components/fields/BlockField";
import { Card, Form } from "react-bootstrap";
import { RendererContext } from "@/components/fields/blockOptions";
import devtoolFields from "@/devTools/editor/fields/Fields";
import GridLoader from "react-spinners/GridLoader";
<<<<<<< HEAD
import TraceView from "@/devTools/editor/tabs/effect/TraceView";
import ErrorBoundary from "@/components/ErrorBoundary";
import PreviewView from "@/devTools/editor/tabs/effect/PreviewView";
import { BlockConfig } from "@/blocks/types";
=======
>>>>>>> 4aba4586

const BlockConfiguration: React.FunctionComponent<{
  name: string;
  blockId: RegistryId;
  showOutput: boolean;
}> = ({ name, blockId, showOutput }) => {
  const context = useFormikContext();

  const blockErrors = getIn(context.errors, name);

  const [{ error }, BlockOptions] = useBlockOptions(blockId);

  return (
    <div className="BlockAccordion">
      <Card>
        <Card.Header className="BlockAccordion__header">Input</Card.Header>
        <Card.Body>
          <div>
            <RendererContext.Provider value={devtoolFields}>
              {blockErrors?.id && (
                <div className="invalid-feedback d-block mb-4">
                  Unknown block {blockId}
                </div>
              )}
              {BlockOptions ? (
                <BlockOptions
                  name={name}
                  configKey="config"
                  showOutputKey={false}
                />
              ) : error ? (
                <div className="invalid-feedback d-block mb-4">{error}</div>
              ) : (
                <GridLoader />
              )}
            </RendererContext.Provider>
          </div>
        </Card.Body>
      </Card>
      {showOutput && (
        <Card>
          <Card.Header className="BlockAccordion__header">Output</Card.Header>
          <Card.Body>
            <Form.Label>Output key</Form.Label>
            <FastField name={`${name}.outputKey`}>
              {({ field }: { field: FieldInputProps<string> }) => (
                <Form.Control type="text" {...field} />
              )}
            </FastField>
            <Form.Text className="text-muted">
              Provide a output key to refer to the outputs of this block later.
              For example, if you provide the name <code>output</code>, you can
              use the output later with <code>@output</code>.
            </Form.Text>
          </Card.Body>
        </Card>
      )}
      <Card>
        <Card.Header className="BlockAccordion__header">
          Advanced: Template Engine
        </Card.Header>
        <Card.Body>
          <Form.Label>Template engine</Form.Label>
          <FastField name={`${name}.templateEngine`}>
            {({ field }: { field: FieldInputProps<string> }) => (
              <Form.Control as="select" {...field}>
                <option value="mustache">Mustache</option>
                <option value="handlebars">Handlebars</option>
                <option value="nunjucks">Nunjucks</option>
              </Form.Control>
            )}
          </FastField>
          <Form.Text className="text-muted">
            The template engine controls how PixieBrix fills in{" "}
            <code>{"{{variables}}"}</code> in the inputs.
          </Form.Text>
        </Card.Body>
      </Card>
<<<<<<< HEAD
      <Card>
        <Card.Header className="BlockAccordion__header">
          Experimental: Output Preview
        </Card.Header>
        <Card.Body>
          <ErrorBoundary>
            <FastField name={name}>
              {({ field }: { field: FieldInputProps<BlockConfig> }) => (
                <PreviewView blockConfig={field.value} />
              )}
            </FastField>
          </ErrorBoundary>
        </Card.Body>
      </Card>
      <Card>
        <Card.Header className="BlockAccordion__header">
          Experimental: Trace
        </Card.Header>
        <Card.Body>
          <ErrorBoundary>
            <FastField name={`${name}.instanceId`}>
              {({ field }: { field: FieldInputProps<UUID> }) => (
                <TraceView instanceId={field.value} />
              )}
            </FastField>
          </ErrorBoundary>
        </Card.Body>
      </Card>
=======
>>>>>>> 4aba4586
    </div>
  );
};

export default BlockConfiguration;<|MERGE_RESOLUTION|>--- conflicted
+++ resolved
@@ -23,13 +23,6 @@
 import { RendererContext } from "@/components/fields/blockOptions";
 import devtoolFields from "@/devTools/editor/fields/Fields";
 import GridLoader from "react-spinners/GridLoader";
-<<<<<<< HEAD
-import TraceView from "@/devTools/editor/tabs/effect/TraceView";
-import ErrorBoundary from "@/components/ErrorBoundary";
-import PreviewView from "@/devTools/editor/tabs/effect/PreviewView";
-import { BlockConfig } from "@/blocks/types";
-=======
->>>>>>> 4aba4586
 
 const BlockConfiguration: React.FunctionComponent<{
   name: string;
@@ -108,37 +101,6 @@
           </Form.Text>
         </Card.Body>
       </Card>
-<<<<<<< HEAD
-      <Card>
-        <Card.Header className="BlockAccordion__header">
-          Experimental: Output Preview
-        </Card.Header>
-        <Card.Body>
-          <ErrorBoundary>
-            <FastField name={name}>
-              {({ field }: { field: FieldInputProps<BlockConfig> }) => (
-                <PreviewView blockConfig={field.value} />
-              )}
-            </FastField>
-          </ErrorBoundary>
-        </Card.Body>
-      </Card>
-      <Card>
-        <Card.Header className="BlockAccordion__header">
-          Experimental: Trace
-        </Card.Header>
-        <Card.Body>
-          <ErrorBoundary>
-            <FastField name={`${name}.instanceId`}>
-              {({ field }: { field: FieldInputProps<UUID> }) => (
-                <TraceView instanceId={field.value} />
-              )}
-            </FastField>
-          </ErrorBoundary>
-        </Card.Body>
-      </Card>
-=======
->>>>>>> 4aba4586
     </div>
   );
 };
