/*
 * Copyright (C) 2022 PixieBrix, Inc.
 *
 * This program is free software: you can redistribute it and/or modify
 * it under the terms of the GNU Affero General Public License as published by
 * the Free Software Foundation, either version 3 of the License, or
 * (at your option) any later version.
 *
 * This program is distributed in the hope that it will be useful,
 * but WITHOUT ANY WARRANTY; without even the implied warranty of
 * MERCHANTABILITY or FITNESS FOR A PARTICULAR PURPOSE.  See the
 * GNU Affero General Public License for more details.
 *
 * You should have received a copy of the GNU Affero General Public License
 * along with this program.  If not, see <http://www.gnu.org/licenses/>.
 */

import styles from "./Entry.module.scss";
import React, { useCallback } from "react";
import { IExtension } from "@/core";
import { useDispatch } from "react-redux";
import { useAsyncState } from "@/hooks/common";
import {
  extensionToFormState,
  selectType,
} from "@/devTools/editor/extensionPoints/adapter";
import { actions } from "@/devTools/editor/slices/editorSlice";
import { reportError } from "@/telemetry/logging";
import { ListGroup } from "react-bootstrap";
import {
  NotAvailableIcon,
  ExtensionIcon,
} from "@/devTools/editor/sidebar/ExtensionIcons";
<<<<<<< HEAD
import { RecipeDefinition } from "@/types/definitions";
import { initRecipeOptionsIfNeeded } from "@/devTools/editor/extensionPoints/base";
=======
import { removeExtension } from "@/contentScript/messenger/api";
import { thisTab } from "@/devTools/utils";
import { resolveDefinitions } from "@/registry/internal";
>>>>>>> e51971a2

/**
 * A sidebar menu entry corresponding to an installed/saved extension point
 * @see DynamicEntry
 */
const InstalledEntry: React.FunctionComponent<{
  extension: IExtension;
  recipes: RecipeDefinition[];
  active: boolean;
  available: boolean;
}> = ({ extension, recipes, available, active }) => {
  const dispatch = useDispatch();
  const [type] = useAsyncState(async () => selectType(extension), [
    extension.extensionPointId,
  ]);

  const selectHandler = useCallback(
    async (extension: IExtension) => {
      try {
        // Remove the extension so that we don't get double-actions when editing a trigger.
        // At this point the extensionPointId can be a
        const resolved = await resolveDefinitions(extension);
        removeExtension(thisTab, resolved.extensionPointId, resolved.id);

        const state = await extensionToFormState(extension);
        initRecipeOptionsIfNeeded(state, recipes);

        // FIXME: is where we need to uninstall the extension because it will now be a dynamic element? Or should it
        //  be getting handled by lifecycle.ts? Need to add some logging to figure out how other ones work
        dispatch(actions.selectInstalled(state));
      } catch (error) {
        reportError(error);
        dispatch(actions.adapterError({ uuid: extension.id, error }));
      }
    },
    [dispatch, recipes]
  );

  return (
    <ListGroup.Item
      className={styles.root}
      action
      active={active}
      key={`installed-${extension.id}`}
      onClick={async () => selectHandler(extension)}
    >
      <span className={styles.icon}>
        <ExtensionIcon type={type} />
      </span>
      <span className={styles.name}>{extension.label ?? extension.id}</span>
      {!available && (
        <span className={styles.icon}>
          <NotAvailableIcon />
        </span>
      )}
    </ListGroup.Item>
  );
};

export default InstalledEntry;<|MERGE_RESOLUTION|>--- conflicted
+++ resolved
@@ -31,14 +31,11 @@
   NotAvailableIcon,
   ExtensionIcon,
 } from "@/devTools/editor/sidebar/ExtensionIcons";
-<<<<<<< HEAD
 import { RecipeDefinition } from "@/types/definitions";
 import { initRecipeOptionsIfNeeded } from "@/devTools/editor/extensionPoints/base";
-=======
 import { removeExtension } from "@/contentScript/messenger/api";
 import { thisTab } from "@/devTools/utils";
 import { resolveDefinitions } from "@/registry/internal";
->>>>>>> e51971a2
 
 /**
  * A sidebar menu entry corresponding to an installed/saved extension point
