--- conflicted
+++ resolved
@@ -52,11 +52,8 @@
 import { CSSTransitionProps } from "react-transition-group/CSSTransition";
 import { RecipeDefinition } from "@/types/definitions";
 import { GridLoader } from "react-spinners";
-<<<<<<< HEAD
 import RecipeEntry from "@/devTools/editor/sidebar/RecipeEntry";
-=======
 import useFlags from "@/hooks/useFlags";
->>>>>>> 5deb9710
 
 const ReloadButton: React.VoidFunctionComponent = () => (
   <Button
@@ -81,6 +78,7 @@
     <FontAwesomeIcon icon={faSync} />
   </Button>
 );
+
 const DropdownEntry: React.VoidFunctionComponent<{
   caption: string;
   icon: IconProp;
@@ -138,14 +136,9 @@
   const { flagOn } = useFlags();
   const showDeveloperUI =
     process.env.ENVIRONMENT === "development" ||
-<<<<<<< HEAD
-    flags.includes("page-editor-developer");
-  const showBetaExtensionPoints = flags.includes("page-editor-beta");
-  const shouldGroupByRecipes = flags.includes("page-editor-beta");
-=======
     flagOn("page-editor-developer");
   const showBetaExtensionPoints = flagOn("page-editor-beta");
->>>>>>> 5deb9710
+  const shouldGroupByRecipes = flagOn("page-editor-beta");
 
   const {
     tabState: { hasPermissions },
