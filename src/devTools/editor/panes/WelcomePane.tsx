--- conflicted
+++ resolved
@@ -17,14 +17,8 @@
 
 import React from "react";
 import Centered from "@/devTools/editor/components/Centered";
-<<<<<<< HEAD
 import { openTab } from "@/background/executor";
 import HelpWidget from "@/devTools/editor/components/HelpWidget";
-=======
-import { Button } from "react-bootstrap";
-import { FontAwesomeIcon } from "@fortawesome/react-fontawesome";
-import { faCommentAlt, faPhone } from "@fortawesome/free-solid-svg-icons";
->>>>>>> 0f50965b
 
 const WelcomePane: React.FunctionComponent = () => (
   <Centered isScrollable>
@@ -45,22 +39,7 @@
       </p>
 
       <div className="text-center">
-<<<<<<< HEAD
         <HelpWidget />
-=======
-        <Button variant="info" onClick={showSupport}>
-          <FontAwesomeIcon icon={faCommentAlt} /> Live Chat Support
-        </Button>
-
-        <Button
-          className="ml-2"
-          variant="info"
-          href="https://calendly.com/pixiebrix-todd/live-support-session"
-          target="_blank"
-        >
-          <FontAwesomeIcon icon={faPhone} /> Schedule FREE Zoom Session
-        </Button>
->>>>>>> 0f50965b
       </div>
     </div>
   </Centered>
