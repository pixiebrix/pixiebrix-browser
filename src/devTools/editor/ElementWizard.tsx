/*
 * Copyright (C) 2021 PixieBrix, Inc.
 *
 * This program is free software: you can redistribute it and/or modify
 * it under the terms of the GNU Affero General Public License as published by
 * the Free Software Foundation, either version 3 of the License, or
 * (at your option) any later version.
 *
 * This program is distributed in the hope that it will be useful,
 * but WITHOUT ANY WARRANTY; without even the implied warranty of
 * MERCHANTABILITY or FITNESS FOR A PARTICULAR PURPOSE.  See the
 * GNU Affero General Public License for more details.
 *
 * You should have received a copy of the GNU Affero General Public License
 * along with this program.  If not, see <http://www.gnu.org/licenses/>.
 */

import React, {
  useCallback,
  useContext,
  useEffect,
  useMemo,
  useState,
} from "react";
import { useFormikContext } from "formik";
import { groupBy } from "lodash";
import { Badge, Form as BootstrapForm, Nav, Tab } from "react-bootstrap";
import { FormState } from "@/devTools/editor/slices/editorSlice";
import { useAsyncState } from "@/hooks/common";
import ReloadToolbar from "@/devTools/editor/toolbar/ReloadToolbar";
import ActionToolbar from "@/devTools/editor/toolbar/ActionToolbar";
import { WizardStep } from "@/devTools/editor/extensionPoints/base";
import PermissionsToolbar from "@/devTools/editor/toolbar/PermissionsToolbar";
import LogContext from "@/components/logViewer/LogContext";
import LogsTab, { LOGS_EVENT_KEY } from "@/devTools/editor/tabs/LogsTab";
import styles from "./ElementWizard.module.scss";
import { thisTab } from "@/devTools/utils";
import { checkAvailable } from "@/contentScript/messenger/api";
import EditTab from "@/devTools/editor/tabs/editTab/EditTab";

const LOG_STEP_NAME = "Logs";

const wizard: WizardStep[] = [
  { step: "Edit", Component: EditTab },
  { step: LOG_STEP_NAME, Component: LogsTab },
];

const WizardNavItem: React.FunctionComponent<{
  step: WizardStep;
}> = ({ step }) => {
  const { unread } = useContext(LogContext);

  const logBadge = useMemo(() => {
    if (step.step !== LOG_STEP_NAME) {
      return null;
    }

    const levels = groupBy(unread, (x) => x.level);
    for (const [level, variant] of [
      ["error", "danger"],
      ["warning", "warning"],
    ]) {
      // eslint-disable-next-line security/detect-object-injection -- constant levels above
      const numLevel = levels[level];
      if (numLevel) {
        return (
          <Badge className="mx-1" variant={variant}>
            {numLevel.length}
          </Badge>
        );
      }
    }

    return null;
  }, [step.step, unread]);

  return (
    <Nav.Item>
      <Nav.Link eventKey={step.step}>
        {step.step}
        {logBadge}
      </Nav.Link>
    </Nav.Item>
  );
};

const ElementWizard: React.FunctionComponent<{
  element: FormState;
  editable: Set<string>;
<<<<<<< HEAD
}> = ({ element, editable }) => {
  const wizard = useMemo(() => ADAPTERS.get(element.type).wizard, [
    element.type,
  ]);

=======
}> = ({ element, editable, installed }) => {
>>>>>>> 038499ca
  const [step, setStep] = useState(wizard[0].step);

  useEffect(() => {
    setStep(wizard[0].step);
  }, [setStep]);

  const { refresh: refreshLogs } = useContext(LogContext);

  const availableDefinition = element.extensionPoint.definition.isAvailable;
  const [available] = useAsyncState(
    async () => checkAvailable(thisTab, availableDefinition),
    [availableDefinition]
  );

  const {
    isSubmitting,
    isValid,
    status,
    handleSubmit,
    handleReset,
  } = useFormikContext<FormState>();

  const selectTabHandler = useCallback(
    (step: string) => {
      setStep(step);
      if (step.toLowerCase() === LOGS_EVENT_KEY.toLowerCase()) {
        // If user is clicking over to the logs tab, they most likely want to see the most recent logs
        void refreshLogs();
      }
    },
    [setStep, refreshLogs]
  );

  return (
    <Tab.Container activeKey={step} key={element.uuid}>
      <BootstrapForm
        autoComplete="off"
        noValidate
        onSubmit={(e) => {
          e.preventDefault();
        }}
        onReset={handleReset}
        className={styles.form}
      >
        <Nav
          variant="pills"
          activeKey={step}
          onSelect={selectTabHandler}
          className={styles.nav}
        >
          {wizard.map((step) => (
            <WizardNavItem key={step.step} step={step} />
          ))}

          {/* spacer */}
          <div className="flex-grow-1" />

          <PermissionsToolbar
            element={element}
            disabled={isSubmitting || !isValid}
          />

          <ReloadToolbar element={element} disabled={isSubmitting} />

          <ActionToolbar
            element={element}
            disabled={isSubmitting}
            onSave={handleSubmit}
          />
        </Nav>

        {status && <div className="text-danger">{status}</div>}
        <Tab.Content className={styles.tabContent}>
          {wizard.map(({ Component, step }) => (
            <Component
              key={step}
              eventKey={step}
              editable={editable}
              available={available}
            />
          ))}
        </Tab.Content>
      </BootstrapForm>
    </Tab.Container>
  );
};

export default ElementWizard;<|MERGE_RESOLUTION|>--- conflicted
+++ resolved
@@ -87,15 +87,7 @@
 const ElementWizard: React.FunctionComponent<{
   element: FormState;
   editable: Set<string>;
-<<<<<<< HEAD
 }> = ({ element, editable }) => {
-  const wizard = useMemo(() => ADAPTERS.get(element.type).wizard, [
-    element.type,
-  ]);
-
-=======
-}> = ({ element, editable, installed }) => {
->>>>>>> 038499ca
   const [step, setStep] = useState(wizard[0].step);
 
   useEffect(() => {
