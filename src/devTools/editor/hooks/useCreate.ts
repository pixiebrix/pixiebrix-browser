/*
 * Copyright (C) 2021 PixieBrix, Inc.
 *
 * This program is free software: you can redistribute it and/or modify
 * it under the terms of the GNU Affero General Public License as published by
 * the Free Software Foundation, either version 3 of the License, or
 * (at your option) any later version.
 *
 * This program is distributed in the hope that it will be useful,
 * but WITHOUT ANY WARRANTY; without even the implied warranty of
 * MERCHANTABILITY or FITNESS FOR A PARTICULAR PURPOSE.  See the
 * GNU Affero General Public License for more details.
 *
 * You should have received a copy of the GNU Affero General Public License
 * along with this program.  If not, see <http://www.gnu.org/licenses/>.
 */

import { editorSlice, FormState } from "@/devTools/editor/slices/editorSlice";
import { useDispatch } from "react-redux";
import { useCallback } from "react";
import { optionsSlice } from "@/options/slices";
import { AddToast, useToasts } from "react-toast-notifications";
import { reportError } from "@/telemetry/logging";
import blockRegistry from "@/blocks/registry";
import extensionPointRegistry from "@/extensionPoints/registry";
import { ADAPTERS } from "@/devTools/editor/extensionPoints/adapter";
import { reactivateEveryTab } from "@/background/messenger/api";
import { reportEvent } from "@/telemetry/events";
import { fromJS as extensionPointFactory } from "@/extensionPoints/factory";
import { extensionPermissions } from "@/permissions";
import { requestPermissions } from "@/utils/permissions";
import { getErrorMessage, isAxiosError } from "@/errors";
import { getLinkedApiClient } from "@/services/apiClient";
import { objToYaml } from "@/utils/objToYaml";
import {
  extensionWithInnerDefinitions,
  isInnerExtensionPoint,
} from "@/devTools/editor/extensionPoints/base";
import { useGetEditablePackagesQuery } from "@/services/api";
import { UnknownObject } from "@/types";

const { saveExtension } = optionsSlice.actions;
const { markSaved } = editorSlice.actions;

async function upsertConfig(
  packageUUID: string | null,
  kind: "reader" | "extensionPoint",
  config: unknown
): Promise<void> {
  const client = await getLinkedApiClient();

  const data = { config: objToYaml(config as UnknownObject), kind };

  if (packageUUID) {
    await client.put(`api/bricks/${packageUUID}/`, data);
  } else {
    await client.post("api/bricks/", data);
  }
}

function selectErrorMessage(error: unknown): string {
  // FIXME: should this logic be in getErrorMessage?
  if (isAxiosError(error)) {
    return (
      error.response?.data.config?.toString() ??
      error.response?.statusText ??
      "No response from PixieBrix server"
    );
  }

  return getErrorMessage(error);
}

async function ensurePermissions(element: FormState, addToast: AddToast) {
  const adapter = ADAPTERS.get(element.type);

  const {
    extension,
    extensionPoint: extensionPointConfig,
  } = adapter.asDynamicElement(element);

  const extensionPoint = extensionPointFactory(extensionPointConfig);

  // Pass the extensionPoint in directly because the foundation will not have been saved/added to the
  // registry at this point when called from useCreate
  const permissions = await extensionPermissions(extension, {
    extensionPoint,
  });

  console.debug("Ensuring permissions", {
    permissions,
    extensionPointConfig,
    extension,
  });

  const hasPermissions = await requestPermissions(permissions);

  if (!hasPermissions) {
    addToast(
      "You declined the additional required permissions. This brick won't work on other tabs until you grant the permissions",
      {
        appearance: "warning",
        autoDismiss: true,
      }
    );
  }
}

/**
 * @param element the page editor formik state
 * @param pushToCloud true to save a copy of the extension to the user's account
 * @returns errorMessage an error message, or null if no error error occurred
 */
type CreateCallback = (config: {
  element: FormState;
  pushToCloud: boolean;
}) => Promise<string | null>;

function useCreate(): CreateCallback {
  // XXX: Some users have problems when saving from the Page Editor that seem to indicate the sequence of events doesn't
  //  occur in the correct order on slower (CPU or network?) machines. Therefore, await all promises. We also have to
  //  make `reactivate` behave deterministically if we're still having problems (right now it's implemented as a
  //  fire-and-forget notification).

  const dispatch = useDispatch();
  const { addToast } = useToasts();
  const { data: editablePackages } = useGetEditablePackagesQuery();

  return useCallback(
    async ({ element, pushToCloud }): Promise<string | null> => {
      const onStepError = (error: unknown, step: string): string => {
        reportError(error);
        const message = selectErrorMessage(error);
        console.warn("Error %s: %s", step, message, { error });
        const errorMessage = `Error ${step}: ${message}`;
        addToast(errorMessage, {
          appearance: "error",
          autoDismiss: true,
        });

        return errorMessage;
      };

      try {
        const adapter = ADAPTERS.get(element.type);

        try {
          await ensurePermissions(element, addToast);
        } catch (error) {
          // Continue to allow saving (because there's a workaround)
          reportError(error);
          console.error("Error checking/enabling permissions", { error });
          addToast(
            "An error occurred checking/enabling permissions. Grant permissions on the Active Bricks page",
            {
              appearance: "warning",
              autoDismiss: true,
            }
          );
        }

        const extensionPointId = element.extensionPoint.metadata.id;
        const hasInnerExtensionPoint = isInnerExtensionPoint(extensionPointId);

        let isEditable = false;

        if (!hasInnerExtensionPoint) {
          // PERFORMANCE: inefficient, grabbing all visible bricks prior to save. Not a big deal for now given
          // number of bricks implemented and frequency of saves
          isEditable = editablePackages.some(
            (x) => x.name === extensionPointId
          );

          const isLocked = element.installed && !isEditable;

          if (!isLocked) {
            try {
              const extensionPointConfig = adapter.selectExtensionPoint(
                element
              );
              const packageId = element.installed
                ? editablePackages.find(
                    // Bricks endpoint uses "name" instead of id
                    (x) => x.name === extensionPointConfig.metadata.id
                  )?.id
                : null;

              await upsertConfig(
                packageId,
                "extensionPoint",
                extensionPointConfig
              );
            } catch (error) {
              return onStepError(error, "saving foundation");
            }
          }
        }

        reportEvent("PageEditorCreate", {
          type: element.type,
        });

        try {
          // Make sure the pages have the latest blocks for when we reactivate below
          await Promise.all([
            blockRegistry.fetch(),
            extensionPointRegistry.fetch(),
          ]);
        } catch (error) {
          reportError(error);
          addToast(
            `Error fetching remote bricks: ${selectErrorMessage(error)}`,
            {
              appearance: "warning",
              autoDismiss: true,
            }
          );
        }

        try {
          const rawExtension = adapter.selectExtension(element);
          if (hasInnerExtensionPoint) {
            const extensionPointConfig = adapter.selectExtensionPoint(element);
            dispatch(
              saveExtension({
                extension: extensionWithInnerDefinitions(
                  rawExtension,
                  extensionPointConfig.definition
                ),
                pushToCloud,
              })
            );
          } else {
            dispatch(saveExtension({ extension: rawExtension, pushToCloud }));
          }

          dispatch(markSaved(element.uuid));
        } catch (error) {
          return onStepError(error, "saving extension");
        }

<<<<<<< HEAD
        reactivateEveryTab();
=======
        try {
          await reactivate();
        } catch (error) {
          reportError(error);
          addToast(
            `Error re-activating bricks on page(s): ${selectErrorMessage(
              error
            )}`,
            {
              appearance: "warning",
              autoDismiss: true,
            }
          );
        }
>>>>>>> 13adac0b

        addToast("Saved extension", {
          appearance: "success",
          autoDismiss: true,
        });
        return null;
      } catch (error) {
        console.error("Error saving extension", { error });
        reportError(error);
        addToast(`Error saving extension: ${getErrorMessage(error)}`, {
          appearance: "error",
          autoDismiss: true,
        });
        return "Error saving extension";
      }
    },
    [dispatch, addToast, editablePackages]
  );
}

export default useCreate;<|MERGE_RESOLUTION|>--- conflicted
+++ resolved
@@ -239,24 +239,7 @@
           return onStepError(error, "saving extension");
         }
 
-<<<<<<< HEAD
         reactivateEveryTab();
-=======
-        try {
-          await reactivate();
-        } catch (error) {
-          reportError(error);
-          addToast(
-            `Error re-activating bricks on page(s): ${selectErrorMessage(
-              error
-            )}`,
-            {
-              appearance: "warning",
-              autoDismiss: true,
-            }
-          );
-        }
->>>>>>> 13adac0b
 
         addToast("Saved extension", {
           appearance: "success",
