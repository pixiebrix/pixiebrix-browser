--- conflicted
+++ resolved
@@ -86,37 +86,6 @@
   return error.toString();
 }
 
-<<<<<<< HEAD
-=======
-// TODO: Move to permissions/index.ts (but it requires access to the current tabId)
-async function ensureAllPermissionsFromDevTools(
-  permissions: Permissions.Permissions[]
-): Promise<boolean> {
-  if ("permissions" in browser) {
-    return ensureAllPermissions(permissions);
-  }
-
-  // TODO: Merge permissions ASAP; no function should accept an array and handle it every time
-  const mergedPermissions = await mergePermissions(permissions);
-  if (await containsPermissions(mergedPermissions)) {
-    return true;
-  }
-
-  const page = new URL(browser.runtime.getURL("popups/permissionsPopup.html"));
-  for (const origin of mergedPermissions.origins) {
-    page.searchParams.append("origin", origin);
-  }
-
-  for (const origin of mergedPermissions.permissions) {
-    page.searchParams.append("permission", origin);
-  }
-
-  const tabId = browser.devtools.inspectedWindow.tabId;
-  await openPopupPrompt(tabId, page.toString());
-  return containsPermissions(mergedPermissions);
-}
-
->>>>>>> 402e4cd3
 /**
  * Dump to YAML, removing keys with undefined values.
  */
