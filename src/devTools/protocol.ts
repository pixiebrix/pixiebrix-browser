--- conflicted
+++ resolved
@@ -15,19 +15,8 @@
  * along with this program.  If not, see <http://www.gnu.org/licenses/>.
  */
 
-<<<<<<< HEAD
 import browser, { WebNavigation } from "webextension-polyfill";
 import { navigationEvent } from "@/background/devtools/external";
-=======
-import browser, { Runtime, WebNavigation } from "webextension-polyfill";
-import { registerPort } from "@/background/devtools/protocol";
-import { PORT_NAME } from "@/background/devtools/contract";
-import {
-  installPortListeners,
-  navigationEvent,
-} from "@/background/devtools/external";
-import { runtimeConnect } from "@/chrome";
->>>>>>> 8d6b8b59
 import { resetTab } from "@/contentScript/messenger/api";
 import { thisTab } from "./utils";
 
@@ -57,13 +46,7 @@
 export function watchNavigation(): void {
   browser.webNavigation.onHistoryStateUpdated.addListener(onNavigation);
   browser.webNavigation.onDOMContentLoaded.addListener(onNavigation);
-<<<<<<< HEAD
-  window.onbeforeunload = () => {
-    resetTab(thisTab);
-  };
-=======
   window.addEventListener("beforeunload", onEditorClose);
->>>>>>> 8d6b8b59
 
   if (process.env.DEBUG)
     browser.webNavigation.onTabReplaced.addListener(
