/*
 * Copyright (C) 2022 PixieBrix, Inc.
 *
 * This program is free software: you can redistribute it and/or modify
 * it under the terms of the GNU Affero General Public License as published by
 * the Free Software Foundation, either version 3 of the License, or
 * (at your option) any later version.
 *
 * This program is distributed in the hope that it will be useful,
 * but WITHOUT ANY WARRANTY; without even the implied warranty of
 * MERCHANTABILITY or FITNESS FOR A PARTICULAR PURPOSE.  See the
 * GNU Affero General Public License for more details.
 *
 * You should have received a copy of the GNU Affero General Public License
 * along with this program.  If not, see <http://www.gnu.org/licenses/>.
 */

import React, { useCallback, useState } from "react";
import pTimeout from "p-timeout";
import browser from "webextension-polyfill";
import { navigationEvent } from "@/devTools/events";
import { useAsyncEffect } from "use-async-effect";
import { FrameworkMeta } from "@/messaging/constants";
import { reportError } from "@/telemetry/rollbar";
import { uuidv4 } from "@/types/helpers";
import { useTabEventListener } from "@/hooks/events";
import { getErrorMessage, isErrorObject } from "@/errors";
import { thisTab } from "@/devTools/utils";
import { detectFrameworks } from "@/contentScript/messenger/api";
import { ensureContentScript } from "@/background/messenger/api";
import { canAccessTab } from "webext-tools";
import { sleep } from "@/utils";

interface FrameMeta {
  frameworks: FrameworkMeta[];
}

export interface FrameConnectionState {
  frameId: number;

  /**
   * UUID for the navigation result
   */
  navSequence: string | undefined;

  /**
   * True if the devtools have permission to access the current tab
   */
  hasPermissions: boolean;

  /**
   * Error message when connecting to the page
   */
  error?: string;

  meta: FrameMeta | undefined;
}

const initialFrameState: FrameConnectionState = {
  navSequence: undefined,
  hasPermissions: false,
  error: undefined,
  meta: undefined,
  frameId: 0,
};

export interface Context {
  /**
   * True if the a connection attempt is in process
   */
  connecting: boolean;

  tabState: FrameConnectionState;
}

const initialValue: Context = {
  connecting: false,
  tabState: { ...initialFrameState, frameId: 0 },
};

export const DevToolsContext = React.createContext(initialValue);

async function connectToFrame(): Promise<FrameConnectionState> {
  const uuid = uuidv4();
  const common = { ...initialFrameState, navSequence: uuid };

  console.debug(`connectToFrame: connecting for ${uuid}`);
  if (!(await canAccessTab(thisTab))) {
    console.debug("connectToFrame: cannot access tab");
    return common;
  }

  console.debug("connectToFrame: ensuring contentScript");
  const firstTimeout = Symbol("firstTimeout");
  const contentScript = ensureContentScript(thisTab, 15_000);
  const result = await Promise.race([
    sleep(4000).then(() => firstTimeout),
    contentScript,
  ]);

  if (result === firstTimeout) {
    return {
      ...common,
      hasPermissions: true,
      error:
        "The Page Editor could not establish a connection to the page, retrying…",
    };
  }

  try {
    await contentScript;
  } catch (error) {
    const errorMessage =
      isErrorObject(error) && error.name === "TimeoutError"
        ? "The Page Editor could not establish a connection to the page"
        : getErrorMessage(error);
    reportError(error);
    return {
      ...common,
      hasPermissions: true,
      error: errorMessage,
    };
  }

  let frameworks: FrameworkMeta[] = [];
  try {
    console.debug("connectToFrame: detecting frameworks");
    frameworks = await pTimeout(detectFrameworks(thisTab, null), 500);
  } catch (error) {
    console.debug("connectToFrame: error detecting frameworks", {
      error,
    });
  }

  console.debug(`connectToFrame: replacing tabState for ${uuid}`);
  return {
    ...common,
    hasPermissions: true,
    meta: { frameworks },
  };
}

export function useDevConnection(): Context {
  const { tabId } = browser.devtools.inspectedWindow;

  const [connecting, setConnecting] = useState(false);

  const [lastUpdate, setLastUpdate] = useState(Date.now());

  const [tabState, setTabState] = useState<FrameConnectionState>(
    initialFrameState
  );

  const connect = useCallback(async () => {
    setLastUpdate(Date.now());
  }, []);

  // Automatically connect on load
  useAsyncEffect(
    async (isActive) => {
      setConnecting(true);
      const tabState = await connectToFrame();
      setConnecting(false);
      if (isActive()) {
        setTabState(tabState);
      }
    },
    [lastUpdate]
  );

  useTabEventListener(tabId, navigationEvent, connect);

  return {
    connecting,
<<<<<<< HEAD
    connect,
    tabState,
=======
    tabState: current,
>>>>>>> 475a8713
  };
}<|MERGE_RESOLUTION|>--- conflicted
+++ resolved
@@ -172,11 +172,6 @@
 
   return {
     connecting,
-<<<<<<< HEAD
-    connect,
-    tabState,
-=======
     tabState: current,
->>>>>>> 475a8713
   };
 }