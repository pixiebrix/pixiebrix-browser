/*
 * Copyright (C) 2022 PixieBrix, Inc.
 *
 * This program is free software: you can redistribute it and/or modify
 * it under the terms of the GNU Affero General Public License as published by
 * the Free Software Foundation, either version 3 of the License, or
 * (at your option) any later version.
 *
 * This program is distributed in the hope that it will be useful,
 * but WITHOUT ANY WARRANTY; without even the implied warranty of
 * MERCHANTABILITY or FITNESS FOR A PARTICULAR PURPOSE.  See the
 * GNU Affero General Public License for more details.
 *
 * You should have received a copy of the GNU Affero General Public License
 * along with this program.  If not, see <http://www.gnu.org/licenses/>.
 */
import React, { useCallback, useContext, useMemo } from "react";
import Sidebar from "@/devTools/editor/sidebar/Sidebar";
import { useDispatch, useSelector } from "react-redux";
import { RootState } from "@/devTools/store";
import { DevToolsContext } from "@/devTools/context";
import { selectExtensions } from "@/store/extensionsSelectors";
import PermissionsPane from "@/devTools/editor/panes/PermissionsPane";
import BetaPane from "@/devTools/editor/panes/BetaPane";
import InsertMenuItemPane from "@/devTools/editor/panes/insert/InsertMenuItemPane";
import InsertPanelPane from "@/devTools/editor/panes/insert/InsertPanelPane";
import NoExtensionSelectedPane from "@/devTools/editor/panes/NoExtensionsSelectedPane";
import NoExtensionsPane from "@/devTools/editor/panes/NoExtensionsPane";
import WelcomePane from "@/devTools/editor/panes/WelcomePane";
import EditorPane from "@/devTools/editor/panes/EditorPane";
import useInstallState from "@/devTools/editor/hooks/useInstallState";
import useEscapeHandler from "@/devTools/editor/hooks/useEscapeHandler";
import GenericInsertPane from "@/devTools/editor/panes/insert/GenericInsertPane";
import { ADAPTERS } from "@/devTools/editor/extensionPoints/adapter";
import { actions } from "@/devTools/editor/slices/editorSlice";
import {
  useGetAuthQuery,
  useGetMarketplaceListingsQuery,
  useGetRecipesQuery,
} from "@/services/api";
import { cancelSelect } from "@/contentScript/messenger/api";
import { thisTab } from "@/devTools/utils";
import styles from "./Editor.module.scss";
import { selectActiveElement } from "@/devTools/editor/slices/editorSelectors";
import PersistLoader from "./PersistLoader";

const selectEditor = ({ editor }: RootState) => editor;

const Editor: React.FunctionComponent = () => {
  const { tabState, connecting } = useContext(DevToolsContext);
  const installed = useSelector(selectExtensions);
  const { data: recipes, isLoading: loadingRecipes } = useGetRecipesQuery();
  const { isLoading: authLoading } = useGetAuthQuery();
  const dispatch = useDispatch();

  // Async fetch marketplace content to the Redux so it's pre-fetched for rendering in the Brick Selection modal
  useGetMarketplaceListingsQuery();

  const {
    selectionSeq,
    inserting,
    elements,
    activeElement: activeElementId,
<<<<<<< HEAD
    activeRecipeId,
    error,
=======
    error: editorError,
>>>>>>> 5deb9710
    beta,
  } = useSelector(selectEditor);

  const selectedElement = useSelector(selectActiveElement);

  const cancelInsert = useCallback(async () => {
    dispatch(actions.toggleInsert(null));
    await cancelSelect(thisTab);
  }, [dispatch]);

  useEscapeHandler(cancelInsert, inserting != null);

  const { availableDynamicIds, unavailableCount } = useInstallState(
    installed,
    elements
  );

  const body = useMemo(() => {
    // Need to explicitly check for `false` because hasPermissions will be undefined if pending/error
    // eslint-disable-next-line @typescript-eslint/no-unnecessary-boolean-literal-compare
    if (tabState.hasPermissions === false && !connecting) {
      // Check `connecting` to optimistically show the main interface while the devtools are connecting to the page.
      return <PermissionsPane />;
    }

    if (editorError && beta) {
      return <BetaPane />;
    }

    if (inserting) {
      switch (inserting) {
        case "menuItem":
          return <InsertMenuItemPane cancel={cancelInsert} />;
        case "panel":
          return <InsertPanelPane cancel={cancelInsert} />;
        default:
          return (
            <GenericInsertPane
              cancel={cancelInsert}
              config={ADAPTERS.get(inserting)}
            />
          );
      }
    } else if (editorError) {
      return (
        <div className="p-2">
          <span className="text-danger">{editorError}</span>
        </div>
      );
    } else if (selectedElement) {
      return (
        <EditorPane
          selectedElement={selectedElement}
          selectionSeq={selectionSeq}
        />
      );
    } else if (
      availableDynamicIds?.size ||
      installed.length > unavailableCount
    ) {
      return <NoExtensionSelectedPane />;
    } else if (installed.length > 0) {
      return <NoExtensionsPane unavailableCount={unavailableCount} />;
    } else {
      return <WelcomePane />;
    }
  }, [
    connecting,
    beta,
    cancelInsert,
    inserting,
    selectedElement,
    editorError,
    installed,
    selectionSeq,
    availableDynamicIds?.size,
    unavailableCount,
    tabState,
  ]);

  if (authLoading) {
    return <PersistLoader />;
  }

  return (
    <div className={styles.root}>
      <Sidebar
        installed={installed}
        elements={elements}
        recipes={recipes}
        activeElementId={activeElementId}
        activeRecipeId={activeRecipeId}
        isInsertingElement={Boolean(inserting)}
        isLoadingItems={loadingRecipes}
      />
      {body}
    </div>
  );
};

export default Editor;<|MERGE_RESOLUTION|>--- conflicted
+++ resolved
@@ -61,12 +61,8 @@
     inserting,
     elements,
     activeElement: activeElementId,
-<<<<<<< HEAD
     activeRecipeId,
-    error,
-=======
     error: editorError,
->>>>>>> 5deb9710
     beta,
   } = useSelector(selectEditor);
 
