--- conflicted
+++ resolved
@@ -18,11 +18,6 @@
 import Sidebar from "@/devTools/editor/sidebar/Sidebar";
 import { useDispatch, useSelector } from "react-redux";
 import { RootState } from "@/devTools/store";
-<<<<<<< HEAD
-import SplitPane from "react-split-pane";
-=======
-import { cancelSelectElement } from "@/background/devtools";
->>>>>>> 68a2228e
 import { DevToolsContext } from "@/devTools/context";
 import { selectExtensions } from "@/options/selectors";
 import PermissionsPane from "@/devTools/editor/panes/PermissionsPane";
@@ -39,12 +34,9 @@
 import { ADAPTERS } from "@/devTools/editor/extensionPoints/adapter";
 import { actions } from "@/devTools/editor/slices/editorSlice";
 import { useGetMarketplaceListingsQuery } from "@/services/api";
-<<<<<<< HEAD
 import { cancelSelect } from "@/contentScript/messenger/api";
 import { thisTab } from "@/devTools/utils";
-=======
 import styles from "./Editor.module.scss";
->>>>>>> 68a2228e
 
 const selectEditor = ({ editor }: RootState) => editor;
 
