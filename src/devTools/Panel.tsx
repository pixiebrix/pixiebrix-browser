--- conflicted
+++ resolved
@@ -16,11 +16,6 @@
  */
 
 import React from "react";
-<<<<<<< HEAD
-import { Button } from "react-bootstrap";
-=======
-import { Container } from "react-bootstrap";
->>>>>>> 22293c9a
 import { HashRouter as Router } from "react-router-dom";
 import ErrorBoundary from "@/components/ErrorBoundary";
 import { DevToolsContext, useDevConnection } from "@/devTools/context";
@@ -53,43 +48,18 @@
   return (
     <Provider store={store}>
       <PersistGate loading={<PersistLoader />} persistor={persistor}>
-<<<<<<< HEAD
-        <AuthContext.Provider value={authState}>
-          <DevToolsContext.Provider value={context}>
-            <ToastProvider>
-              <ModalProvider>
-                <ErrorBoundary>
-                  <Router>
-                    <RequireScope
-                      scope={authState?.scope}
-                      isPending={authState.isPending}
-                      scopeSettingsTitle="Welcome to the PixieBrix Page Editor!"
-                      scopeSettingsDescription="To create extensions, you must first set an account alias for your PixieBrix account"
-                    >
-                      <Editor />
-                    </RequireScope>
-                  </Router>
-                </ErrorBoundary>
-              </ModalProvider>
-            </ToastProvider>
-          </DevToolsContext.Provider>
-        </AuthContext.Provider>
-=======
         <DevToolsContext.Provider value={context}>
           <ToastProvider>
             <ModalProvider>
               <ErrorBoundary>
                 <Router>
-                  <Container fluid className="DevToolsContainer">
                     <ErrorBanner />
                     <Editor />
-                  </Container>
                 </Router>
               </ErrorBoundary>
             </ModalProvider>
           </ToastProvider>
         </DevToolsContext.Provider>
->>>>>>> 22293c9a
       </PersistGate>
     </Provider>
   );
