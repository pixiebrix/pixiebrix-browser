--- conflicted
+++ resolved
@@ -19,12 +19,8 @@
 import { serializeError } from "serialize-error";
 import { type RecipesRootState, type RecipesState } from "./recipesTypes";
 import recipeRegistry from "./registry";
-<<<<<<< HEAD
 import { syncRemotePackages } from "@/baseRegistry";
-=======
-import { fetchNewPackages } from "@/baseRegistry";
 import { revertAll } from "@/store/commonActions";
->>>>>>> 33871b51
 
 export const initialState: RecipesState = Object.freeze({
   recipes: [],
