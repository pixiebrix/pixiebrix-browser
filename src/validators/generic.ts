--- conflicted
+++ resolved
@@ -146,11 +146,7 @@
       // @ts-expect-error: getting confused about schema types
       properties: pickBy(
         inputProperties(service.schema),
-<<<<<<< HEAD
-        // `includes` type is annoyingly narrow: https://github.com/microsoft/TypeScript/issues/26255
-=======
         // Typescript `includes` type is intentionally narrow
->>>>>>> 5287e48a
         (x: JSONSchema7) => x.$ref == null || !REF_SECRETS.includes(x.$ref),
       ),
     });
