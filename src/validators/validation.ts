--- conflicted
+++ resolved
@@ -205,13 +205,8 @@
               }
 
               try {
-<<<<<<< HEAD
                 await services.locate(this.parent.id, value);
-              } catch (error: unknown) {
-=======
-                await locate(this.parent.id, value);
               } catch (error) {
->>>>>>> 13adac0b
                 if (error instanceof MissingConfigurationError) {
                   return this.createError({
                     message: "Configuration no longer available",
