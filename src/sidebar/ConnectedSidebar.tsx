/*
 * Copyright (C) 2022 PixieBrix, Inc.
 *
 * This program is free software: you can redistribute it and/or modify
 * it under the terms of the GNU Affero General Public License as published by
 * the Free Software Foundation, either version 3 of the License, or
 * (at your option) any later version.
 *
 * This program is distributed in the hope that it will be useful,
 * but WITHOUT ANY WARRANTY; without even the implied warranty of
 * MERCHANTABILITY or FITNESS FOR A PARTICULAR PURPOSE.  See the
 * GNU Affero General Public License for more details.
 *
 * You should have received a copy of the GNU Affero General Public License
 * along with this program.  If not, see <http://www.gnu.org/licenses/>.
 */

import React, { Dispatch, useEffect, useMemo } from "react";
import {
  addListener,
  removeListener,
  SidebarListener,
} from "@/sidebar/protocol";
import DefaultPanel from "@/sidebar/DefaultPanel";
import { useDispatch, useSelector } from "react-redux";
import {
  ActivatePanelOptions,
  FormEntry,
  PanelEntry,
  TemporaryPanelEntry,
} from "@/sidebar/types";
import Tabs from "@/sidebar/Tabs";
import sidebarSlice, { SidebarState } from "./sidebarSlice";
import { AnyAction } from "redux";
import RequireAuth from "@/auth/RequireAuth";
import LoginPanel from "@/sidebar/LoginPanel";
import ErrorBoundary from "./ErrorBoundary";
<<<<<<< HEAD
import { isEmpty } from "lodash";
=======
import DelayedRender from "@/components/DelayedRender";
>>>>>>> c34dc16d

/**
 * Listeners to update the Sidebar's Redux state upon receiving messages from the contentScript.
 */
function getConnectedListener(dispatch: Dispatch<AnyAction>): SidebarListener {
  return {
    onRenderPanels(panels: PanelEntry[]) {
      dispatch(sidebarSlice.actions.setPanels({ panels }));
    },
    onShowForm(form: FormEntry) {
      dispatch(sidebarSlice.actions.addForm({ form }));
    },
    onHideForm({ nonce }: Partial<FormEntry>) {
      dispatch(sidebarSlice.actions.removeForm(nonce));
    },
    onActivatePanel(options: ActivatePanelOptions) {
      dispatch(sidebarSlice.actions.activatePanel(options));
    },
    onShowTemporaryPanel(panel: TemporaryPanelEntry) {
      dispatch(sidebarSlice.actions.addTemporaryPanel({ panel }));
    },
    onHideTemporaryPanel({ nonce }) {
      dispatch(sidebarSlice.actions.removeTemporaryPanel(nonce));
    },
  };
}

const selectState = ({ sidebar }: { sidebar: SidebarState }) => sidebar;

const ConnectedSidebar: React.VFC = () => {
  const dispatch = useDispatch();
  const sidebarState = useSelector(selectState);

  const listener: SidebarListener = useMemo(
    () => getConnectedListener(dispatch),
    [dispatch]
  );

  // `effect` will run once on component mount since listener and formsRef don't change on renders
  useEffect(() => {
    addListener(listener);
    return () => {
      // NOTE: we don't need to cancel any outstanding forms on unmount because the FormTransformer is set up to watch
      // for PANEL_HIDING_EVENT. (and the only time this SidebarApp would unmount is if the sidebar was closing)
      removeListener(listener);
    };
  }, [listener]);

  const showTabs =
    !isEmpty(sidebarState.panels) ||
    !isEmpty(sidebarState.forms) ||
    !isEmpty(sidebarState.temporaryPanels);

  return (
    <div className="full-height">
      <ErrorBoundary>
        <RequireAuth
          LoginPage={LoginPanel}
          // Use ignoreApiError to avoid showing error on intermittent network issues or PixieBrix API degradation
          ignoreApiError
        >
          {showTabs ? (
            <Tabs
              {...sidebarState}
              onSelectTab={(eventKey: string) => {
                dispatch(sidebarSlice.actions.selectTab(eventKey));
              }}
              onCloseTemporaryTab={(nonce) => {
                dispatch(sidebarSlice.actions.removeTemporaryPanel(nonce));
              }}
            />
          ) : (
            <DelayedRender millis={300}>
              <DefaultPanel />
            </DelayedRender>
          )}
        </RequireAuth>
      </ErrorBoundary>
    </div>
  );
};

export default ConnectedSidebar;<|MERGE_RESOLUTION|>--- conflicted
+++ resolved
@@ -35,11 +35,8 @@
 import RequireAuth from "@/auth/RequireAuth";
 import LoginPanel from "@/sidebar/LoginPanel";
 import ErrorBoundary from "./ErrorBoundary";
-<<<<<<< HEAD
+import DelayedRender from "@/components/DelayedRender";
 import { isEmpty } from "lodash";
-=======
-import DelayedRender from "@/components/DelayedRender";
->>>>>>> c34dc16d
 
 /**
  * Listeners to update the Sidebar's Redux state upon receiving messages from the contentScript.
