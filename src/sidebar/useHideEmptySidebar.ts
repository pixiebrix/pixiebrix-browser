/*
 * Copyright (C) 2024 PixieBrix, Inc.
 *
 * This program is free software: you can redistribute it and/or modify
 * it under the terms of the GNU Affero General Public License as published by
 * the Free Software Foundation, either version 3 of the License, or
 * (at your option) any later version.
 *
 * This program is distributed in the hope that it will be useful,
 * but WITHOUT ANY WARRANTY; without even the implied warranty of
 * MERCHANTABILITY or FITNESS FOR A PARTICULAR PURPOSE.  See the
 * GNU Affero General Public License for more details.
 *
 * You should have received a copy of the GNU Affero General Public License
 * along with this program.  If not, see <http://www.gnu.org/licenses/>.
 */

import useAsyncEffect from "use-async-effect";
import { getReservedSidebarEntries } from "@/contentScript/messenger/strict/api";
import { getConnectedTarget } from "@/sidebar/connectedTarget";
import { useSelector } from "react-redux";
import {
  selectClosedTabs,
  selectVisiblePanelCount,
} from "@/sidebar/sidebarSelectors";
import { eventKeyForEntry } from "@/store/sidebar/eventKeyUtils";

/**
 * Hide the sidebar if there are no visible panels. We use this to close the sidebar if the user closes all panels.
 */
export const useHideEmptySidebar = () => {
  const visiblePanelCount = useSelector(selectVisiblePanelCount);
  const closedTabs = useSelector(selectClosedTabs);

  useAsyncEffect(
    async (isMounted) => {
      const topFrame = await getConnectedTarget();
      const reservedPanelEntries = await getReservedSidebarEntries(topFrame);

      // We don't want to hide the Sidebar if there are any open reserved panels.
      // Otherwise, we would hide the Sidebar when a user re-renders a panel, e.g. when using
      // the form builder.
      const openReservedPanels = [
        ...reservedPanelEntries.panels,
        ...reservedPanelEntries.temporaryPanels,
        ...reservedPanelEntries.forms,
      ].filter((panel) => panel && !closedTabs[eventKeyForEntry(panel)]);

      if (
        isMounted() &&
        visiblePanelCount === 0 &&
        openReservedPanels.length === 0
      ) {
<<<<<<< HEAD
        closeSelf();
=======
        window.close();
>>>>>>> 3d3c1cb1
      }
    },
    [visiblePanelCount],
  );
};<|MERGE_RESOLUTION|>--- conflicted
+++ resolved
@@ -51,11 +51,7 @@
         visiblePanelCount === 0 &&
         openReservedPanels.length === 0
       ) {
-<<<<<<< HEAD
-        closeSelf();
-=======
         window.close();
->>>>>>> 3d3c1cb1
       }
     },
     [visiblePanelCount],
