--- conflicted
+++ resolved
@@ -17,23 +17,26 @@
 
 import React from "react";
 
-import { render } from "@testing-library/react";
+import { render, screen } from "@testing-library/react";
 import { BusinessError, NoRendererError } from "@/errors/businessErrors";
 import RootErrorPanel from "@/sidebar/components/RootErrorPanel";
 
 describe("RootErrorPanel", () => {
   it("should render business error", () => {
-<<<<<<< HEAD
+    const expectedErrorMessage = "Business error message";
     const { asFragment } = render(
-      <RootErrorPanel error={new BusinessError()} />
+      <RootErrorPanel error={new BusinessError(expectedErrorMessage)} />
     );
+    expect(screen.getByText(expectedErrorMessage)).toBeInTheDocument();
     expect(asFragment()).toMatchSnapshot();
   });
 
   it("should render application error", () => {
+    const expectedErrorMessage = "Application error message";
     const { asFragment } = render(
-      <RootErrorPanel error={new Error("Unknown error")} />
+      <RootErrorPanel error={new Error(expectedErrorMessage)} />
     );
+    expect(screen.getByText(expectedErrorMessage)).toBeInTheDocument();
     expect(asFragment()).toMatchSnapshot();
   });
 
@@ -41,29 +44,7 @@
     const { asFragment } = render(
       <RootErrorPanel error={new NoRendererError()} />
     );
+    expect(screen.getByText("No renderer found")).toBeInTheDocument();
     expect(asFragment()).toMatchSnapshot();
-=======
-    const expectedErrorMessage = "Business error message";
-    const result = render(
-      <RootErrorPanel error={new BusinessError(expectedErrorMessage)} />
-    );
-    expect(result.getByText(expectedErrorMessage)).toBeInTheDocument();
-    expect(result).toMatchSnapshot();
-  });
-
-  it("should render application error", () => {
-    const expectedErrorMessage = "Application error message";
-    const result = render(
-      <RootErrorPanel error={new Error(expectedErrorMessage)} />
-    );
-    expect(result.getByText(expectedErrorMessage)).toBeInTheDocument();
-    expect(result).toMatchSnapshot();
-  });
-
-  it("should render no renderer error", () => {
-    const result = render(<RootErrorPanel error={new NoRendererError()} />);
-    expect(result.getByText("No renderer found")).toBeInTheDocument();
-    expect(result).toMatchSnapshot();
->>>>>>> c99d6599
   });
 });