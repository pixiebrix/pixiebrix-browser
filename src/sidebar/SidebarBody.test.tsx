--- conflicted
+++ resolved
@@ -18,13 +18,8 @@
 import React from "react";
 import SidebarBody from "@/sidebar/SidebarBody";
 import { render } from "@/sidebar/testHelpers";
-<<<<<<< HEAD
-=======
-import useContextInvalidated from "@/hooks/useContextInvalidated";
->>>>>>> da99396d
 import useConnectedTargetUrl from "@/sidebar/hooks/useConnectedTargetUrl";
 
-jest.mock("@/hooks/useContextInvalidated");
 jest.mock("@/sidebar/hooks/useConnectedTargetUrl");
 jest.mock("@/contentScript/messenger/api", () => ({
   ensureExtensionPointsInstalled: jest.fn(),
@@ -40,18 +35,6 @@
     jest
       .mocked(useConnectedTargetUrl)
       .mockReturnValueOnce("https://www.example.com");
-<<<<<<< HEAD
-=======
-    const { asFragment } = render(<SidebarBody />);
-    expect(asFragment()).toMatchSnapshot();
-  });
-
-  test("it renders error when context is invalidated", async () => {
-    jest
-      .mocked(useConnectedTargetUrl)
-      .mockReturnValueOnce("https://www.example.com");
-    jest.mocked(useContextInvalidated).mockReturnValueOnce(true);
->>>>>>> da99396d
     const { asFragment } = render(<SidebarBody />);
     expect(asFragment()).toMatchSnapshot();
   });
