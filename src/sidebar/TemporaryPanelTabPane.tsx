--- conflicted
+++ resolved
@@ -31,7 +31,6 @@
 import { type AsyncDispatch } from "@/sidebar/store";
 import UnavailableOverlay from "@/sidebar/UnavailableOverlay";
 import removeTemporaryPanel from "@/store/sidebar/thunks/removeTemporaryPanel";
-import { mapModComponentRefToEventData } from "@/telemetry/telemetryHelpers";
 
 import { mapModComponentRefToMessageContext } from "@/utils/modUtils";
 
@@ -63,11 +62,7 @@
       <ErrorBoundary
         onError={() => {
           reportEvent(Events.VIEW_ERROR, {
-<<<<<<< HEAD
-            ...mapModComponentRefToEventData(modComponentRef),
-=======
             ...mapModComponentRefToMessageContext(modComponentRef),
->>>>>>> 08aabee7
             panelType: type,
           });
         }}
