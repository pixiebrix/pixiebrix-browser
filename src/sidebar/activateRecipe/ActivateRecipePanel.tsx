--- conflicted
+++ resolved
@@ -190,21 +190,15 @@
   ]);
 
   useEffect(() => {
-<<<<<<< HEAD
+    const missingServiceConfigurations = initialValues.services.some(
+      ({ config }) => !config
+    );
+
     if (
       state.needsPermissions !== null &&
       !state.needsPermissions &&
-      canAutoActivate
-=======
-    const missingServiceConfigurations = initialValues.services.some(
-      ({ config }) => !config
-    );
-
-    if (
-      !state.needsPermissions &&
       canAutoActivate &&
       !missingServiceConfigurations
->>>>>>> b525e9cd
     ) {
       // State is checked inside this function call to prevent duplicate calls,
       // so we can simply dispatch asynchronously with "void" here.
