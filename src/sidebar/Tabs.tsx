--- conflicted
+++ resolved
@@ -20,12 +20,8 @@
 import { mapTabEventKey } from "@/sidebar/utils";
 import { type UUID } from "@/core";
 import { reportEvent } from "@/telemetry/events";
-<<<<<<< HEAD
 import { selectEventData } from "@/telemetry/deployments";
 import { CloseButton, Nav, Tab } from "react-bootstrap";
-=======
-import { Card, CloseButton, Nav, Tab } from "react-bootstrap";
->>>>>>> 9c2ee4db
 import { FontAwesomeIcon } from "@fortawesome/react-fontawesome";
 import { faSpinner } from "@fortawesome/free-solid-svg-icons";
 import ErrorBoundary from "@/components/ErrorBoundary";
