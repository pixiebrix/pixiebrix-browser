/*
 * Copyright (C) 2022 PixieBrix, Inc.
 *
 * This program is free software: you can redistribute it and/or modify
 * it under the terms of the GNU Affero General Public License as published by
 * the Free Software Foundation, either version 3 of the License, or
 * (at your option) any later version.
 *
 * This program is distributed in the hope that it will be useful,
 * but WITHOUT ANY WARRANTY; without even the implied warranty of
 * MERCHANTABILITY or FITNESS FOR A PARTICULAR PURPOSE.  See the
 * GNU Affero General Public License for more details.
 *
 * You should have received a copy of the GNU Affero General Public License
 * along with this program.  If not, see <http://www.gnu.org/licenses/>.
 */

import reportError from "@/telemetry/reportError";
import { ActivatePanelOptions, FormEntry, PanelEntry } from "@/sidebar/types";
import { FormDefinition } from "@/blocks/transformers/ephemeralForm/formTypes";
import { UUID } from "@/core";

let lastMessageSeen = -1;
// Track activate messages separately. The Sidebar App Redux state has special handling for these messages to account
// for race conditions in panel loading
let lastActivateMessageSeen = -1;

export type SidebarListener = {
  onRenderPanels: (panels: PanelEntry[]) => void;
  onShowForm: (form: { nonce: UUID; form: FormDefinition }) => void;
  onHideForm: (form: { nonce: UUID }) => void;
  onActivatePanel: (options: ActivatePanelOptions) => void;
};

const listeners: SidebarListener[] = [];

export function addListener(fn: SidebarListener): void {
  if (listeners.includes(fn)) {
    console.warn("Listener already registered for sidebar");
  } else {
    listeners.push(fn);
  }
}

export function removeListener(fn: SidebarListener): void {
  listeners.splice(0, listeners.length, ...listeners.filter((x) => x !== fn));
}

function runListeners<Method extends keyof SidebarListener>(
  method: Method,
  sequence: number,
  data: Parameters<SidebarListener[Method]>[0],
  { force = false }: { force?: boolean } = {}
): void {
  if (sequence < lastMessageSeen && !force) {
    console.debug(
      "Skipping stale message (seq: %d, current: %d)",
      sequence,
      lastMessageSeen,
      { data }
    );
    return;
  }

  // Use Match.max to account for unordered messages with force
  lastMessageSeen = Math.max(sequence, lastMessageSeen);

  console.debug(`Running ${listeners.length} listener(s) for %s`, method, {
    data,
  });

  for (const listener of listeners) {
    try {
      // @ts-expect-error `data` is a intersection type instead of an union. TODO: Fix or rewrite
      // eslint-disable-next-line security/detect-object-injection -- method is keyof StoreListener
      listener[method](data);
    } catch (error) {
      reportError(error);
    }
  }
}

export async function renderPanels(
  sequence: number,
  panels: PanelEntry[]
): Promise<void> {
  runListeners("onRenderPanels", sequence, panels);
}

export async function activatePanel(
  sequence: number,
  options: ActivatePanelOptions
): Promise<void> {
<<<<<<< HEAD
  // Activating a panel doesn't cause a rerender, so can use the lastMessageSeen
  runListeners("onActivatePanel", sequence, options);
=======
  if (sequence < lastActivateMessageSeen) {
    console.debug(
      "Skipping stale message (seq: %d, current: %d)",
      sequence,
      lastActivateMessageSeen,
      { data: options }
    );
    return;
  }

  lastActivateMessageSeen = sequence;

  runListeners("onActivatePanel", sequence, options, { force: true });
>>>>>>> fc8e3e3a
}

export async function showForm(sequence: number, entry: FormEntry) {
  runListeners("onShowForm", sequence, entry);
}

export async function hideForm(sequence: number, nonce: UUID) {
  runListeners("onHideForm", sequence, { nonce });
}<|MERGE_RESOLUTION|>--- conflicted
+++ resolved
@@ -91,10 +91,6 @@
   sequence: number,
   options: ActivatePanelOptions
 ): Promise<void> {
-<<<<<<< HEAD
-  // Activating a panel doesn't cause a rerender, so can use the lastMessageSeen
-  runListeners("onActivatePanel", sequence, options);
-=======
   if (sequence < lastActivateMessageSeen) {
     console.debug(
       "Skipping stale message (seq: %d, current: %d)",
@@ -108,7 +104,6 @@
   lastActivateMessageSeen = sequence;
 
   runListeners("onActivatePanel", sequence, options, { force: true });
->>>>>>> fc8e3e3a
 }
 
 export async function showForm(sequence: number, entry: FormEntry) {
