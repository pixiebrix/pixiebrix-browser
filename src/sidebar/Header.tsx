/*
 * Copyright (C) 2024 PixieBrix, Inc.
 *
 * This program is free software: you can redistribute it and/or modify
 * it under the terms of the GNU Affero General Public License as published by
 * the Free Software Foundation, either version 3 of the License, or
 * (at your option) any later version.
 *
 * This program is distributed in the hope that it will be useful,
 * but WITHOUT ANY WARRANTY; without even the implied warranty of
 * MERCHANTABILITY or FITNESS FOR A PARTICULAR PURPOSE.  See the
 * GNU Affero General Public License for more details.
 *
 * You should have received a copy of the GNU Affero General Public License
 * along with this program.  If not, see <http://www.gnu.org/licenses/>.
 */

import React from "react";
import styles from "./ConnectedSidebar.module.scss";
import { Button } from "react-bootstrap";
import { FontAwesomeIcon } from "@fortawesome/react-fontawesome";
import {
  faAngleDoubleRight,
  faCog,
  faSync,
} from "@fortawesome/free-solid-svg-icons";
import { hideSidebar } from "@/contentScript/messenger/strict/api";
import useTheme from "@/hooks/useTheme";
import cx from "classnames";
import { getTopLevelFrame } from "webext-messenger";
import { isMV3 } from "@/mv3/api";
<<<<<<< HEAD
import useFlags from "@/hooks/useFlags";

function reloadSidebar() {
  location.reload();
}
=======
import { DEFAULT_THEME } from "@/themes/themeTypes";
>>>>>>> 561da0a9

const Header: React.FunctionComponent = () => {
  const {
    activeTheme: { logo, showSidebarLogo, customSidebarLogo, themeName },
    isLoading,
  } = useTheme();
  /* In MV3, Chrome offers a native Close button */
  const showCloseButton = !isMV3();

<<<<<<< HEAD
  const { flagOn } = useFlags();
  const showDeveloperUI =
    process.env.ENVIRONMENT === "development" ||
    flagOn("page-editor-developer");

  const buttonStyles = cx(
    styles.button,
    theme === "default" ? styles.themeColorOverride : styles.themeColor,
  );
=======
  const headerButtonClassName = cx(styles.button, {
    [styles.themeColorOverride || ""]: themeName === DEFAULT_THEME,
    [styles.themeColor || ""]: themeName !== DEFAULT_THEME,
  });

  if (isLoading) {
    return null;
  }
>>>>>>> 561da0a9

  return (
    <div className="d-flex py-2 pl-2 pr-0 align-items-center">
      {showCloseButton && (
        <Button
          className={headerButtonClassName}
          onClick={async () => {
            // This piece of code is MV2-only, it only needs to handle being run in an iframe
            const topLevelFrame = await getTopLevelFrame();
            await hideSidebar(topLevelFrame);
          }}
          size="sm"
          variant="link"
        >
          <FontAwesomeIcon icon={faAngleDoubleRight} className="fa-lg" />
        </Button>
      )}
      {showSidebarLogo && (
        // `mx-auto` centers the logo
        <div className="mx-auto">
          <img
            src={customSidebarLogo ?? logo.regular}
            alt={customSidebarLogo ? "Custom logo" : "PixieBrix logo"}
            className={styles.logo}
            data-testid="sidebarHeaderLogo"
          />
        </div>
      )}
      {showDeveloperUI && (
        <Button
          type="button"
          size="sm"
          variant="link"
          onClick={reloadSidebar}
          className={buttonStyles}
          title="Reload sidebar (button only shown in dev builds)"
        >
          <FontAwesomeIcon icon={faSync} />
        </Button>
      )}
      <Button
        href="/options.html"
        target="_blank"
        size="sm"
        variant="link"
<<<<<<< HEAD
        className={buttonStyles}
=======
        className={headerButtonClassName}
>>>>>>> 561da0a9
      >
        <FontAwesomeIcon icon={faCog} />
      </Button>
    </div>
  );
};

export default Header;<|MERGE_RESOLUTION|>--- conflicted
+++ resolved
@@ -29,15 +29,12 @@
 import cx from "classnames";
 import { getTopLevelFrame } from "webext-messenger";
 import { isMV3 } from "@/mv3/api";
-<<<<<<< HEAD
 import useFlags from "@/hooks/useFlags";
+import { DEFAULT_THEME } from "@/themes/themeTypes";
 
 function reloadSidebar() {
   location.reload();
 }
-=======
-import { DEFAULT_THEME } from "@/themes/themeTypes";
->>>>>>> 561da0a9
 
 const Header: React.FunctionComponent = () => {
   const {
@@ -47,17 +44,11 @@
   /* In MV3, Chrome offers a native Close button */
   const showCloseButton = !isMV3();
 
-<<<<<<< HEAD
   const { flagOn } = useFlags();
   const showDeveloperUI =
     process.env.ENVIRONMENT === "development" ||
     flagOn("page-editor-developer");
 
-  const buttonStyles = cx(
-    styles.button,
-    theme === "default" ? styles.themeColorOverride : styles.themeColor,
-  );
-=======
   const headerButtonClassName = cx(styles.button, {
     [styles.themeColorOverride || ""]: themeName === DEFAULT_THEME,
     [styles.themeColor || ""]: themeName !== DEFAULT_THEME,
@@ -66,7 +57,6 @@
   if (isLoading) {
     return null;
   }
->>>>>>> 561da0a9
 
   return (
     <div className="d-flex py-2 pl-2 pr-0 align-items-center">
@@ -101,7 +91,7 @@
           size="sm"
           variant="link"
           onClick={reloadSidebar}
-          className={buttonStyles}
+          className={headerButtonClassName}
           title="Reload sidebar (button only shown in dev builds)"
         >
           <FontAwesomeIcon icon={faSync} />
@@ -112,11 +102,7 @@
         target="_blank"
         size="sm"
         variant="link"
-<<<<<<< HEAD
-        className={buttonStyles}
-=======
         className={headerButtonClassName}
->>>>>>> 561da0a9
       >
         <FontAwesomeIcon icon={faCog} />
       </Button>
