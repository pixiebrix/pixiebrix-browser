/*
 * Copyright (C) 2022 PixieBrix, Inc.
 *
 * This program is free software: you can redistribute it and/or modify
 * it under the terms of the GNU Affero General Public License as published by
 * the Free Software Foundation, either version 3 of the License, or
 * (at your option) any later version.
 *
 * This program is distributed in the hope that it will be useful,
 * but WITHOUT ANY WARRANTY; without even the implied warranty of
 * MERCHANTABILITY or FITNESS FOR A PARTICULAR PURPOSE.  See the
 * GNU Affero General Public License for more details.
 *
 * You should have received a copy of the GNU Affero General Public License
 * along with this program.  If not, see <http://www.gnu.org/licenses/>.
 */

import React from "react";
import styles from "./ConnectedSidebar.module.scss";
import { Button } from "react-bootstrap";
import { FontAwesomeIcon } from "@fortawesome/react-fontawesome";
import { faAngleDoubleRight, faCog } from "@fortawesome/free-solid-svg-icons";
import { hideSidebar } from "@/contentScript/messenger/api";
import { whoAmI } from "@/background/messenger/api";
import useTheme, { useGetTheme } from "@/hooks/useTheme";
import cx from "classnames";

const Header: React.FunctionComponent = () => {
<<<<<<< HEAD
  const { logo, showSidebarLogo, customSidebarLogo } = useTheme();
=======
  const theme = useGetTheme();
  const { logo, showSidebarLogo } = useTheme();
>>>>>>> 107d6ce5

  return (
    <div className="d-flex p-2 justify-content-between align-content-center">
      <Button
        className={cx(
          styles.button,
          theme === "default" ? styles.themeColorOverride : styles.themeColor
        )}
        onClick={async () => {
          const sidebar = await whoAmI();
          await hideSidebar({ tabId: sidebar.tab.id });
        }}
        size="sm"
        variant="link"
      >
        <FontAwesomeIcon icon={faAngleDoubleRight} className="fa-lg" />
      </Button>
      {showSidebarLogo && (
        <div className="align-self-center">
          <img
            src={customSidebarLogo ?? logo.regular}
            alt={customSidebarLogo ? "Custom logo" : "PixieBrix logo"}
            className={styles.logo}
            data-testId="sidebarHeaderLogo"
          />
        </div>
      )}
      <Button
        href="/options.html"
        target="_blank"
        size="sm"
        variant="link"
        className={cx(
          styles.button,
          theme === "default" ? styles.themeColorOverride : styles.themeColor
        )}
      >
        <span>
          Options <FontAwesomeIcon icon={faCog} />
        </span>
      </Button>
    </div>
  );
};

export default Header;<|MERGE_RESOLUTION|>--- conflicted
+++ resolved
@@ -26,12 +26,8 @@
 import cx from "classnames";
 
 const Header: React.FunctionComponent = () => {
-<<<<<<< HEAD
   const { logo, showSidebarLogo, customSidebarLogo } = useTheme();
-=======
   const theme = useGetTheme();
-  const { logo, showSidebarLogo } = useTheme();
->>>>>>> 107d6ce5
 
   return (
     <div className="d-flex p-2 justify-content-between align-content-center">
