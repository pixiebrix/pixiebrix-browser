/*
 * Copyright (C) 2024 PixieBrix, Inc.
 *
 * This program is free software: you can redistribute it and/or modify
 * it under the terms of the GNU Affero General Public License as published by
 * the Free Software Foundation, either version 3 of the License, or
 * (at your option) any later version.
 *
 * This program is distributed in the hope that it will be useful,
 * but WITHOUT ANY WARRANTY; without even the implied warranty of
 * MERCHANTABILITY or FITNESS FOR A PARTICULAR PURPOSE.  See the
 * GNU Affero General Public License for more details.
 *
 * You should have received a copy of the GNU Affero General Public License
 * along with this program.  If not, see <http://www.gnu.org/licenses/>.
 */

import React, { useCallback } from "react";
import { useDispatch, useSelector } from "react-redux";
import { actions } from "@/pageEditor/slices/editorSlice";
import {
  selectActiveModComponentFormState,
  selectEditorModalVisibilities,
} from "@/pageEditor/slices/editorSelectors";
import notify from "@/utils/notify";
import { Alert, Button, Modal } from "react-bootstrap";
import ConnectedFieldTemplate from "@/components/form/ConnectedFieldTemplate";
import { FontAwesomeIcon } from "@fortawesome/react-fontawesome";
import {
  faExclamationTriangle,
  faHistory,
} from "@fortawesome/free-solid-svg-icons";
import { object, string } from "yup";
import Form, {
  type OnSubmit,
  type RenderBody,
  type RenderSubmit,
} from "@/components/form/Form";
import { type RadioItem } from "@/components/form/widgets/radioItemList/radioItemListWidgetTypes";
import RadioItemListWidget from "@/components/form/widgets/radioItemList/RadioItemListWidget";
import { assertNotNullish } from "@/utils/nullishUtils";

type FormState = {
  moveOrRemove: "move" | "remove";
};

const initialFormState: FormState = {
  moveOrRemove: "move",
};

const formStateSchema = object({
  moveOrRemove: string().oneOf(["move", "remove"]).required(),
});

const MoveFromModModal: React.FC = () => {
  const { isRemoveFromModModalVisible: show } = useSelector(
    selectEditorModalVisibilities,
  );
<<<<<<< HEAD
  const activeModComponentFormState = useSelector(
    selectActiveModComponentFormState,
  );
=======
  const modComponentFormState = useSelector(selectActiveModComponentFormState);
>>>>>>> 591261da

  const dispatch = useDispatch();
  const hideModal = useCallback(() => {
    dispatch(actions.hideModal());
  }, [dispatch]);

  const onSubmit = useCallback<OnSubmit<FormState>>(
    async ({ moveOrRemove }, helpers) => {
      const keepLocalCopy = moveOrRemove === "move";

      try {
<<<<<<< HEAD
        const elementId = activeModComponentFormState?.uuid;
        assertNotNullish(elementId, "elementId not found for active element");
=======
        const modComponentId = modComponentFormState?.uuid;
        assertNotNullish(
          modComponentId,
          "mod component id not found for active mod component",
        );
>>>>>>> 591261da
        dispatch(
          actions.removeModComponentFormStateFromMod({
            modComponentId,
            keepLocalCopy,
          }),
        );
        hideModal();
      } catch (error) {
        notify.error({
          message: "Problem removing from mod",
          error,
        });
      } finally {
        helpers.setSubmitting(false);
      }
    },
<<<<<<< HEAD
    [activeModComponentFormState?.uuid, dispatch, hideModal],
=======
    [modComponentFormState?.uuid, dispatch, hideModal],
>>>>>>> 591261da
  );

  const radioItems: RadioItem[] = [
    {
      label: "Move the starter brick to stand-alone",
      value: "move",
    },
    {
      label: "Delete starter brick",
      value: "remove",
    },
  ];

  const renderBody: RenderBody = ({ values }) => (
    <Modal.Body>
      <ConnectedFieldTemplate
        name="moveOrRemove"
        as={RadioItemListWidget}
        items={radioItems}
        header="Move or delete the starter brick from the mod?"
      />
      {values.moveOrRemove === "remove" && (
        <Alert variant="warning">
          <FontAwesomeIcon icon={faExclamationTriangle} />
          &nbsp;The{" "}
          <strong>
            <FontAwesomeIcon icon={faHistory} fixedWidth /> Reset{" "}
          </strong>
          action located on the mod&apos;s three-dot menu can be used to restore
          the starter brick <strong>before saving the mod</strong>.
        </Alert>
      )}
    </Modal.Body>
  );

  const renderSubmit: RenderSubmit = ({ isSubmitting, isValid, values }) => (
    <Modal.Footer>
      <Button variant="info" onClick={hideModal}>
        Cancel
      </Button>
      <Button
        variant="danger"
        type="submit"
        disabled={!isValid || isSubmitting}
      >
        {values.moveOrRemove === "move" ? "Move" : "Remove"}
      </Button>
    </Modal.Footer>
  );

  return (
    <Modal show={show} onHide={hideModal}>
      <Modal.Header closeButton>
        <Modal.Title>
<<<<<<< HEAD
          Remove <em>{activeModComponentFormState?.label}</em> from mod{" "}
          <em>{activeModComponentFormState?.recipe?.name}</em>?
=======
          Remove <em>{modComponentFormState?.label}</em> from mod{" "}
          <em>{modComponentFormState?.recipe?.name}</em>?
>>>>>>> 591261da
        </Modal.Title>
      </Modal.Header>
      <Form
        initialValues={initialFormState}
        validationSchema={formStateSchema}
        onSubmit={onSubmit}
        renderBody={renderBody}
        renderSubmit={renderSubmit}
      />
    </Modal>
  );
};

export default MoveFromModModal;<|MERGE_RESOLUTION|>--- conflicted
+++ resolved
@@ -56,13 +56,7 @@
   const { isRemoveFromModModalVisible: show } = useSelector(
     selectEditorModalVisibilities,
   );
-<<<<<<< HEAD
-  const activeModComponentFormState = useSelector(
-    selectActiveModComponentFormState,
-  );
-=======
   const modComponentFormState = useSelector(selectActiveModComponentFormState);
->>>>>>> 591261da
 
   const dispatch = useDispatch();
   const hideModal = useCallback(() => {
@@ -74,16 +68,11 @@
       const keepLocalCopy = moveOrRemove === "move";
 
       try {
-<<<<<<< HEAD
-        const elementId = activeModComponentFormState?.uuid;
-        assertNotNullish(elementId, "elementId not found for active element");
-=======
         const modComponentId = modComponentFormState?.uuid;
         assertNotNullish(
           modComponentId,
           "mod component id not found for active mod component",
         );
->>>>>>> 591261da
         dispatch(
           actions.removeModComponentFormStateFromMod({
             modComponentId,
@@ -100,11 +89,7 @@
         helpers.setSubmitting(false);
       }
     },
-<<<<<<< HEAD
-    [activeModComponentFormState?.uuid, dispatch, hideModal],
-=======
     [modComponentFormState?.uuid, dispatch, hideModal],
->>>>>>> 591261da
   );
 
   const radioItems: RadioItem[] = [
@@ -159,13 +144,8 @@
     <Modal show={show} onHide={hideModal}>
       <Modal.Header closeButton>
         <Modal.Title>
-<<<<<<< HEAD
-          Remove <em>{activeModComponentFormState?.label}</em> from mod{" "}
-          <em>{activeModComponentFormState?.recipe?.name}</em>?
-=======
           Remove <em>{modComponentFormState?.label}</em> from mod{" "}
           <em>{modComponentFormState?.recipe?.name}</em>?
->>>>>>> 591261da
         </Modal.Title>
       </Modal.Header>
       <Form
