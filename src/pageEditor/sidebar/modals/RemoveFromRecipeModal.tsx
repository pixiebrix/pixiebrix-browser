--- conflicted
+++ resolved
@@ -85,11 +85,7 @@
       value: "move",
     },
     {
-<<<<<<< HEAD
       label: "Remove from the mod",
-=======
-      label: "Remove the starter brick from the mod",
->>>>>>> 9589b4c5
       value: "remove",
     },
   ];
