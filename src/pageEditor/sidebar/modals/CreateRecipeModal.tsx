--- conflicted
+++ resolved
@@ -18,10 +18,10 @@
 import React, { useCallback } from "react";
 import {
   PACKAGE_REGEX,
+  testIsSemVerString,
   uuidv4,
-  testIsSemVerString,
+  validateRegistryId,
   validateSemVerString,
-  validateRegistryId,
 } from "@/types/helpers";
 import { useDispatch, useSelector } from "react-redux";
 import {
@@ -70,17 +70,13 @@
 import { useAllRecipes, useRecipe } from "@/recipes/recipesHooks";
 import Loader from "@/components/Loader";
 import ModalLayout from "@/components/ModalLayout";
-<<<<<<< HEAD
-import { reactivateEveryTab } from "@/background/messenger/api";
-=======
 import {
   type RecipeDefinition,
   type UnsavedRecipeDefinition,
 } from "@/types/recipeTypes";
-import { type IExtension } from "@/types/extensionTypes";
 import { type RecipeMetadataFormState } from "@/pageEditor/pageEditorTypes";
 import { type RegistryId } from "@/types/registryTypes";
->>>>>>> fdc39e5a
+import { type IExtension } from "@/types/extensionTypes";
 
 const { actions: optionsActions } = extensionsSlice;
 
@@ -135,29 +131,18 @@
           draft.recipe = selectRecipeMetadata(newRecipe, response);
         });
         dispatch(editorActions.addElement(recipeElement));
-
+        // Don't push to cloud since we're saving it with the recipe
         await createExtension({
           element: recipeElement,
-          options: {
-            // Don't push to cloud since we're saving it with the recipe
-            pushToCloud: false,
-            // Already did a permissions check above
-            checkPermissions: false,
-            // Will notify and reactivate for the whole recipe
-            notifySuccess: false,
-            reactivateEveryTab: false,
-          },
+          pushToCloud: false,
+          checkPermissions: false,
         });
-
         if (!keepLocalCopy) {
           await removeExtension({
             extensionId: activeElement.uuid,
             shouldShowConfirmation: false,
           });
         }
-
-        notify.success("Created mod");
-        reactivateEveryTab();
       }),
     [
       activeElement,
