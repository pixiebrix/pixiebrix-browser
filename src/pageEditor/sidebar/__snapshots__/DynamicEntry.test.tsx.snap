--- conflicted
+++ resolved
@@ -6,11 +6,7 @@
     action="#"
   >
     <div
-<<<<<<< HEAD
       class="root list-group-item active"
-=======
-      class="root list-group-item"
->>>>>>> 0331107d
     >
       <span
         class="icon"
@@ -42,7 +38,6 @@
         <span
           class="root"
         />
-<<<<<<< HEAD
       </span>
       <div
         class="root"
@@ -136,9 +131,6 @@
       >
         Element 1
       </span>
-=======
-      </span>
->>>>>>> 0331107d
     </div>
     <button
       type="submit"
