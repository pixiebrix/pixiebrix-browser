--- conflicted
+++ resolved
@@ -20,11 +20,8 @@
 import { FontAwesomeIcon } from "@fortawesome/react-fontawesome";
 import { faSync } from "@fortawesome/free-solid-svg-icons";
 import { sleep } from "@/utils/timeUtils";
-<<<<<<< HEAD
 import cx from "classnames";
-=======
 import { inspectedTab } from "@/pageEditor/context/connection";
->>>>>>> fa97566c
 
 const onReload = async (event: MouseEvent<HTMLElement>) => {
   if (event.shiftKey) {
@@ -47,12 +44,8 @@
     type="button"
     size="sm"
     variant="light"
-<<<<<<< HEAD
-    title="Shift-click to attempt to reload all contexts (in 2 seconds)"
+    title="Reload page editor. Shift-click to also reload page and extension (button only shown in dev builds)"
     className={cx("mt-auto", className)}
-=======
-    title="Reload page editor. Shift-click to also reload page and extension (button only shown in dev builds)"
->>>>>>> fa97566c
     onClick={onReload}
   >
     <FontAwesomeIcon icon={faSync} fixedWidth />
