/*
 * Copyright (C) 2024 PixieBrix, Inc.
 *
 * This program is free software: you can redistribute it and/or modify
 * it under the terms of the GNU Affero General Public License as published by
 * the Free Software Foundation, either version 3 of the License, or
 * (at your option) any later version.
 *
 * This program is distributed in the hope that it will be useful,
 * but WITHOUT ANY WARRANTY; without even the implied warranty of
 * MERCHANTABILITY or FITNESS FOR A PARTICULAR PURPOSE.  See the
 * GNU Affero General Public License for more details.
 *
 * You should have received a copy of the GNU Affero General Public License
 * along with this program.  If not, see <http://www.gnu.org/licenses/>.
 */

import { uuidv4, validateRegistryId } from "@/types/helpers";
import { type ModComponentBase } from "@/types/modComponentTypes";
import arrangeSidebarItems from "@/pageEditor/sidebar/arrangeSidebarItems";
import { type ActionFormState } from "@/pageEditor/starterBricks/formStateTypes";
import {
  modComponentFactory,
  modMetadataFactory,
} from "@/testUtils/factories/modComponentFactories";
import { menuItemFormStateFactory } from "@/testUtils/factories/pageEditorFactories";

// Mods
const ID_FOO = validateRegistryId("test/mod-foo");
const modMetadataFoo = modMetadataFactory({
  id: ID_FOO,
  name: "Foo Mod",
});

const ID_BAR = validateRegistryId("test/mod-bar");
const modMetadataBar = modMetadataFactory({
  id: ID_BAR,
  name: "Bar Mod",
});

// Mod Components
const ID_FOO_A = uuidv4();
const cleanModComponentFooA: ModComponentBase = modComponentFactory({
  id: ID_FOO_A,
  label: "A",
  _recipe: modMetadataFoo,
});

const ID_FOO_B = uuidv4();
const formStateModComponentFooB: ActionFormState = menuItemFormStateFactory({
  uuid: ID_FOO_B,
  label: "B",
  recipe: modMetadataFoo,
});

const ID_ORPHAN_C = uuidv4();
const formStateModComponentOrphanC: ActionFormState = menuItemFormStateFactory({
  uuid: ID_ORPHAN_C,
  label: "C",
});

const ID_BAR_D = uuidv4();
const cleanModComponentBarD: ModComponentBase = modComponentFactory({
  id: ID_BAR_D,
  label: "D",
  _recipe: modMetadataBar,
});

const ID_BAR_E = uuidv4();
const formStateModComponentBarE: ActionFormState = menuItemFormStateFactory({
  uuid: ID_BAR_E,
  label: "E",
  recipe: modMetadataBar,
});

const ID_BAR_F = uuidv4();
const cleanModComponentBarF: ModComponentBase = modComponentFactory({
  id: ID_BAR_F,
  label: "F",
  _recipe: modMetadataBar,
});

const ID_ORPHAN_G = uuidv4();
const cleanModComponentOrphanG: ModComponentBase = modComponentFactory({
  id: ID_ORPHAN_G,
  label: "G",
});

const ID_ORPHAN_H = uuidv4();
const cleanModComponentOrphanH: ModComponentBase = modComponentFactory({
  id: ID_ORPHAN_H,
  label: "H",
});

const formStateModComponentOrphanH: ActionFormState = menuItemFormStateFactory({
  uuid: ID_ORPHAN_H,
  label: "H",
});

describe("arrangeSidebarItems()", () => {
<<<<<<< HEAD
  test("sort orphaned mods by metadata.name", () => {
    const elements = arrangeSidebarItems({
=======
  test("sort orphaned recipes by metadata.name", () => {
    const sidebarItems = arrangeSidebarItems({
>>>>>>> 591261da
      modComponentFormStates: [formStateModComponentOrphanC],
      cleanModComponents: [cleanModComponentOrphanH, cleanModComponentOrphanG],
    });

    expect(sidebarItems).toStrictEqual([
      formStateModComponentOrphanC,
      cleanModComponentOrphanG,
      cleanModComponentOrphanH,
    ]);
  });

  test("groups mods and sorts mod components by label", () => {
    const sidebarItems = arrangeSidebarItems({
      modComponentFormStates: [
        formStateModComponentBarE,
        formStateModComponentFooB,
      ],
      cleanModComponents: [
        cleanModComponentFooA,
        cleanModComponentBarF,
        cleanModComponentBarD,
      ],
    });

    expect(sidebarItems).toEqual([
      {
        modMetadata: modMetadataBar,
        modComponents: [
          cleanModComponentBarD,
          formStateModComponentBarE,
          cleanModComponentBarF,
        ],
      },
      {
        modMetadata: modMetadataFoo,
        modComponents: [cleanModComponentFooA, formStateModComponentFooB],
      },
    ]);
  });

  test("do not duplicate modComponent/modComponentFormState pairs in the results", () => {
    const sidebarItems = arrangeSidebarItems({
      modComponentFormStates: [formStateModComponentOrphanH],
      cleanModComponents: [cleanModComponentOrphanH],
    });

    expect(sidebarItems).toStrictEqual([formStateModComponentOrphanH]);
  });
});<|MERGE_RESOLUTION|>--- conflicted
+++ resolved
@@ -98,13 +98,8 @@
 });
 
 describe("arrangeSidebarItems()", () => {
-<<<<<<< HEAD
   test("sort orphaned mods by metadata.name", () => {
-    const elements = arrangeSidebarItems({
-=======
-  test("sort orphaned recipes by metadata.name", () => {
     const sidebarItems = arrangeSidebarItems({
->>>>>>> 591261da
       modComponentFormStates: [formStateModComponentOrphanC],
       cleanModComponents: [cleanModComponentOrphanH, cleanModComponentOrphanG],
     });
