/*
 * Copyright (C) 2022 PixieBrix, Inc.
 *
 * This program is free software: you can redistribute it and/or modify
 * it under the terms of the GNU Affero General Public License as published by
 * the Free Software Foundation, either version 3 of the License, or
 * (at your option) any later version.
 *
 * This program is distributed in the hope that it will be useful,
 * but WITHOUT ANY WARRANTY; without even the implied warranty of
 * MERCHANTABILITY or FITNESS FOR A PARTICULAR PURPOSE.  See the
 * GNU Affero General Public License for more details.
 *
 * You should have received a copy of the GNU Affero General Public License
 * along with this program.  If not, see <http://www.gnu.org/licenses/>.
 */

import styles from "./Entry.module.scss";
import React, { useCallback } from "react";
import { actions } from "@/pageEditor/slices/editorSlice";
import { useDispatch, useSelector } from "react-redux";
import { ListGroup } from "react-bootstrap";
import { getLabel } from "@/pageEditor/sidebar/common";
import {
  ExtensionIcon,
  NotAvailableIcon,
  UnsavedChangesIcon,
} from "@/pageEditor/sidebar/ExtensionIcons";
import { UUID } from "@/core";
import {
  disableOverlay,
  enableOverlay,
  showSidebar,
} from "@/contentScript/messenger/api";
import { thisTab } from "@/pageEditor/utils";
import cx from "classnames";
import { reportEvent } from "@/telemetry/events";
import { selectSessionId } from "@/pageEditor/slices/sessionSelectors";
import { FormState } from "@/pageEditor/extensionPoints/formStateTypes";
import {
  selectActiveElement,
  selectActiveRecipeId,
  selectElementIsDirty,
} from "@/pageEditor/slices/editorSelectors";
import ActionMenu from "@/components/sidebar/ActionMenu";

type DynamicEntryProps = {
  extension: FormState;
  isAvailable: boolean;
  isNested?: boolean;
<<<<<<< HEAD
=======
  onSave: () => Promise<void>;
  isSaving: boolean;
  onReset: () => Promise<void>;
  onRemove: () => Promise<void>;
>>>>>>> 35d80248
};

/**
 * A sidebar menu entry corresponding to an extension that is new or is currently being edited.
 * @see InstalledEntry
 */
const DynamicEntry: React.FunctionComponent<DynamicEntryProps> = ({
  extension,
  isAvailable,
  isNested = false,
<<<<<<< HEAD
=======
  onSave,
  isSaving,
  onReset,
  onRemove,
>>>>>>> 35d80248
}) => {
  const dispatch = useDispatch();
  const sessionId = useSelector(selectSessionId);
  const activeRecipeId = useSelector(selectActiveRecipeId);
  const activeElement = useSelector(selectActiveElement);
  const isActive = activeElement?.uuid === extension.uuid;
  // Get the selected recipe id, or the recipe id of the selected item
  const recipeId = activeRecipeId ?? activeElement?.recipe?.id;
  // Set the alternate background if this item isn't active, but either its recipe or another item in its recipe is active
  const hasRecipeBackground =
    !isActive && recipeId && extension.recipe?.id === recipeId;
  const isDirty = useSelector(selectElementIsDirty(extension.uuid));

  const isButton = extension.type === "menuItem";

  const showOverlay = useCallback(async (uuid: UUID) => {
    await enableOverlay(thisTab, `[data-pb-uuid="${uuid}"]`);
  }, []);

  const hideOverlay = useCallback(async () => {
    await disableOverlay(thisTab);
  }, []);

  return (
    <ListGroup.Item
      className={cx(styles.root, {
        [styles.recipeBackground]: hasRecipeBackground,
      })}
      as="div"
      active={isActive}
      key={`dynamic-${extension.uuid}`}
      onMouseEnter={
        isButton ? async () => showOverlay(extension.uuid) : undefined
      }
      onMouseLeave={isButton ? async () => hideOverlay() : undefined}
      onClick={() => {
        reportEvent("PageEditorOpen", {
          sessionId,
          extensionId: extension.uuid,
        });

        dispatch(actions.selectElement(extension.uuid));

        if (extension.type === "actionPanel") {
          // Switch the sidepanel over to the panel. However, don't refresh because the user might be switching
          // frequently between extensions within the same blueprint.
          void showSidebar(thisTab, {
            extensionId: extension.uuid,
            force: true,
            refresh: false,
          });
        }
      }}
    >
      <span
        className={cx(styles.icon, {
          [styles.nested]: isNested,
        })}
      >
        <ExtensionIcon type={extension.type} />
      </span>
      <span className={styles.name}>{getLabel(extension)}</span>
      {!isAvailable && (
        <span className={styles.icon}>
          <NotAvailableIcon />
        </span>
      )}
      {isDirty && (
        <span className={cx(styles.icon, "text-danger")}>
          <UnsavedChangesIcon />
        </span>
      )}
<<<<<<< HEAD
      {isActive && <ExtensionActionMenu extensionId={extension.uuid} />}
=======
      {isActive && (
        <ActionMenu
          onSave={onSave}
          onRemove={onRemove}
          onReset={item.installed ? onReset : undefined}
          isDirty={isDirty}
          onAddToRecipe={
            item.recipe
              ? undefined
              : async () => {
                  dispatch(actions.showAddToRecipeModal());
                }
          }
          onRemoveFromRecipe={
            item.recipe
              ? async () => {
                  dispatch(actions.showRemoveFromRecipeModal());
                }
              : undefined
          }
          disabled={isSaving}
        />
      )}
>>>>>>> 35d80248
    </ListGroup.Item>
  );
};

export default DynamicEntry;<|MERGE_RESOLUTION|>--- conflicted
+++ resolved
@@ -43,18 +43,15 @@
   selectElementIsDirty,
 } from "@/pageEditor/slices/editorSelectors";
 import ActionMenu from "@/components/sidebar/ActionMenu";
+import useSaveExtension from "@/pageEditor/hooks/useSaveExtension";
+import useResetExtension from "@/pageEditor/hooks/useResetExtension";
+import useRemoveExtension from "@/pageEditor/hooks/useRemoveExtension";
+import useSaveRecipe from "@/pageEditor/hooks/useSaveRecipe";
 
 type DynamicEntryProps = {
   extension: FormState;
   isAvailable: boolean;
   isNested?: boolean;
-<<<<<<< HEAD
-=======
-  onSave: () => Promise<void>;
-  isSaving: boolean;
-  onReset: () => Promise<void>;
-  onRemove: () => Promise<void>;
->>>>>>> 35d80248
 };
 
 /**
@@ -65,13 +62,6 @@
   extension,
   isAvailable,
   isNested = false,
-<<<<<<< HEAD
-=======
-  onSave,
-  isSaving,
-  onReset,
-  onRemove,
->>>>>>> 35d80248
 }) => {
   const dispatch = useDispatch();
   const sessionId = useSelector(selectSessionId);
@@ -94,6 +84,26 @@
   const hideOverlay = useCallback(async () => {
     await disableOverlay(thisTab);
   }, []);
+
+  const { save: saveExtension, isSaving: isSavingExtension } =
+    useSaveExtension();
+  const resetExtension = useResetExtension();
+  const removeExtension = useRemoveExtension();
+  const { save: saveRecipe, isSaving: isSavingRecipe } = useSaveRecipe();
+
+  const onSave = async () => {
+    if (extension.recipe) {
+      await saveRecipe(extension.recipe?.id);
+    } else {
+      await saveExtension(extension.uuid);
+    }
+  };
+
+  const isSaving = extension.recipe ? isSavingRecipe : isSavingExtension;
+
+  const onReset = async () => resetExtension({ extensionId: extension.uuid });
+
+  const onRemove = async () => removeExtension({ extensionId: extension.uuid });
 
   return (
     <ListGroup.Item
@@ -144,24 +154,21 @@
           <UnsavedChangesIcon />
         </span>
       )}
-<<<<<<< HEAD
-      {isActive && <ExtensionActionMenu extensionId={extension.uuid} />}
-=======
       {isActive && (
         <ActionMenu
           onSave={onSave}
           onRemove={onRemove}
-          onReset={item.installed ? onReset : undefined}
+          onReset={extension.installed ? onReset : undefined}
           isDirty={isDirty}
           onAddToRecipe={
-            item.recipe
+            extension.recipe
               ? undefined
               : async () => {
                   dispatch(actions.showAddToRecipeModal());
                 }
           }
           onRemoveFromRecipe={
-            item.recipe
+            extension.recipe
               ? async () => {
                   dispatch(actions.showRemoveFromRecipeModal());
                 }
@@ -170,7 +177,6 @@
           disabled={isSaving}
         />
       )}
->>>>>>> 35d80248
     </ListGroup.Item>
   );
 };
