/*
 * Copyright (C) 2022 PixieBrix, Inc.
 *
 * This program is free software: you can redistribute it and/or modify
 * it under the terms of the GNU Affero General Public License as published by
 * the Free Software Foundation, either version 3 of the License, or
 * (at your option) any later version.
 *
 * This program is distributed in the hope that it will be useful,
 * but WITHOUT ANY WARRANTY; without even the implied warranty of
 * MERCHANTABILITY or FITNESS FOR A PARTICULAR PURPOSE.  See the
 * GNU Affero General Public License for more details.
 *
 * You should have received a copy of the GNU Affero General Public License
 * along with this program.  If not, see <http://www.gnu.org/licenses/>.
 */

import styles from "./Entry.module.scss";
import React, { useCallback } from "react";
import { actions } from "@/pageEditor/slices/editorSlice";
import { useDispatch, useSelector } from "react-redux";
import { ListGroup } from "react-bootstrap";
import { getLabel } from "@/pageEditor/sidebar/common";
import {
  ExtensionIcon,
  NotAvailableIcon,
  UnsavedChangesIcon,
} from "@/pageEditor/sidebar/ExtensionIcons";
import { UUID } from "@/core";
import {
  disableOverlay,
  enableOverlay,
  showSidebar,
} from "@/contentScript/messenger/api";
import { thisTab } from "@/pageEditor/utils";
import cx from "classnames";
import { reportEvent } from "@/telemetry/events";
import { selectSessionId } from "@/pageEditor/slices/sessionSelectors";
import { FormState } from "@/pageEditor/extensionPoints/formStateTypes";
import {
  selectActiveElement,
  selectActiveRecipeId,
  selectElementIsDirty,
} from "@/pageEditor/slices/editorSelectors";
import ActionMenu from "@/components/sidebar/ActionMenu";
<<<<<<< HEAD
import useSaveExtension from "@/pageEditor/hooks/useSaveExtension";
import useResetExtension from "@/pageEditor/hooks/useResetExtension";
import useRemoveExtension from "@/pageEditor/hooks/useRemoveExtension";
import useSaveRecipe from "@/pageEditor/hooks/useSaveRecipe";

type DynamicEntryProps = {
  extension: FormState;
  isAvailable: boolean;
  isNested?: boolean;
=======

type DynamicEntryProps = {
  item: FormState;
  isAvailable: boolean;
  isActive: boolean;
  isNested?: boolean;
  onSave: () => Promise<void>;
  isSaving: boolean;
  onReset: () => Promise<void>;
  onRemove: () => Promise<void>;
>>>>>>> 0331107d
};

/**
 * A sidebar menu entry corresponding to an extension that is new or is currently being edited.
 * @see InstalledEntry
 */
const DynamicEntry: React.FunctionComponent<DynamicEntryProps> = ({
<<<<<<< HEAD
  extension,
  isAvailable,
  isNested = false,
=======
  item,
  isAvailable,
  isActive,
  isNested = false,
  onSave,
  isSaving,
  onReset,
  onRemove,
>>>>>>> 0331107d
}) => {
  const dispatch = useDispatch();
  const sessionId = useSelector(selectSessionId);
  const activeRecipeId = useSelector(selectActiveRecipeId);
  const activeElement = useSelector(selectActiveElement);
  const isActive = activeElement?.uuid === extension.uuid;
  // Get the selected recipe id, or the recipe id of the selected item
  const recipeId = activeRecipeId ?? activeElement?.recipe?.id;
  // Set the alternate background if this item isn't active, but either its recipe or another item in its recipe is active
  const hasRecipeBackground =
<<<<<<< HEAD
    !isActive && recipeId && extension.recipe?.id === recipeId;
  const isDirty = useSelector(selectElementIsDirty(extension.uuid));
=======
    !isActive && recipeId && item.recipe?.id === recipeId;
  const isDirty = useSelector(selectElementIsDirty(item.uuid));
>>>>>>> 0331107d

  const isButton = extension.type === "menuItem";

  const showOverlay = useCallback(async (uuid: UUID) => {
    await enableOverlay(thisTab, `[data-pb-uuid="${uuid}"]`);
  }, []);

  const hideOverlay = useCallback(async () => {
    await disableOverlay(thisTab);
  }, []);

  const { save: saveExtension, isSaving: isSavingExtension } =
    useSaveExtension();
  const resetExtension = useResetExtension();
  const removeExtension = useRemoveExtension();
  const { save: saveRecipe, isSaving: isSavingRecipe } = useSaveRecipe();

  const onSave = async () => {
    if (extension.recipe) {
      await saveRecipe(extension.recipe?.id);
    } else {
      await saveExtension(extension.uuid);
    }
  };

  const isSaving = extension.recipe ? isSavingRecipe : isSavingExtension;

  const onReset = async () => resetExtension({ extensionId: extension.uuid });

  const onRemove = async () => removeExtension({ extensionId: extension.uuid });

  return (
    <ListGroup.Item
      className={cx(styles.root, {
        [styles.recipeBackground]: hasRecipeBackground,
      })}
      as="div"
      active={isActive}
<<<<<<< HEAD
      key={`dynamic-${extension.uuid}`}
      onMouseEnter={
        isButton ? async () => showOverlay(extension.uuid) : undefined
      }
=======
      key={`dynamic-${item.uuid}`}
      onMouseEnter={isButton ? async () => showOverlay(item.uuid) : undefined}
>>>>>>> 0331107d
      onMouseLeave={isButton ? async () => hideOverlay() : undefined}
      onClick={() => {
        reportEvent("PageEditorOpen", {
          sessionId,
          extensionId: extension.uuid,
        });

        dispatch(actions.selectElement(extension.uuid));

        if (extension.type === "actionPanel") {
          // Switch the sidepanel over to the panel. However, don't refresh because the user might be switching
          // frequently between extensions within the same blueprint.
          void showSidebar(thisTab, {
            extensionId: extension.uuid,
            force: true,
            refresh: false,
          });
        }
      }}
    >
      <span
        className={cx(styles.icon, {
          [styles.nested]: isNested,
        })}
      >
        <ExtensionIcon type={extension.type} />
      </span>
<<<<<<< HEAD
      <span className={styles.name}>{getLabel(extension)}</span>
=======
      <span className={styles.name}>{getLabel(item)}</span>
>>>>>>> 0331107d
      {!isAvailable && (
        <span className={styles.icon}>
          <NotAvailableIcon />
        </span>
      )}
      {isDirty && !isActive && (
        <span className={cx(styles.icon, styles.unsaved, "text-danger")}>
          <UnsavedChangesIcon />
        </span>
      )}
      {isActive && (
        <ActionMenu
          onSave={onSave}
          onRemove={onRemove}
<<<<<<< HEAD
          onReset={extension.installed ? onReset : undefined}
          isDirty={isDirty}
          onAddToRecipe={
            extension.recipe
=======
          onReset={item.installed ? onReset : undefined}
          isDirty={isDirty}
          onAddToRecipe={
            item.recipe
>>>>>>> 0331107d
              ? undefined
              : async () => {
                  dispatch(actions.showAddToRecipeModal());
                }
          }
          onRemoveFromRecipe={
<<<<<<< HEAD
            extension.recipe
=======
            item.recipe
>>>>>>> 0331107d
              ? async () => {
                  dispatch(actions.showRemoveFromRecipeModal());
                }
              : undefined
          }
          disabled={isSaving}
        />
      )}
    </ListGroup.Item>
  );
};

export default DynamicEntry;<|MERGE_RESOLUTION|>--- conflicted
+++ resolved
@@ -43,7 +43,6 @@
   selectElementIsDirty,
 } from "@/pageEditor/slices/editorSelectors";
 import ActionMenu from "@/components/sidebar/ActionMenu";
-<<<<<<< HEAD
 import useSaveExtension from "@/pageEditor/hooks/useSaveExtension";
 import useResetExtension from "@/pageEditor/hooks/useResetExtension";
 import useRemoveExtension from "@/pageEditor/hooks/useRemoveExtension";
@@ -53,18 +52,6 @@
   extension: FormState;
   isAvailable: boolean;
   isNested?: boolean;
-=======
-
-type DynamicEntryProps = {
-  item: FormState;
-  isAvailable: boolean;
-  isActive: boolean;
-  isNested?: boolean;
-  onSave: () => Promise<void>;
-  isSaving: boolean;
-  onReset: () => Promise<void>;
-  onRemove: () => Promise<void>;
->>>>>>> 0331107d
 };
 
 /**
@@ -72,20 +59,9 @@
  * @see InstalledEntry
  */
 const DynamicEntry: React.FunctionComponent<DynamicEntryProps> = ({
-<<<<<<< HEAD
   extension,
   isAvailable,
   isNested = false,
-=======
-  item,
-  isAvailable,
-  isActive,
-  isNested = false,
-  onSave,
-  isSaving,
-  onReset,
-  onRemove,
->>>>>>> 0331107d
 }) => {
   const dispatch = useDispatch();
   const sessionId = useSelector(selectSessionId);
@@ -96,13 +72,8 @@
   const recipeId = activeRecipeId ?? activeElement?.recipe?.id;
   // Set the alternate background if this item isn't active, but either its recipe or another item in its recipe is active
   const hasRecipeBackground =
-<<<<<<< HEAD
     !isActive && recipeId && extension.recipe?.id === recipeId;
   const isDirty = useSelector(selectElementIsDirty(extension.uuid));
-=======
-    !isActive && recipeId && item.recipe?.id === recipeId;
-  const isDirty = useSelector(selectElementIsDirty(item.uuid));
->>>>>>> 0331107d
 
   const isButton = extension.type === "menuItem";
 
@@ -141,15 +112,10 @@
       })}
       as="div"
       active={isActive}
-<<<<<<< HEAD
       key={`dynamic-${extension.uuid}`}
       onMouseEnter={
         isButton ? async () => showOverlay(extension.uuid) : undefined
       }
-=======
-      key={`dynamic-${item.uuid}`}
-      onMouseEnter={isButton ? async () => showOverlay(item.uuid) : undefined}
->>>>>>> 0331107d
       onMouseLeave={isButton ? async () => hideOverlay() : undefined}
       onClick={() => {
         reportEvent("PageEditorOpen", {
@@ -177,11 +143,7 @@
       >
         <ExtensionIcon type={extension.type} />
       </span>
-<<<<<<< HEAD
       <span className={styles.name}>{getLabel(extension)}</span>
-=======
-      <span className={styles.name}>{getLabel(item)}</span>
->>>>>>> 0331107d
       {!isAvailable && (
         <span className={styles.icon}>
           <NotAvailableIcon />
@@ -196,28 +158,17 @@
         <ActionMenu
           onSave={onSave}
           onRemove={onRemove}
-<<<<<<< HEAD
           onReset={extension.installed ? onReset : undefined}
           isDirty={isDirty}
           onAddToRecipe={
             extension.recipe
-=======
-          onReset={item.installed ? onReset : undefined}
-          isDirty={isDirty}
-          onAddToRecipe={
-            item.recipe
->>>>>>> 0331107d
               ? undefined
               : async () => {
                   dispatch(actions.showAddToRecipeModal());
                 }
           }
           onRemoveFromRecipe={
-<<<<<<< HEAD
             extension.recipe
-=======
-            item.recipe
->>>>>>> 0331107d
               ? async () => {
                   dispatch(actions.showRemoveFromRecipeModal());
                 }
