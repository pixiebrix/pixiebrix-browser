--- conflicted
+++ resolved
@@ -28,10 +28,7 @@
 import { ensureContentScript } from "@/background/messenger/api";
 import { canAccessTab } from "webext-tools";
 import { sleep } from "@/utils";
-<<<<<<< HEAD
-=======
 import { useAsyncState } from "@/hooks/common";
->>>>>>> c033c360
 import { onContextInvalidated } from "@/chrome";
 
 interface FrameMeta {
@@ -148,40 +145,11 @@
     setLastUpdate(Date.now());
   }, []);
 
-<<<<<<< HEAD
-  useAsyncEffect(async (isMounted) => {
-    await onContextInvalidated();
-
-    if (!isMounted()) {
-      return;
-    }
-
-    setTabState({
-      ...initialFrameState,
-      navSequence: uuidv4(),
-      error:
-        "The connection to the PixieBrix browser extension was lost. Reload the Page Editor.",
-    });
-  }, []);
-
-  // Automatically connect on load
-  useAsyncEffect(
-    async (isMounted) => {
-      setConnecting(true);
-      const tabState = await connectToFrame();
-      setConnecting(false);
-      if (isMounted()) {
-        setTabState(tabState);
-      }
-    },
-    [lastUpdate]
-=======
   // Automatically connect on load
   const [tabState, isConnecting, connectionError] = useAsyncState(
     connectToFrame,
     [lastUpdate],
     initialFrameState
->>>>>>> c033c360
   );
   useTabEventListener(tabId, navigationEvent, connect);
 
