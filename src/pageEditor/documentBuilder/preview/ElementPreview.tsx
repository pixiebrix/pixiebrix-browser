--- conflicted
+++ resolved
@@ -59,15 +59,11 @@
   setActiveElement: (name: string | null) => void;
   hoveredElement: string | null;
   setHoveredElement: (name: string | null) => void;
-<<<<<<< HEAD
   /**
    * Optional boundary for popover menu position calculations.
    * @see EllipsisMenu
    */
-  menuBoundary?: Element;
-=======
   boundingBoxRef?: MutableRefObject<HTMLElement | null>;
->>>>>>> 34a92146
 };
 
 const useScrollIntoViewEffect = (elementName: string, isActive: boolean) => {
