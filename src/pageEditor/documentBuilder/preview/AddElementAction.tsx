--- conflicted
+++ resolved
@@ -35,15 +35,11 @@
   elementsCollectionName: string;
   allowedTypes?: DocumentBuilderElementType[];
   className?: string;
-<<<<<<< HEAD
   /**
    * Optional boundary for popover menu position calculations.
    * @see EllipsisMenu
    */
-  menuBoundary?: Element;
-=======
   boundingBoxRef?: MutableRefObject<HTMLElement | null>;
->>>>>>> 34a92146
 };
 
 const AddElementAction: React.FC<AddElementActionProps> = ({
