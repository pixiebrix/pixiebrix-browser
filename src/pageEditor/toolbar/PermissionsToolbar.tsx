--- conflicted
+++ resolved
@@ -34,11 +34,7 @@
   permissions: Permissions.Permissions;
 };
 
-<<<<<<< HEAD
-const initialState = {
-=======
 const defaultState = {
->>>>>>> a1291630
   hasPermissions: true,
   permissions: {},
 };
@@ -55,11 +51,7 @@
   });
 
   const [
-<<<<<<< HEAD
-    { hasPermissions, permissions } = initialState,
-=======
     { hasPermissions, permissions } = defaultState,
->>>>>>> a1291630
     isLoadingPermissions,
     ,
     reloadPermissions,
@@ -84,11 +76,7 @@
       return { hasPermissions, permissions };
     },
     [debouncedElement],
-<<<<<<< HEAD
-    initialState
-=======
     defaultState
->>>>>>> a1291630
   );
 
   const request = useCallback(async () => {
