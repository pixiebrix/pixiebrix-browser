/*
 * Copyright (C) 2023 PixieBrix, Inc.
 *
 * This program is free software: you can redistribute it and/or modify
 * it under the terms of the GNU Affero General Public License as published by
 * the Free Software Foundation, either version 3 of the License, or
 * (at your option) any later version.
 *
 * This program is distributed in the hope that it will be useful,
 * but WITHOUT ANY WARRANTY; without even the implied warranty of
 * MERCHANTABILITY or FITNESS FOR A PARTICULAR PURPOSE.  See the
 * GNU Affero General Public License for more details.
 *
 * You should have received a copy of the GNU Affero General Public License
 * along with this program.  If not, see <http://www.gnu.org/licenses/>.
 */

import React, { useCallback, useEffect } from "react";
import paneStyles from "@/pageEditor/panes/Pane.module.scss";
import styles from "./GenericInsertPane.module.scss";
import { useDispatch } from "react-redux";
import Centered from "@/components/Centered";
import { Button, Row } from "react-bootstrap";
import { actions, editorSlice } from "@/pageEditor/slices/editorSlice";
import { FontAwesomeIcon } from "@fortawesome/react-fontawesome";
import { faPlus, faTimes } from "@fortawesome/free-solid-svg-icons";
import { internalExtensionPointMetaFactory } from "@/pageEditor/extensionPoints/base";
import { type ElementConfig } from "@/pageEditor/extensionPoints/elementConfig";
import { reportEvent } from "@/telemetry/events";
import notify from "@/utils/notify";
import { getCurrentURL, thisTab } from "@/pageEditor/utils";
import {
  showSidebar,
  updateDynamicElement,
} from "@/contentScript/messenger/api";
import { type FormState } from "@/pageEditor/extensionPoints/formStateTypes";
import { getExampleBlockPipeline } from "@/pageEditor/exampleExtensionConfig";
import useFlags from "@/hooks/useFlags";
import Loader from "@/components/Loader";

const { addElement } = editorSlice.actions;

const GenericInsertPane: React.FunctionComponent<{
  cancel: () => void;
  config: ElementConfig;
}> = ({ cancel, config }) => {
  const { flagOn } = useFlags();
  const dispatch = useDispatch();

  const showMarketplace = flagOn("page-editor-extension-point-marketplace");

  const start = useCallback(
    async (state: FormState) => {
      try {
        dispatch(addElement(state));
        dispatch(actions.checkActiveElementAvailability());

        // Don't auto-run tours on selection in Page Editor
        if (config.elementType !== "tour") {
          await updateDynamicElement(thisTab, config.asDynamicElement(state));
        }

        // TODO: report if created new, or using existing foundation
        reportEvent("PageEditorStart", {
          type: config.elementType,
        });

        if (config.elementType === "actionPanel") {
          // For convenience, open the side panel if it's not already open so that the user doesn't
          // have to manually toggle it
          void showSidebar(thisTab);
        }
      } catch (error) {
        // If you're looking for the error message, it's in the logs for the page editor, not the host page
        notify.error({ message: "Error adding element", error });
      }
    },
    [config, dispatch]
  );

<<<<<<< HEAD
  const addExisting = useCallback(
    async (extensionPoint) => {
      try {
        const url = await getCurrentURL();
        await start(
          (await config.fromExtensionPoint(
            url,
            extensionPoint.rawConfig
          )) as FormState
        );
      } catch (error) {
        notify.error({ message: "Error using existing starter brick", error });
      }
    },
    [start, config]
  );

=======
>>>>>>> c81da227
  const addNew = useCallback(async () => {
    try {
      const url = await getCurrentURL();

      const metadata = internalExtensionPointMetaFactory();
      const formState = config.fromNativeElement(
        url,
        metadata,
        undefined,
        []
      ) as FormState;

      formState.extension.blockPipeline = getExampleBlockPipeline(
        formState.type
      );

      await start(formState);

      reportEvent("ExtensionAddNew", {
        type: config.elementType,
      });
    } catch (error) {
      notify.error({ message: "Error using adding new element", error });
    }
  }, [start, config]);

  useEffect(() => {
    if (!showMarketplace) {
      // Add the extension directly since there's no options for the user. The insert pane will flash up quickly.
      void addNew();
    }
  }, [showMarketplace, addNew]);

  if (!showMarketplace) {
    // The insert pane will flash up quickly while the addNew is running.
    return <Loader />;
  }

  return (
    <Centered isScrollable>
      <div className={paneStyles.title}>Build new {config.label} extension</div>
      {config.InsertModeHelpText && (
        <div className="text-left">
          <config.InsertModeHelpText />
        </div>
      )}
      <Row className={styles.buttonRow}>
        <Button variant="primary" onClick={addNew}>
          <FontAwesomeIcon icon={faPlus} /> Create new {config.label}
        </Button>
      </Row>
      <Row className={styles.cancelRow}>
        <Button variant="danger" className="m-3" onClick={cancel}>
          <FontAwesomeIcon icon={faTimes} /> Cancel
        </Button>
      </Row>
    </Centered>
  );
};

export default GenericInsertPane;<|MERGE_RESOLUTION|>--- conflicted
+++ resolved
@@ -78,26 +78,6 @@
     [config, dispatch]
   );
 
-<<<<<<< HEAD
-  const addExisting = useCallback(
-    async (extensionPoint) => {
-      try {
-        const url = await getCurrentURL();
-        await start(
-          (await config.fromExtensionPoint(
-            url,
-            extensionPoint.rawConfig
-          )) as FormState
-        );
-      } catch (error) {
-        notify.error({ message: "Error using existing starter brick", error });
-      }
-    },
-    [start, config]
-  );
-
-=======
->>>>>>> c81da227
   const addNew = useCallback(async () => {
     try {
       const url = await getCurrentURL();
