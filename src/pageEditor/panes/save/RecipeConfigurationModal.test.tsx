--- conflicted
+++ resolved
@@ -16,19 +16,12 @@
  */
 
 import { anonAuth } from "@/auth/authConstants";
-<<<<<<< HEAD
-import { useGetAuthQuery } from "@/services/api";
+import { authSlice } from "@/auth/authSlice";
 import { recipeMetadataFactory } from "@/utils/testUtils/factories";
-import { render, screen } from "@testing-library/react";
-import React from "react";
-=======
-import { authSlice } from "@/auth/authSlice";
-import { recipeMetadataFactory } from "@/tests/factories";
 import { screen } from "@testing-library/react";
->>>>>>> 98901911
 import RecipeConfigurationModal from "./RecipeConfigurationModal";
 import settingsSlice from "@/store/settingsSlice";
-import { createRenderFunction } from "@/tests/testHelpers";
+import { createRenderFunction } from "@/utils/testUtils/testHelpers";
 
 jest.unmock("react-redux");
 
