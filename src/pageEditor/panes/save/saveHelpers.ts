--- conflicted
+++ resolved
@@ -21,10 +21,6 @@
   IExtension,
   SafeString,
   InnerDefinitionRef,
-<<<<<<< HEAD
-  ApiVersion,
-=======
->>>>>>> 6452c03a
   InnerDefinitions,
   UnresolvedExtension,
 } from "@/core";
@@ -294,36 +290,16 @@
   );
 
   return produce(sourceRecipe, (draft) => {
-<<<<<<< HEAD
-=======
     // Options dirty state is only populated if a change is made
->>>>>>> 6452c03a
     if (options) {
       draft.options = isEmpty(options.schema?.properties) ? undefined : options;
     }
 
-<<<<<<< HEAD
-=======
     // Metadata dirty state is only populated if a change is made
->>>>>>> 6452c03a
     if (metadata) {
       draft.metadata = metadata;
     }
 
-<<<<<<< HEAD
-    let itemsApiVersion: ApiVersion;
-    for (const versionedItem of [
-      ...cleanRecipeExtensions,
-      ...dirtyRecipeElements,
-    ]) {
-      if (!itemsApiVersion) {
-        itemsApiVersion = versionedItem.apiVersion;
-      } else if (versionedItem.apiVersion !== itemsApiVersion) {
-        throw new Error(
-          `Blueprint extensions have inconsistent API Versions (${versionedItem.apiVersion}/${itemsApiVersion}). All extensions in a blueprint must have the same API Version.`
-        );
-      }
-=======
     const versionedItems = [...cleanRecipeExtensions, ...dirtyRecipeElements];
     const { apiVersion: itemsApiVersion } = versionedItems[0];
     const badApiVersion = versionedItems.find(
@@ -334,7 +310,6 @@
       throw new Error(
         `Blueprint extensions have inconsistent API Versions (${itemsApiVersion}/${badApiVersion}). All extensions in a blueprint must have the same API Version.`
       );
->>>>>>> 6452c03a
     }
 
     if (itemsApiVersion !== sourceRecipe.apiVersion) {
