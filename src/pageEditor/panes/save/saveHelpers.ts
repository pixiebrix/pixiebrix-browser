/*
 * Copyright (C) 2023 PixieBrix, Inc.
 *
 * This program is free software: you can redistribute it and/or modify
 * it under the terms of the GNU Affero General Public License as published by
 * the Free Software Foundation, either version 3 of the License, or
 * (at your option) any later version.
 *
 * This program is distributed in the hope that it will be useful,
 * but WITHOUT ANY WARRANTY; without even the implied warranty of
 * MERCHANTABILITY or FITNESS FOR A PARTICULAR PURPOSE.  See the
 * GNU Affero General Public License for more details.
 *
 * You should have received a copy of the GNU Affero General Public License
 * along with this program.  If not, see <http://www.gnu.org/licenses/>.
 */

import {
  type RegistryId,
  type Metadata,
  type IExtension,
  type SafeString,
  type InnerDefinitionRef,
  type InnerDefinitions,
  type UnresolvedExtension,
} from "@/core";
import {
  type EditablePackage,
  type ExtensionPointConfig,
  type OptionsDefinition,
  type RecipeDefinition,
  type RecipeMetadataFormState,
  type UnsavedRecipeDefinition,
} from "@/types/definitions";
import { PACKAGE_REGEX, validateRegistryId } from "@/types/helpers";
import { compact, isEmpty, isEqual, pick, sortBy } from "lodash";
import { produce } from "immer";
import { ADAPTERS } from "@/pageEditor/extensionPoints/adapter";
import { freshIdentifier } from "@/utils";
import { type FormState } from "@/pageEditor/extensionPoints/formStateTypes";
import { isInnerExtensionPoint } from "@/registry/internal";
import {
  DEFAULT_EXTENSION_POINT_VAR,
  PAGE_EDITOR_DEFAULT_BRICK_API_VERSION,
} from "@/pageEditor/extensionPoints/base";
import { type Except } from "type-fest";

/**
 * Generate a new registry id from an existing registry id by adding/replacing the scope.
 * @param newScope the scope of the author including the "@" prefix (user scope or organization scope)
 * @param sourceId the current registry id
 */
export function generateScopeBrickId(
  newScope: string,
  sourceId: RegistryId
): RegistryId {
  const match = PACKAGE_REGEX.exec(sourceId);
  return validateRegistryId(
    compact([newScope, match.groups?.collection, match.groups?.name]).join("/")
  );
}

export function isRecipeEditable(
  editablePackages: EditablePackage[],
  recipe: RecipeDefinition
) {
  // The user might lose access to the recipe while they were editing it (the recipe or an extension)
  // See https://github.com/pixiebrix/pixiebrix-extension/issues/2813
  const recipeId = recipe?.metadata?.id;
  return recipeId != null && editablePackages.some((x) => x.name === recipeId);
}

/**
 * Return the index of the extension in the recipe. Throws an error if a match isn't found.
 *
 * There are a couple corner cases in the recipe specification and version handling:
 * - A user modified the recipe in the workshop but didn't change the version number of the recipe
 * - Labels in a recipe aren't guaranteed to be unique. However, they generally will be in practice
 *
 * For now, we'll just handle the normal case and send people to the workshop for the corner cases.
 */
function findRecipeIndex(
  sourceRecipe: RecipeDefinition,
  extension: IExtension
): number {
  if (sourceRecipe.metadata.version !== extension._recipe.version) {
    console.warn(
      "Extension was installed using a different version of the recipe",
      {
        recipeVersion: sourceRecipe.metadata.version,
        extensionVersion: extension._recipe.version,
      }
    );
  }

  // Labels in the recipe aren't guaranteed to be unique
  const labelMatches = sourceRecipe.extensionPoints.filter(
    (x) => x.label === extension.label
  );

  if (labelMatches.length === 0) {
    throw new Error(
<<<<<<< HEAD
      `There are no extensions in the mod with label "${extension.label}". You must edit the mod in the Workshop`
=======
      `There are no starter bricks in the mod with label "${extension.label}". You must edit the mod in the Workshop`
>>>>>>> 9589b4c5
    );
  }

  if (labelMatches.length > 1) {
    throw new Error(
<<<<<<< HEAD
      `There are multiple extensions in the mod with label "${extension.label}". You must edit the mod in the Workshop`
=======
      `There are multiple starter bricks in the mod with label "${extension.label}". You must edit the mod in the Workshop`
>>>>>>> 9589b4c5
    );
  }

  if (labelMatches.length === 1) {
    return sourceRecipe.extensionPoints.findIndex(
      (x) => x.label === extension.label
    );
  }
}

/**
 * Create a copy of `sourceRecipe` with `metadata` and `element`.
 *
 * NOTE: the caller is responsible for updating an extensionPoint package (i.e., that has its own version). This method
 * only handles the extensionPoint if it's an inner definition
 *
 * @param sourceRecipe the original recipe
 * @param metadata the metadata for the new recipe
 * @param installedExtensions the user's locally installed extensions (i.e., from optionsSlice). Used to locate the
 * element's position in sourceRecipe
 * @param element the new extension state (i.e., submitted via Formik)
 */
export function replaceRecipeExtension(
  sourceRecipe: RecipeDefinition,
  metadata: Metadata,
  installedExtensions: IExtension[],
  element: FormState
): UnsavedRecipeDefinition {
  const installedExtension = installedExtensions.find(
    (x) => x.id === element.uuid
  );

  if (installedExtension == null) {
    throw new Error(
      `Could not find local copy of starter brick: ${element.uuid}`
    );
  }

  return produce(sourceRecipe, (draft) => {
    draft.metadata = metadata;

    if (sourceRecipe.apiVersion !== element.apiVersion) {
      const canUpdateRecipeApiVersion =
        sourceRecipe.extensionPoints.length <= 1;
      if (canUpdateRecipeApiVersion) {
        draft.apiVersion = element.apiVersion;

        const extensionPointId = sourceRecipe.extensionPoints[0]?.id;
        // eslint-disable-next-line security/detect-object-injection -- getting a property by extension id
        const extensionPointDefinition = draft.definitions?.[extensionPointId];

        if (extensionPointDefinition?.apiVersion != null) {
          extensionPointDefinition.apiVersion = element.apiVersion;
        }
      } else {
        throw new Error(
          `Element's API Version (${element.apiVersion}) does not match mod's API Version (${sourceRecipe.apiVersion}) and mod's API Version cannot be updated`
        );
      }
    }

    if (isEmpty(element.optionsDefinition?.schema?.properties)) {
      draft.options = undefined;
    } else {
      draft.options = element.optionsDefinition;
    }

    const index = findRecipeIndex(sourceRecipe, installedExtension);

    const adapter = ADAPTERS.get(element.type);
    const rawExtension = adapter.selectExtension(element);
    const extensionPointId = element.extensionPoint.metadata.id;
    const hasInnerExtensionPoint = isInnerExtensionPoint(extensionPointId);

    const commonExtensionConfig: Except<ExtensionPointConfig, "id"> = {
      ...pick(rawExtension, [
        "label",
        "config",
        "permissions",
        "templateEngine",
      ]),
    };

    // The `services` field is optional, so only add it to the config if the raw
    // extension has a value. Normalizing here makes testing harder because we
    // then have to account for the normalized value in assertions.
    if (rawExtension.services) {
      commonExtensionConfig.services = Object.fromEntries(
        rawExtension.services.map((x) => [x.outputKey, x.id])
      );
    }

    if (hasInnerExtensionPoint) {
      const extensionPointConfig = adapter.selectExtensionPointConfig(element);

      const originalInnerId = sourceRecipe.extensionPoints.at(index).id;
      let newInnerId = originalInnerId;

      if (
        sourceRecipe.extensionPoints.filter((x) => x.id === originalInnerId)
          .length > 1
      ) {
        // Multiple extensions share the same inner extension point definition. If the inner extension point definition
        // was modified, the behavior we want (at least for now) is to create new extensionPoint entry instead of
        // modifying the shared entry. If we wasn't modified, we don't have to make any changes.

        // NOTE: there are some non-functional changes (e.g., services being normalized from undefined to {}) that will
        // cause the definitions to not be equal. This is OK for now -- in practice it won't happen for blueprints
        // originally built using the Page Editor since it produces configs that include the explicit {} and [] objects
        // instead of undefined.
        if (
          !isEqual(
            // eslint-disable-next-line security/detect-object-injection -- existing id
            draft.definitions[originalInnerId].definition,
            extensionPointConfig.definition
          )
        ) {
          const freshId = freshIdentifier(
            "extensionPoint" as SafeString,
            Object.keys(sourceRecipe.definitions)
          ) as InnerDefinitionRef;
          newInnerId = freshId;
          // eslint-disable-next-line security/detect-object-injection -- generated with freshIdentifier
          draft.definitions[freshId] = {
            kind: "extensionPoint",
            definition: extensionPointConfig.definition,
          };
        }
      } else {
        // There's only one, can re-use without breaking the other definition
        // eslint-disable-next-line security/detect-object-injection -- existing id
        draft.definitions[originalInnerId] = {
          kind: "extensionPoint",
          definition: extensionPointConfig.definition,
        };
      }

      // eslint-disable-next-line security/detect-object-injection -- false positive for number
      draft.extensionPoints[index] = {
        id: newInnerId,
        ...commonExtensionConfig,
      };
    } else {
      // It's not currently possible to switch from using an extensionPoint package to an inner extensionPoint
      // definition in the Page Editor. Therefore we can just use the rawExtension.extensionPointId directly here.
      // eslint-disable-next-line security/detect-object-injection -- false positive for number
      draft.extensionPoints[index] = {
        id: rawExtension.extensionPointId,
        ...commonExtensionConfig,
      };
    }

    return draft;
  });
}

function selectExtensionPointConfig(
  extension: IExtension
): ExtensionPointConfig {
  const extensionPoint: ExtensionPointConfig = {
    ...pick(extension, ["label", "config", "permissions", "templateEngine"]),
    id: extension.extensionPointId,
  };

  // To make round-trip testing easier, don't add a `services` property if it didn't already exist
  if (extension.services != null) {
    extensionPoint.services = Object.fromEntries(
      extension.services.map((x) => [x.outputKey, x.id])
    );
  }

  return extensionPoint;
}

type RecipeParts = {
  sourceRecipe?: RecipeDefinition;
  cleanRecipeExtensions: UnresolvedExtension[];
  dirtyRecipeElements: FormState[];
  options?: OptionsDefinition;
  metadata?: RecipeMetadataFormState;
};

const emptyRecipe: UnsavedRecipeDefinition = {
  apiVersion: PAGE_EDITOR_DEFAULT_BRICK_API_VERSION,
  kind: "recipe",
  metadata: {
    id: "" as RegistryId,
    name: "",
  },
  extensionPoints: [],
  definitions: {},
  options: {
    schema: {},
    uiSchema: {},
  },
};

/**
 * Create a copy of `sourceRecipe` (if provided) with `metadata` and `elements`.
 *
 * NOTE: the caller is responsible for updating an extensionPoint package (i.e., that has its own version). This method
 * only handles the extensionPoint if it's an inner definition
 *
 * @param sourceRecipe the original recipe, or undefined for new recipes
 * @param cleanRecipeExtensions the recipe's unchanged, installed extensions
 * @param dirtyRecipeElements the recipe's extension form states (i.e., submitted via Formik)
 * @param options the recipe's options form state
 * @param metadata the recipe's metadata form state
 */
export function buildRecipe({
  sourceRecipe,
  cleanRecipeExtensions,
  dirtyRecipeElements,
  options,
  metadata,
}: RecipeParts): UnsavedRecipeDefinition {
  // If there's no source recipe, then we're creating a new one, so we
  // start with an empty recipe definition that will be filled in
  const recipe: UnsavedRecipeDefinition = sourceRecipe ?? emptyRecipe;

  return produce(recipe, (draft) => {
    // Options dirty state is only populated if a change is made
    if (options) {
      draft.options = isEmpty(options.schema?.properties) ? undefined : options;
    }

    // Metadata dirty state is only populated if a change is made
    if (metadata) {
      draft.metadata = metadata;
    }

    const versionedItems = [...cleanRecipeExtensions, ...dirtyRecipeElements];
    // We need to handle the unlikely edge-case of zero extensions here, hence the null-coalesce
    const itemsApiVersion = versionedItems[0]?.apiVersion ?? recipe.apiVersion;
    const badApiVersion = versionedItems.find(
      (item) => item.apiVersion !== itemsApiVersion
    )?.apiVersion;

    if (badApiVersion) {
      throw new Error(
<<<<<<< HEAD
        `Mod extensions have inconsistent API Versions (${itemsApiVersion}/${badApiVersion}). All extensions in a mod must have the same API Version.`
=======
        `Mod bricks have inconsistent API Versions (${itemsApiVersion}/${badApiVersion}). All bricks in a mod must have the same API Version.`
>>>>>>> 9589b4c5
      );
    }

    if (itemsApiVersion !== recipe.apiVersion) {
      throw new Error(
<<<<<<< HEAD
        `Mod has API Version ${recipe.apiVersion}, but it's extensions have version ${itemsApiVersion}. Please use the Workshop to edit this mod.`
=======
        `Mod has API Version ${recipe.apiVersion}, but it's bricks have version ${itemsApiVersion}. Please use the Workshop to edit this mod.`
>>>>>>> 9589b4c5
      );
    }

    const dirtyRecipeExtensions: IExtension[] = dirtyRecipeElements.map(
      (element) => {
        const adapter = ADAPTERS.get(element.type);
        const extension = adapter.selectExtension(element);

        if (isInnerExtensionPoint(extension.extensionPointId)) {
          const extensionPointConfig =
            adapter.selectExtensionPointConfig(element);
          extension.definitions = {
            [extension.extensionPointId]: {
              kind: "extensionPoint",
              definition: extensionPointConfig.definition,
            },
          };
        }

        return extension;
      }
    );

    const { innerDefinitions, extensionPoints } = buildExtensionPoints([
      ...cleanRecipeExtensions,
      ...dirtyRecipeExtensions,
    ]);

    // This sorting is mostly for test ergonomics for easier equality assertions when
    // things stay in the same order in this array. The clean/dirty elements
    // split/recombination logic causes things to get out of order in the result.
    draft.extensionPoints = sortBy(extensionPoints, (x) => x.id);
    draft.definitions = innerDefinitions;
  });
}

type BuildExtensionPointsResult = {
  innerDefinitions: InnerDefinitions;
  extensionPoints: ExtensionPointConfig[];
};

function buildExtensionPoints(
  extensions: IExtension[]
): BuildExtensionPointsResult {
  const innerDefinitions: InnerDefinitions = {};
  const extensionPoints: ExtensionPointConfig[] = [];

  for (const extension of extensions) {
    // When an extensionPointId is an @inner/* style reference, or if the
    // id has already been used in the recipe, we need to generate a new
    // extensionPointId to use instead. If we are changing the extensionPointId
    // of the current extension, then we need to keep track of this change
    // so that we can build the extensionPoint with the correct id.
    let newExtensionPointId: RegistryId | InnerDefinitionRef = null;

    for (const [extensionPointId, definition] of Object.entries(
      extension.definitions ?? {}
    )) {
      const usedExtensionPointIds = Object.keys(innerDefinitions);

      let isDefinitionAlreadyAdded = false;
      let needsFreshExtensionPointId = false;

      if (isInnerExtensionPoint(extensionPointId)) {
        // Always replace inner ids
        needsFreshExtensionPointId = true;

        // Check to see if the definition has already been added under a different id
        for (const [id, innerDefinition] of Object.entries(innerDefinitions)) {
          if (isEqual(definition, innerDefinition)) {
            // We found a match in the definitions we've already built
            isDefinitionAlreadyAdded = true;

            // If this definition matches the extension's extensionPointId, track
            // the id change with our variable declared above.
            if (extension.extensionPointId === extensionPointId) {
              newExtensionPointId = id as InnerDefinitionRef;
            }

            // If we found a matching definition, we don't need to keep searching
            break;
          }
        }
      } else if (usedExtensionPointIds.includes(extensionPointId)) {
        // We already used this extensionPointId, need to generate a fresh one
        needsFreshExtensionPointId = true;

        // eslint-disable-next-line security/detect-object-injection
        if (isEqual(definition, innerDefinitions[extensionPointId])) {
          // Not only has the id been used before, but the definition deeply matches
          // the one being added as well
          isDefinitionAlreadyAdded = true;
        }
      }

      if (isDefinitionAlreadyAdded) {
        // This definition has already been added to the recipe, so we can move on
        continue;
      }

      const newInnerId = needsFreshExtensionPointId
        ? freshIdentifier(
            DEFAULT_EXTENSION_POINT_VAR as SafeString,
            usedExtensionPointIds
          )
        : extensionPointId;

      // If the definition being added had the same extensionPointId as the extension,
      // and if we generated a new extensionPointId for the definition, then we also
      // need to update the id for the extensionPoint we're going to add that references
      // this definition.
      if (
        needsFreshExtensionPointId &&
        extension.extensionPointId === extensionPointId
      ) {
        newExtensionPointId = newInnerId as InnerDefinitionRef;
      }

      // eslint-disable-next-line security/detect-object-injection -- we just constructed the id
      innerDefinitions[newInnerId] = definition;
    }

    // Construct the extension point config from the extension
    const extensionPoint = selectExtensionPointConfig(extension);

    // Add the extensionPoint, replacing the id with our updated
    // extensionPointId, if we've tracked a change in newExtensionPointId
    extensionPoints.push({
      ...extensionPoint,
      id: newExtensionPointId ?? extensionPoint.id,
    });
  }

  return {
    innerDefinitions,
    extensionPoints,
  };
}<|MERGE_RESOLUTION|>--- conflicted
+++ resolved
@@ -100,21 +100,13 @@
 
   if (labelMatches.length === 0) {
     throw new Error(
-<<<<<<< HEAD
-      `There are no extensions in the mod with label "${extension.label}". You must edit the mod in the Workshop`
-=======
       `There are no starter bricks in the mod with label "${extension.label}". You must edit the mod in the Workshop`
->>>>>>> 9589b4c5
     );
   }
 
   if (labelMatches.length > 1) {
     throw new Error(
-<<<<<<< HEAD
-      `There are multiple extensions in the mod with label "${extension.label}". You must edit the mod in the Workshop`
-=======
       `There are multiple starter bricks in the mod with label "${extension.label}". You must edit the mod in the Workshop`
->>>>>>> 9589b4c5
     );
   }
 
@@ -355,21 +347,13 @@
 
     if (badApiVersion) {
       throw new Error(
-<<<<<<< HEAD
-        `Mod extensions have inconsistent API Versions (${itemsApiVersion}/${badApiVersion}). All extensions in a mod must have the same API Version.`
-=======
         `Mod bricks have inconsistent API Versions (${itemsApiVersion}/${badApiVersion}). All bricks in a mod must have the same API Version.`
->>>>>>> 9589b4c5
       );
     }
 
     if (itemsApiVersion !== recipe.apiVersion) {
       throw new Error(
-<<<<<<< HEAD
-        `Mod has API Version ${recipe.apiVersion}, but it's extensions have version ${itemsApiVersion}. Please use the Workshop to edit this mod.`
-=======
-        `Mod has API Version ${recipe.apiVersion}, but it's bricks have version ${itemsApiVersion}. Please use the Workshop to edit this mod.`
->>>>>>> 9589b4c5
+        `Mod uses API Version ${recipe.apiVersion}, but it's bricks have version ${itemsApiVersion}. Please use the Workshop to edit this mod.`
       );
     }
 
