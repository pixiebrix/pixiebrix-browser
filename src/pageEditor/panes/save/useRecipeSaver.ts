--- conflicted
+++ resolved
@@ -80,18 +80,6 @@
     );
     const newOptions = dirtyRecipeOptions[recipe.metadata.id];
     const newMetadata = dirtyRecipeMetadata[recipe.metadata.id];
-<<<<<<< HEAD
-    const deletedElements = deletedRecipeElements[recipe.metadata.id];
-    if (
-      newOptions == null &&
-      newMetadata == null &&
-      isEmpty(dirtyRecipeElements) &&
-      isEmpty(deletedElements)
-    ) {
-      throw new Error("No changes found in blueprint");
-    }
-=======
->>>>>>> f2a46fb8
 
     const confirm = await showConfirmation({
       title: "Save Blueprint?",
@@ -142,13 +130,9 @@
     dispatch(editorActions.updateRecipeMetadataForElements(newRecipeMetadata));
 
     // Clear the dirty states
-<<<<<<< HEAD
     dispatch(
       editorActions.resetMetadataAndOptionsForRecipe(newRecipeMetadata.id)
     );
-=======
-    dispatch(editorActions.resetRecipeMetadataAndOptions(newRecipeMetadata.id));
->>>>>>> f2a46fb8
     dispatch(editorActions.clearDeletedElementsForRecipe(newRecipeMetadata.id));
   }
 
