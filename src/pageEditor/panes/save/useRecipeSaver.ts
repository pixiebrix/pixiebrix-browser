/*
 * Copyright (C) 2022 PixieBrix, Inc.
 *
 * This program is free software: you can redistribute it and/or modify
 * it under the terms of the GNU Affero General Public License as published by
 * the Free Software Foundation, either version 3 of the License, or
 * (at your option) any later version.
 *
 * This program is distributed in the hope that it will be useful,
 * but WITHOUT ANY WARRANTY; without even the implied warranty of
 * MERCHANTABILITY or FITNESS FOR A PARTICULAR PURPOSE.  See the
 * GNU Affero General Public License for more details.
 *
 * You should have received a copy of the GNU Affero General Public License
 * along with this program.  If not, see <http://www.gnu.org/licenses/>.
 */

import { useState } from "react";
import { useDispatch, useSelector } from "react-redux";
import {
  selectDirty,
  selectDirtyRecipeMetadata,
  selectDirtyRecipeOptions,
  selectElements,
} from "@/pageEditor/slices/editorSelectors";
import {
  useGetEditablePackagesQuery,
  useGetRecipesQuery,
  useUpdateRecipeMutation,
} from "@/services/api";
import { isEmpty } from "lodash";
import notify from "@/utils/notify";
import { actions as editorActions } from "@/pageEditor/slices/editorSlice";
import { useModals } from "@/components/ConfirmationModal";
import { selectExtensions } from "@/store/extensionsSelectors";
import { replaceRecipeContent } from "@/pageEditor/panes/save/saveHelpers";
import { selectRecipeMetadata } from "@/pageEditor/panes/save/useSavingWizard";
import extensionsSlice from "@/store/extensionsSlice";
import useCreate from "@/pageEditor/hooks/useCreate";
import { RegistryId } from "@/core";

const { actions: optionsActions } = extensionsSlice;

type RecipeSaver = {
  save: (recipeId: RegistryId) => Promise<void>;
  isSaving: boolean;
};

function useRecipeSaver(): RecipeSaver {
  const dispatch = useDispatch();
  const create = useCreate();
  const { data: recipes } = useGetRecipesQuery();
  const { data: editablePackages } = useGetEditablePackagesQuery();
  const [updateRecipe] = useUpdateRecipeMutation();
  const editorFormElements = useSelector(selectElements);
  const isDirtyByElementId = useSelector(selectDirty);
  const installedExtensions = useSelector(selectExtensions);
  const dirtyRecipeOptions = useSelector(selectDirtyRecipeOptions);
  const dirtyRecipeMetadata = useSelector(selectDirtyRecipeMetadata);
  const { showConfirmation } = useModals();
  const [isSaving, setIsSaving] = useState(false);

  /**
   * Save a recipe's extensions, options, and metadata
   * Throws errors for various bad states
   */
<<<<<<< HEAD
  const save = useCallback(
    async (recipeId: RegistryId) => {
      const recipe = recipes?.find((recipe) => recipe.metadata.id === recipeId);
      if (recipe == null) {
        throw new Error(
          "You no longer have edit permissions for the blueprint. Please reload the Editor."
        );
      }

      const dirtyRecipeElements = editorFormElements.filter(
        (element) =>
          element.recipe?.id === recipe.metadata.id &&
          isDirtyByElementId[element.uuid]
      );
      const newOptions = dirtyRecipeOptions[recipe.metadata.id];
      const newMetadata = dirtyRecipeMetadata[recipe.metadata.id];
      if (
        newOptions == null &&
        newMetadata == null &&
        isEmpty(dirtyRecipeElements)
      ) {
        return;
      }

      const confirm = await showConfirmation({
        title: "Save Blueprint?",
        message:
          "All changes to the blueprint and its extensions will be saved",
        submitCaption: "Save",
      });

      if (!confirm) {
        return;
      }

      const newRecipe = replaceRecipeContent({
        sourceRecipe: recipe,
        installedExtensions,
        dirtyRecipeElements,
        options: newOptions,
        metadata: newMetadata,
      });

      const packageId = editablePackages.find(
        // Bricks endpoint uses "name" instead of id
        (x) => x.name === newRecipe.metadata.id
      )?.id;

      const updateRecipeResponse = await updateRecipe({
        packageId,
        recipe: newRecipe,
      }).unwrap();

      const newRecipeMetadata = selectRecipeMetadata(
        newRecipe,
        updateRecipeResponse
      );

      for (const element of dirtyRecipeElements) {
        // Don't push to cloud since we're saving it with the recipe
        // eslint-disable-next-line no-await-in-loop
        await create({ element, pushToCloud: false });
      }

      // Update the recipe metadata on extensions in the options slice
      dispatch(
        optionsActions.updateRecipeMetadataForExtensions(newRecipeMetadata)
      );

      // Update the recipe metadata on elements in the page editor slice
      dispatch(
        editorActions.updateRecipeMetadataForElements(newRecipeMetadata)
      );

      // Clear the dirty state
      dispatch(
        editorActions.resetRecipeMetadataAndOptions(newRecipeMetadata.id)
      );
    },
    [
      recipes,
      editorFormElements,
      dirtyRecipeOptions,
      dirtyRecipeMetadata,
      showConfirmation,
      installedExtensions,
      editablePackages,
      dispatch,
      isDirtyByElementId,
      updateRecipe,
      create,
    ]
  );

  const safeSave = useCallback(
    async (recipeId: RegistryId) => {
      setIsSaving(true);
      try {
        await save(recipeId);
        notify.success("Saved blueprint");
      } catch (error: unknown) {
        notify.error({
          message: "Failed saving blueprint",
          error,
        });
      } finally {
        setIsSaving(false);
      }
    },
    [save]
  );
=======
  async function save(recipeId: RegistryId) {
    const recipe = recipes?.find((recipe) => recipe.metadata.id === recipeId);
    if (recipe == null) {
      throw new Error(
        "You no longer have edit permissions for the blueprint. Please reload the Editor."
      );
    }

    const dirtyRecipeElements = editorFormElements.filter(
      (element) =>
        element.recipe?.id === recipe.metadata.id &&
        isDirtyByElementId[element.uuid]
    );
    const newOptions = dirtyRecipeOptions[recipe.metadata.id];
    const newMetadata = dirtyRecipeMetadata[recipe.metadata.id];
    if (
      newOptions == null &&
      newMetadata == null &&
      isEmpty(dirtyRecipeElements)
    ) {
      return;
    }

    const confirm = await showConfirmation({
      title: "Save Blueprint?",
      message: "All changes to the blueprint and its extensions will be saved",
      submitCaption: "Save",
      submitVariant: "primary",
    });

    if (!confirm) {
      return;
    }

    const newRecipe = replaceRecipeContent({
      sourceRecipe: recipe,
      installedExtensions,
      dirtyRecipeElements,
      options: newOptions,
      metadata: newMetadata,
    });

    const packageId = editablePackages.find(
      // Bricks endpoint uses "name" instead of id
      (x) => x.name === newRecipe.metadata.id
    )?.id;

    const updateRecipeResponse = await updateRecipe({
      packageId,
      recipe: newRecipe,
    }).unwrap();

    const newRecipeMetadata = selectRecipeMetadata(
      newRecipe,
      updateRecipeResponse
    );

    for (const element of dirtyRecipeElements) {
      // Don't push to cloud since we're saving it with the recipe
      // eslint-disable-next-line no-await-in-loop
      await create({ element, pushToCloud: false });
    }

    // Update the recipe metadata on extensions in the options slice
    dispatch(
      optionsActions.updateRecipeMetadataForExtensions(newRecipeMetadata)
    );

    // Update the recipe metadata on elements in the page editor slice
    dispatch(editorActions.updateRecipeMetadataForElements(newRecipeMetadata));

    // Clear the dirty state
    dispatch(editorActions.resetRecipeMetadataAndOptions(newRecipeMetadata.id));
  }

  async function safeSave(recipeId: RegistryId) {
    setIsSaving(true);
    try {
      await save(recipeId);
      notify.success("Saved blueprint");
    } catch (error: unknown) {
      notify.error({
        message: "Failed saving blueprint",
        error,
      });
    } finally {
      setIsSaving(false);
    }
  }
>>>>>>> 6452c03a

  return {
    save: safeSave,
    isSaving,
  };
}

export default useRecipeSaver;<|MERGE_RESOLUTION|>--- conflicted
+++ resolved
@@ -64,119 +64,6 @@
    * Save a recipe's extensions, options, and metadata
    * Throws errors for various bad states
    */
-<<<<<<< HEAD
-  const save = useCallback(
-    async (recipeId: RegistryId) => {
-      const recipe = recipes?.find((recipe) => recipe.metadata.id === recipeId);
-      if (recipe == null) {
-        throw new Error(
-          "You no longer have edit permissions for the blueprint. Please reload the Editor."
-        );
-      }
-
-      const dirtyRecipeElements = editorFormElements.filter(
-        (element) =>
-          element.recipe?.id === recipe.metadata.id &&
-          isDirtyByElementId[element.uuid]
-      );
-      const newOptions = dirtyRecipeOptions[recipe.metadata.id];
-      const newMetadata = dirtyRecipeMetadata[recipe.metadata.id];
-      if (
-        newOptions == null &&
-        newMetadata == null &&
-        isEmpty(dirtyRecipeElements)
-      ) {
-        return;
-      }
-
-      const confirm = await showConfirmation({
-        title: "Save Blueprint?",
-        message:
-          "All changes to the blueprint and its extensions will be saved",
-        submitCaption: "Save",
-      });
-
-      if (!confirm) {
-        return;
-      }
-
-      const newRecipe = replaceRecipeContent({
-        sourceRecipe: recipe,
-        installedExtensions,
-        dirtyRecipeElements,
-        options: newOptions,
-        metadata: newMetadata,
-      });
-
-      const packageId = editablePackages.find(
-        // Bricks endpoint uses "name" instead of id
-        (x) => x.name === newRecipe.metadata.id
-      )?.id;
-
-      const updateRecipeResponse = await updateRecipe({
-        packageId,
-        recipe: newRecipe,
-      }).unwrap();
-
-      const newRecipeMetadata = selectRecipeMetadata(
-        newRecipe,
-        updateRecipeResponse
-      );
-
-      for (const element of dirtyRecipeElements) {
-        // Don't push to cloud since we're saving it with the recipe
-        // eslint-disable-next-line no-await-in-loop
-        await create({ element, pushToCloud: false });
-      }
-
-      // Update the recipe metadata on extensions in the options slice
-      dispatch(
-        optionsActions.updateRecipeMetadataForExtensions(newRecipeMetadata)
-      );
-
-      // Update the recipe metadata on elements in the page editor slice
-      dispatch(
-        editorActions.updateRecipeMetadataForElements(newRecipeMetadata)
-      );
-
-      // Clear the dirty state
-      dispatch(
-        editorActions.resetRecipeMetadataAndOptions(newRecipeMetadata.id)
-      );
-    },
-    [
-      recipes,
-      editorFormElements,
-      dirtyRecipeOptions,
-      dirtyRecipeMetadata,
-      showConfirmation,
-      installedExtensions,
-      editablePackages,
-      dispatch,
-      isDirtyByElementId,
-      updateRecipe,
-      create,
-    ]
-  );
-
-  const safeSave = useCallback(
-    async (recipeId: RegistryId) => {
-      setIsSaving(true);
-      try {
-        await save(recipeId);
-        notify.success("Saved blueprint");
-      } catch (error: unknown) {
-        notify.error({
-          message: "Failed saving blueprint",
-          error,
-        });
-      } finally {
-        setIsSaving(false);
-      }
-    },
-    [save]
-  );
-=======
   async function save(recipeId: RegistryId) {
     const recipe = recipes?.find((recipe) => recipe.metadata.id === recipeId);
     if (recipe == null) {
@@ -266,7 +153,6 @@
       setIsSaving(false);
     }
   }
->>>>>>> 6452c03a
 
   return {
     save: safeSave,
