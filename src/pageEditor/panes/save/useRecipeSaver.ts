/*
 * Copyright (C) 2022 PixieBrix, Inc.
 *
 * This program is free software: you can redistribute it and/or modify
 * it under the terms of the GNU Affero General Public License as published by
 * the Free Software Foundation, either version 3 of the License, or
 * (at your option) any later version.
 *
 * This program is distributed in the hope that it will be useful,
 * but WITHOUT ANY WARRANTY; without even the implied warranty of
 * MERCHANTABILITY or FITNESS FOR A PARTICULAR PURPOSE.  See the
 * GNU Affero General Public License for more details.
 *
 * You should have received a copy of the GNU Affero General Public License
 * along with this program.  If not, see <http://www.gnu.org/licenses/>.
 */

import { useState } from "react";
import { useDispatch, useSelector } from "react-redux";
import {
  selectDeletedElements,
  selectDirty,
  selectDirtyRecipeMetadata,
  selectDirtyRecipeOptions,
  selectElements,
} from "@/pageEditor/slices/editorSelectors";
import {
  useGetEditablePackagesQuery,
  useGetRecipesQuery,
  useUpdateRecipeMutation,
} from "@/services/api";
import notify from "@/utils/notify";
import { actions as editorActions } from "@/pageEditor/slices/editorSlice";
import { useModals } from "@/components/ConfirmationModal";
import { selectExtensions } from "@/store/extensionsSelectors";
import { replaceRecipeContent } from "@/pageEditor/panes/save/saveHelpers";
import { selectRecipeMetadata } from "@/pageEditor/panes/save/useSavingWizard";
import extensionsSlice from "@/store/extensionsSlice";
import useCreate from "@/pageEditor/hooks/useCreate";
import { RegistryId } from "@/core";

const { actions: optionsActions } = extensionsSlice;

type RecipeSaver = {
  save: (recipeId: RegistryId) => Promise<void>;
  isSaving: boolean;
};

function useRecipeSaver(): RecipeSaver {
  const dispatch = useDispatch();
  const create = useCreate();
  const { data: recipes } = useGetRecipesQuery();
  const { data: editablePackages } = useGetEditablePackagesQuery();
  const [updateRecipe] = useUpdateRecipeMutation();
  const editorFormElements = useSelector(selectElements);
  const isDirtyByElementId = useSelector(selectDirty);
  const installedExtensions = useSelector(selectExtensions);
  const dirtyRecipeOptions = useSelector(selectDirtyRecipeOptions);
  const dirtyRecipeMetadata = useSelector(selectDirtyRecipeMetadata);
  const deletedRecipeElements = useSelector(selectDeletedElements);
  const { showConfirmation } = useModals();
  const [isSaving, setIsSaving] = useState(false);

  /**
   * Save a recipe's extensions, options, and metadata
   * Throws errors for various bad states
   */
  async function save(recipeId: RegistryId) {
    const recipe = recipes?.find((recipe) => recipe.metadata.id === recipeId);
    if (recipe == null) {
      throw new Error(
        "You no longer have edit permissions for the blueprint. Please reload the Editor."
      );
    }

    const dirtyRecipeElements = editorFormElements.filter(
      (element) =>
        element.recipe?.id === recipe.metadata.id &&
        isDirtyByElementId[element.uuid]
    );
    const newOptions = dirtyRecipeOptions[recipe.metadata.id];
    const newMetadata = dirtyRecipeMetadata[recipe.metadata.id];
<<<<<<< HEAD
    const deletedElements = deletedRecipeElements[recipe.metadata.id];
    if (
      newOptions == null &&
      newMetadata == null &&
      isEmpty(dirtyRecipeElements) &&
      isEmpty(deletedElements)
    ) {
      throw new Error("No changes found in blueprint");
    }
=======
>>>>>>> 2435454a

    const confirm = await showConfirmation({
      title: "Save Blueprint?",
      message: "All changes to the blueprint and its extensions will be saved",
      submitCaption: "Save",
      submitVariant: "primary",
    });

    if (!confirm) {
      return;
    }

    const newRecipe = replaceRecipeContent({
      sourceRecipe: recipe,
      installedExtensions,
      dirtyRecipeElements,
      options: newOptions,
      metadata: newMetadata,
    });

    const packageId = editablePackages.find(
      // Bricks endpoint uses "name" instead of id
      (x) => x.name === newRecipe.metadata.id
    )?.id;

    const updateRecipeResponse = await updateRecipe({
      packageId,
      recipe: newRecipe,
    }).unwrap();

    const newRecipeMetadata = selectRecipeMetadata(
      newRecipe,
      updateRecipeResponse
    );

    for (const element of dirtyRecipeElements) {
      // Don't push to cloud since we're saving it with the recipe
      // eslint-disable-next-line no-await-in-loop
      await create({ element, pushToCloud: false });
    }

    // Update the recipe metadata on extensions in the options slice
    dispatch(
      optionsActions.updateRecipeMetadataForExtensions(newRecipeMetadata)
    );

    // Update the recipe metadata on elements in the page editor slice
    dispatch(editorActions.updateRecipeMetadataForElements(newRecipeMetadata));

    // Clear the dirty states
    dispatch(
      editorActions.resetMetadataAndOptionsForRecipe(newRecipeMetadata.id)
    );
    dispatch(editorActions.clearDeletedElementsForRecipe(newRecipeMetadata.id));
  }

  async function safeSave(recipeId: RegistryId) {
    setIsSaving(true);
    try {
      await save(recipeId);
      notify.success("Saved blueprint");
    } catch (error: unknown) {
      notify.error({
        message: "Failed saving blueprint",
        error,
      });
    } finally {
      setIsSaving(false);
    }
  }

  return {
    save: safeSave,
    isSaving,
  };
}

export default useRecipeSaver;<|MERGE_RESOLUTION|>--- conflicted
+++ resolved
@@ -18,7 +18,6 @@
 import { useState } from "react";
 import { useDispatch, useSelector } from "react-redux";
 import {
-  selectDeletedElements,
   selectDirty,
   selectDirtyRecipeMetadata,
   selectDirtyRecipeOptions,
@@ -57,7 +56,6 @@
   const installedExtensions = useSelector(selectExtensions);
   const dirtyRecipeOptions = useSelector(selectDirtyRecipeOptions);
   const dirtyRecipeMetadata = useSelector(selectDirtyRecipeMetadata);
-  const deletedRecipeElements = useSelector(selectDeletedElements);
   const { showConfirmation } = useModals();
   const [isSaving, setIsSaving] = useState(false);
 
@@ -80,18 +78,6 @@
     );
     const newOptions = dirtyRecipeOptions[recipe.metadata.id];
     const newMetadata = dirtyRecipeMetadata[recipe.metadata.id];
-<<<<<<< HEAD
-    const deletedElements = deletedRecipeElements[recipe.metadata.id];
-    if (
-      newOptions == null &&
-      newMetadata == null &&
-      isEmpty(dirtyRecipeElements) &&
-      isEmpty(deletedElements)
-    ) {
-      throw new Error("No changes found in blueprint");
-    }
-=======
->>>>>>> 2435454a
 
     const confirm = await showConfirmation({
       title: "Save Blueprint?",
