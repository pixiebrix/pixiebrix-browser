--- conflicted
+++ resolved
@@ -1918,15 +1918,8 @@
               <div
                 class="col"
               >
-<<<<<<< HEAD
                 <p>
-                  Echo Block
-=======
-                <p
-                  class="brickName"
-                >
                   Echo Brick
->>>>>>> 7d903eff
                 </p>
               </div>
             </div>
