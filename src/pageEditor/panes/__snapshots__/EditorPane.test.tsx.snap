--- conflicted
+++ resolved
@@ -674,47 +674,31 @@
                   <li
                     class="list-group-item py-1 d-flex pl-1"
                   >
-                    <div>
-                      <button
-                        class="moveButton btn btn-link"
-                        disabled=""
-                        title="Move up"
-                        type="button"
-                      >
-                        <test-file-stub />
-                      </button>
-                      <button
-                        class="moveButton btn btn-link"
-                        disabled=""
-                        title="Move down"
-                        type="button"
-                      >
-                        <test-file-stub />
-                      </button>
-                    </div>
-                    <div
-                      class="flex-grow-1"
+                    <div
+                      class="formGroup mb-0 form-group"
                     >
                       <div
-                        class="formGroup mb-0 form-group"
+                        class="mb-2 w-100 collapse"
                       >
                         <div
-                          class="mb-2 w-100 collapse"
+                          class="annotationPlaceholder"
+                        />
+                      </div>
+                      <div
+                        class="formField"
+                      >
+                        <div
+                          class="root"
                         >
                           <div
-                            class="annotationPlaceholder"
-                          />
-                        </div>
-                        <div
-                          class="formField"
-                        >
-                          <div
-                            class="root"
+                            class="field"
                           >
-                            <div
-                              class="field"
+                            <textarea
+                              class="form-control"
+                              id="starterBrick.definition.isAvailable.matchPatterns.0"
+                              name="starterBrick.definition.isAvailable.matchPatterns.0"
+                              rows="1"
                             >
-<<<<<<< HEAD
                               https://www.mySite1.com/*
                             </textarea>
                           </div>
@@ -728,37 +712,15 @@
                               aria-haspopup="true"
                               class="dropdown-toggle btn btn-link"
                               type="button"
-=======
-                              <textarea
-                                class="form-control"
-                                id="starterBrick.definition.isAvailable.matchPatterns.0"
-                                name="starterBrick.definition.isAvailable.matchPatterns.0"
-                                rows="1"
+                            >
+                              <span
+                                class="symbol"
                               >
-                                https://www.mySite2.com/*
-                              </textarea>
-                            </div>
-                            <div
-                              class="dropdown dropdown"
-                              data-test-selected="Text"
-                              data-testid="toggle-starterBrick.definition.isAvailable.matchPatterns.0"
->>>>>>> 34a92146
-                            >
-                              <button
-                                aria-expanded="false"
-                                aria-haspopup="true"
-                                class="dropdown-toggle btn btn-link"
-                                type="button"
-                              >
-                                <span
-                                  class="symbol"
-                                >
-                                  <test-file-stub
-                                    classname="root"
-                                  />
-                                </span>
-                              </button>
-                            </div>
+                                <test-file-stub
+                                  classname="root"
+                                />
+                              </span>
+                            </button>
                           </div>
                         </div>
                       </div>
@@ -1318,7 +1280,7 @@
                                   >
                                     Latest Output
                                   </span>
-                                   
+
                                   <svg
                                     aria-hidden="true"
                                     class="svg-inline--fa fa-info-circle fa-w-16 "
@@ -1362,7 +1324,7 @@
                                   >
                                     Live Preview
                                   </span>
-                                   
+
                                   <svg
                                     aria-hidden="true"
                                     class="svg-inline--fa fa-info-circle fa-w-16 "
@@ -2275,7 +2237,7 @@
                                     >
                                       Latest Output
                                     </span>
-                                     
+
                                     <svg
                                       aria-hidden="true"
                                       class="svg-inline--fa fa-info-circle fa-w-16 "
@@ -2319,7 +2281,7 @@
                                     >
                                       Live Preview
                                     </span>
-                                     
+
                                     <svg
                                       aria-hidden="true"
                                       class="svg-inline--fa fa-info-circle fa-w-16 "
