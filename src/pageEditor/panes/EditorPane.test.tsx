--- conflicted
+++ resolved
@@ -55,14 +55,7 @@
 } from "@/runtime/expressionCreators";
 import { type PipelineExpression } from "@/runtime/mapArgs";
 import AddBlockModal from "@/components/addBlockModal/AddBlockModal";
-<<<<<<< HEAD
-=======
-import * as api from "@/services/api";
-import {
-  type EditablePackage,
-  type MarketplaceListing,
-} from "@/types/contract";
->>>>>>> 8f81b361
+import { type EditablePackage } from "@/types/contract";
 import { fireTextInput } from "@/testUtils/formHelpers";
 import { MarkdownRenderer } from "@/blocks/renderers/markdown";
 import { PIPELINE_BLOCKS_FIELD_NAME } from "@/pageEditor/consts";
@@ -72,14 +65,9 @@
 import { RunProcess } from "@/contrib/uipath/process";
 import { act } from "react-dom/test-utils";
 import * as sinonTimers from "@sinonjs/fake-timers";
-<<<<<<< HEAD
-import { type EditablePackage } from "@/types/registryTypes";
-=======
-import { type RegistryId } from "@/types/registryTypes";
->>>>>>> 8f81b361
 import { type OutputKey } from "@/types/runtimeTypes";
+import { array } from "cooky-cutter";
 import { appApiMock } from "@/testUtils/appApiMock";
-import { array } from "cooky-cutter";
 import { mockCachedUser } from "@/testUtils/userMock";
 
 jest.setTimeout(15_000); // This test is flaky with the default timeout of 5000 ms
@@ -942,7 +930,6 @@
 
   test("hides UiPath bricks for AA users", async () => {
     mockCachedUser(partnerUserFactory());
-
     const formState = formStateFactory();
     render(
       <>
