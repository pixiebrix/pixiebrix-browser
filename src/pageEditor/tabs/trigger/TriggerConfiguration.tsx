--- conflicted
+++ resolved
@@ -228,7 +228,11 @@
           {...makeLockableFieldProps("Sites", isLocked)}
         />
 
-<<<<<<< HEAD
+        <UrlPatternField
+          name={fieldName("isAvailable", "urlPatterns")}
+          {...makeLockableFieldProps("URL Patterns", isLocked)}
+        />
+
         <ConnectedFieldTemplate
           name={fieldName("reportMode")}
           as="select"
@@ -245,12 +249,6 @@
           <option value="all">Report All</option>
           <option value="once">Report First</option>
         </ConnectedFieldTemplate>
-=======
-        <UrlPatternField
-          name={fieldName("isAvailable", "urlPatterns")}
-          {...makeLockableFieldProps("URL Patterns", isLocked)}
-        />
->>>>>>> 17396778
       </FieldSection>
     </Card>
   );
