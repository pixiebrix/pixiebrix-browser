--- conflicted
+++ resolved
@@ -139,13 +139,8 @@
           <div className={styles.nodeLayout}>
             <EditorNodeLayout
               pipeline={blockPipeline}
-<<<<<<< HEAD
-              pipelineErrors={blockPipelineErrors}
-              traceErrors={traceErrors}
-=======
               errors={errors as FormikError}
               extensionPointType={extensionPointType}
->>>>>>> 20c2e978
               extensionPointLabel={extensionPointLabel}
               extensionPointIcon={extensionPointIcon}
               moveBlockUp={moveBlockUp}
