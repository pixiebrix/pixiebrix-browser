/*
 * Copyright (C) 2023 PixieBrix, Inc.
 *
 * This program is free software: you can redistribute it and/or modify
 * it under the terms of the GNU Affero General Public License as published by
 * the Free Software Foundation, either version 3 of the License, or
 * (at your option) any later version.
 *
 * This program is distributed in the hope that it will be useful,
 * but WITHOUT ANY WARRANTY; without even the implied warranty of
 * MERCHANTABILITY or FITNESS FOR A PARTICULAR PURPOSE.  See the
 * GNU Affero General Public License for more details.
 *
 * You should have received a copy of the GNU Affero General Public License
 * along with this program.  If not, see <http://www.gnu.org/licenses/>.
 */

import React, { useEffect, useRef } from "react";
import NodeActionsView, {
  type NodeAction,
} from "@/pageEditor/tabs/editTab/editorNodes/nodeActions/NodeActionsView";
import styles from "./PipelineHeaderNode.module.scss";
import PipelineOffsetView from "@/pageEditor/tabs/editTab/editorNodes/PipelineOffsetView";
import cx from "classnames";
import { FontAwesomeIcon } from "@fortawesome/react-fontawesome";
import { faSignInAlt } from "@fortawesome/free-solid-svg-icons";
import { ListGroup } from "react-bootstrap";
<<<<<<< HEAD
=======

export const SCROLL_HEADER_NODE_INTO_VIEW_EVENT =
  "scroll-header-node-into-view";
>>>>>>> a3b5b67a

export type PipelineHeaderNodeProps = {
  headerLabel: string;
  nestingLevel: number;
  nodeActions: NodeAction[];
  nodePreviewElement: {
<<<<<<< HEAD
    focus: () => void;
=======
    name: string;
    focus: () => void;
    active: boolean;
>>>>>>> a3b5b67a
  } | null;
  pipelineInputKey?: string;
  active?: boolean;
  nestedActive?: boolean;
};

const PipelineHeaderNode: React.VFC<PipelineHeaderNodeProps> = ({
  headerLabel,
  nestingLevel,
  nodeActions,
  pipelineInputKey,
  active,
  nestedActive,
  nodePreviewElement,
<<<<<<< HEAD
}) => (
  <>
    <ListGroup.Item
      className={cx(styles.root, {
        [styles.clickable]: Boolean(nodePreviewElement),
      })}
      onClick={nodePreviewElement?.focus}
    >
      <PipelineOffsetView
        nestingLevel={nestingLevel}
        nestedActive={active || nestedActive} // Color for this offset-view is chosen using the header flag
        isHeader={!nestedActive} // Don't color deeply-nested pipeline headers as active headers
      />
      <div
        className={cx(styles.header, {
          [styles.active]: active,
          [styles.nestedActive]: nestedActive,
=======
}) => {
  const nodeRef = useRef(null);

  useEffect(() => {
    if (!nodePreviewElement) {
      return;
    }

    const scrollIntoView = () => {
      console.log("*** scrollIntoView", nodeRef.current);
      nodeRef.current.scrollIntoView({
        behavior: "smooth",
        block: "center",
      });
    };

    window.addEventListener(
      `${SCROLL_HEADER_NODE_INTO_VIEW_EVENT}-${nodePreviewElement.name}`,
      scrollIntoView
    );

    console.log("*** nodePreviewElement", nodePreviewElement);

    if (nodePreviewElement?.active) {
      console.log("*** this got hit", nodeRef.current);
      scrollIntoView();
    }

    return () => {
      window.removeEventListener(
        `${SCROLL_HEADER_NODE_INTO_VIEW_EVENT}-${nodePreviewElement.name}`,
        scrollIntoView
      );
    };
  }, []);

  return (
    <>
      <ListGroup.Item
        className={cx(styles.root, {
          [styles.clickable]: Boolean(nodePreviewElement),
>>>>>>> a3b5b67a
        })}
        onClick={nodePreviewElement?.focus}
        ref={nodeRef}
      >
<<<<<<< HEAD
        <div className={styles.headerPipeLineTop} />
        <div className={styles.headerPipeLineBottom} />
        <div className={styles.headerContent}>
          <div className={styles.labelAndInputKey}>
            <div className={styles.subPipelineLabel}>{headerLabel}</div>
            {pipelineInputKey && (
              <div className={styles.subPipelineInputKey}>
                @{pipelineInputKey}
              </div>
            )}
          </div>
          {nodePreviewElement && (
            <FontAwesomeIcon
              icon={faSignInAlt}
              size="sm"
              className={styles.documentPreviewIcon}
            />
          )}
        </div>
      </div>
    </ListGroup.Item>
    <NodeActionsView nodeActions={nodeActions} />
  </>
);
=======
        <PipelineOffsetView
          nestingLevel={nestingLevel}
          nestedActive={active || nestedActive} // Color for this offset-view is chosen using the header flag
          isHeader={!nestedActive} // Don't color deeply-nested pipeline headers as active headers
        />
        <div
          className={cx(styles.header, {
            [styles.active]: active,
            [styles.nestedActive]: nestedActive,
          })}
        >
          <div className={styles.headerPipeLineTop} />
          <div className={styles.headerPipeLineBottom} />
          <div className={styles.headerContent}>
            <div className={styles.labelAndInputKey}>
              <div className={styles.subPipelineLabel}>{headerLabel}</div>
              {pipelineInputKey && (
                <div className={styles.subPipelineInputKey}>
                  @{pipelineInputKey}
                </div>
              )}
            </div>
            {nodePreviewElement && (
              <FontAwesomeIcon
                icon={faSignInAlt}
                size="sm"
                className={styles.documentPreviewIcon}
              />
            )}
          </div>
        </div>
      </ListGroup.Item>
      <NodeActionsView nodeActions={nodeActions} />
    </>
  );
};
>>>>>>> a3b5b67a

export default PipelineHeaderNode;<|MERGE_RESOLUTION|>--- conflicted
+++ resolved
@@ -15,7 +15,7 @@
  * along with this program.  If not, see <http://www.gnu.org/licenses/>.
  */
 
-import React, { useEffect, useRef } from "react";
+import React, { useCallback, useEffect, useRef } from "react";
 import NodeActionsView, {
   type NodeAction,
 } from "@/pageEditor/tabs/editTab/editorNodes/nodeActions/NodeActionsView";
@@ -25,25 +25,19 @@
 import { FontAwesomeIcon } from "@fortawesome/react-fontawesome";
 import { faSignInAlt } from "@fortawesome/free-solid-svg-icons";
 import { ListGroup } from "react-bootstrap";
-<<<<<<< HEAD
-=======
+import { useAsyncEffect } from "use-async-effect";
+import { sleep } from "@/utils/timeUtils";
 
-export const SCROLL_HEADER_NODE_INTO_VIEW_EVENT =
-  "scroll-header-node-into-view";
->>>>>>> a3b5b67a
+export const SCROLL_TO_HEADER_NODE_EVENT = "scroll-header-node-into-view";
 
 export type PipelineHeaderNodeProps = {
   headerLabel: string;
   nestingLevel: number;
   nodeActions: NodeAction[];
   nodePreviewElement: {
-<<<<<<< HEAD
-    focus: () => void;
-=======
     name: string;
     focus: () => void;
     active: boolean;
->>>>>>> a3b5b67a
   } | null;
   pipelineInputKey?: string;
   active?: boolean;
@@ -58,56 +52,34 @@
   active,
   nestedActive,
   nodePreviewElement,
-<<<<<<< HEAD
-}) => (
-  <>
-    <ListGroup.Item
-      className={cx(styles.root, {
-        [styles.clickable]: Boolean(nodePreviewElement),
-      })}
-      onClick={nodePreviewElement?.focus}
-    >
-      <PipelineOffsetView
-        nestingLevel={nestingLevel}
-        nestedActive={active || nestedActive} // Color for this offset-view is chosen using the header flag
-        isHeader={!nestedActive} // Don't color deeply-nested pipeline headers as active headers
-      />
-      <div
-        className={cx(styles.header, {
-          [styles.active]: active,
-          [styles.nestedActive]: nestedActive,
-=======
 }) => {
   const nodeRef = useRef(null);
+
+  const scrollIntoView = () => {
+    console.log("*** scrollIntoView", nodeRef.current);
+    nodeRef.current.scrollIntoView({
+      behavior: "smooth",
+      block: "center",
+    });
+  };
 
   useEffect(() => {
     if (!nodePreviewElement) {
       return;
     }
 
-    const scrollIntoView = () => {
-      console.log("*** scrollIntoView", nodeRef.current);
-      nodeRef.current.scrollIntoView({
-        behavior: "smooth",
-        block: "center",
-      });
-    };
-
     window.addEventListener(
-      `${SCROLL_HEADER_NODE_INTO_VIEW_EVENT}-${nodePreviewElement.name}`,
+      `${SCROLL_TO_HEADER_NODE_EVENT}-${nodePreviewElement.name}`,
       scrollIntoView
     );
 
-    console.log("*** nodePreviewElement", nodePreviewElement);
-
     if (nodePreviewElement?.active) {
-      console.log("*** this got hit", nodeRef.current);
       scrollIntoView();
     }
 
     return () => {
       window.removeEventListener(
-        `${SCROLL_HEADER_NODE_INTO_VIEW_EVENT}-${nodePreviewElement.name}`,
+        `${SCROLL_TO_HEADER_NODE_EVENT}-${nodePreviewElement.name}`,
         scrollIntoView
       );
     };
@@ -118,37 +90,10 @@
       <ListGroup.Item
         className={cx(styles.root, {
           [styles.clickable]: Boolean(nodePreviewElement),
->>>>>>> a3b5b67a
         })}
         onClick={nodePreviewElement?.focus}
         ref={nodeRef}
       >
-<<<<<<< HEAD
-        <div className={styles.headerPipeLineTop} />
-        <div className={styles.headerPipeLineBottom} />
-        <div className={styles.headerContent}>
-          <div className={styles.labelAndInputKey}>
-            <div className={styles.subPipelineLabel}>{headerLabel}</div>
-            {pipelineInputKey && (
-              <div className={styles.subPipelineInputKey}>
-                @{pipelineInputKey}
-              </div>
-            )}
-          </div>
-          {nodePreviewElement && (
-            <FontAwesomeIcon
-              icon={faSignInAlt}
-              size="sm"
-              className={styles.documentPreviewIcon}
-            />
-          )}
-        </div>
-      </div>
-    </ListGroup.Item>
-    <NodeActionsView nodeActions={nodeActions} />
-  </>
-);
-=======
         <PipelineOffsetView
           nestingLevel={nestingLevel}
           nestedActive={active || nestedActive} // Color for this offset-view is chosen using the header flag
@@ -185,6 +130,5 @@
     </>
   );
 };
->>>>>>> a3b5b67a
 
 export default PipelineHeaderNode;