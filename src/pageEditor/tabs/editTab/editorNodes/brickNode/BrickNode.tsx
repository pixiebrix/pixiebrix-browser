--- conflicted
+++ resolved
@@ -28,7 +28,6 @@
   type BrickNodeProps,
   RunStatus,
 } from "@/pageEditor/tabs/editTab/editTabTypes";
-import useAutoFocus from "@/hooks/useAutoFocus";
 
 const BrickNode: React.VFC<BrickNodeProps> = ({
   onClick,
@@ -50,11 +49,6 @@
 }) => {
   const nodeRef = useRef<HTMLDivElement>(null);
 
-<<<<<<< HEAD
-  useAutoFocus(nodeRef, active);
-
-=======
->>>>>>> f5314c63
   return (
     <>
       <ListGroup.Item
