--- conflicted
+++ resolved
@@ -55,12 +55,9 @@
 import { PIPELINE_BLOCKS_FIELD_NAME } from "@/pageEditor/consts";
 import { filterTracesByCall, getLatestCall } from "@/telemetry/traceHelpers";
 import useAllBlocks from "@/pageEditor/hooks/useAllBlocks";
-<<<<<<< HEAD
+import { BlockError } from "@/pageEditor/uiState/uiStateTypes";
 import { faPaste, faPlusCircle } from "@fortawesome/free-solid-svg-icons";
 import { PipelineType } from "@/pageEditor/pageEditorTypes";
-=======
-import { BlockError } from "@/pageEditor/uiState/uiStateTypes";
->>>>>>> 72fbc267
 
 const ADD_MESSAGE = "Add more bricks with the plus button";
 
@@ -314,9 +311,8 @@
 
       // TODO: Refactoring - remove code duplication in the node actions here
       if (showAddBlock) {
-<<<<<<< HEAD
         brickNodeActions.push({
-          name: `${nodeName}-add-brick`,
+          name: `${nodeId}-add-brick`,
           icon: faPlusCircle,
           tooltipText: "Add a brick",
           onClick() {
@@ -333,38 +329,13 @@
 
       if (showPaste) {
         brickNodeActions.push({
-          name: `${nodeName}-paste-brick`,
+          name: `${nodeId}-paste-brick`,
           icon: faPaste,
           tooltipText: "Paste copied brick",
           onClick() {
             pasteBlock(pipelinePath, index + 1);
           },
         });
-=======
-        brickNodeActions.push(
-          <AddBrickAction
-            key={`${nodeId}-add`}
-            blocks={allBlocks}
-            isBlockAllowed={isBlockAllowed}
-            nodeName={nodeId}
-            onSelectBlock={(block) => {
-              addBlock(block, pipelinePath, index + 1);
-            }}
-          />
-        );
-      }
-
-      if (showPaste) {
-        brickNodeActions.push(
-          <PasteBrickAction
-            key={`${nodeId}-add`}
-            nodeName={nodeId}
-            onClickPaste={() => {
-              pasteBlock(pipelinePath, index + 1);
-            }}
-          />
-        );
->>>>>>> 72fbc267
       }
 
       const trailingMessage = showAddMessage ? ADD_MESSAGE : undefined;
