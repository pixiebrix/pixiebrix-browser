--- conflicted
+++ resolved
@@ -18,11 +18,7 @@
 import React from "react";
 import { EditorNodeProps } from "@/pageEditor/tabs/editTab/editorNode/EditorNode";
 import { ListGroup } from "react-bootstrap";
-<<<<<<< HEAD
 import { RenderProps } from "@/pageEditor/tabs/editTab/nodeAdapterTypes";
-=======
-import { FOUNDATION_NODE_ID } from "@/pageEditor/uiState/uiState";
->>>>>>> 2402566b
 import { TypedBlockMap } from "@/blocks/registry";
 import { useSelector } from "react-redux";
 import { selectPipelineMap } from "@/pageEditor/slices/editorSelectors";
@@ -32,57 +28,18 @@
   nodes: EditorNodeProps[];
   renderNode: (renderProps: RenderProps) => React.ReactNode;
   allBlocks: TypedBlockMap;
-<<<<<<< HEAD
 }> = ({ nodes, renderNode, allBlocks }) => {
   const lastIndex = nodes.length - 1;
   // eslint-disable-next-line security/detect-object-injection -- just created this variable
   const lastBlockPipelineId = nodes[lastIndex]?.blockId;
-=======
-  activeNodeId: NodeId;
-  pipelinePath?: string;
-  relevantBlocksToAdd: IBlock[];
-  selectBlock: (instanceId: UUID) => void;
-  addBlock: (
-    block: IBlock,
-    pipelinePath: string,
-    pipelineIndex: number
-  ) => void;
-  moveBlockUp: (instanceId: UUID) => void;
-  moveBlockDown: (instanceId: UUID) => void;
-  pasteBlock?: (pipelineIndex: number) => void;
-}> = ({
-  nodes,
-  allBlocks,
-  activeNodeId,
-  pipelinePath = "",
-  relevantBlocksToAdd,
-  selectBlock,
-  addBlock,
-  moveBlockUp,
-  moveBlockDown,
-  pasteBlock,
-}) => {
-  const isApiAtLeastV2 = useApiVersionAtLeast("v2");
-  const pipelineMap = useSelector(selectPipelineMap);
-
-  const canMoveAnything = nodes.length > 2;
-  const finalIndex = nodes.length - 1;
-
-  const lastBlockPipelineId = nodes[nodes.length - 1]?.blockId;
->>>>>>> 2402566b
   const lastBlock = lastBlockPipelineId
     ? allBlocks.get(lastBlockPipelineId)
     : undefined;
   const showAppend = !lastBlock?.block || lastBlock.type !== "renderer";
-<<<<<<< HEAD
-=======
-  const isRootPipeline = isEmpty(pipelinePath);
->>>>>>> 2402566b
 
   return (
     <ListGroup variant="flush">
       {nodes.length > 0 &&
-<<<<<<< HEAD
         nodes.map((nodeProps, nodeIndex) =>
           renderNode({
             nodeProps,
@@ -91,138 +48,6 @@
             showAppend,
           })
         )}
-=======
-        nodes.map((nodeProps, nodeIndex) => {
-          const { nodeId, children: childNodes } = nodeProps;
-          const blockIndex =
-            nodeId === FOUNDATION_NODE_ID ? -1 : pipelineMap[nodeId].index;
-
-          // Editor nodes are displayed from top to bottom in array order,
-          // so, "up" is lower in the array, and "down" is higher in the array.
-          // Also, you cannot move the foundation node, which is always at
-          // index 0.
-          if (nodeId !== FOUNDATION_NODE_ID) {
-            nodeProps.canMoveUp = nodeIndex > 1; // Any nodes beyond the first non-foundation node
-            nodeProps.canMoveDown = nodeIndex > 0 && nodeIndex < finalIndex; // Not the first and not the last
-            nodeProps.onClickMoveUp = () => {
-              moveBlockUp(nodeId);
-            };
-
-            nodeProps.onClickMoveDown = () => {
-              moveBlockDown(nodeId);
-            };
-          }
-
-          const showAddBlock =
-            isApiAtLeastV2 && (nodeIndex < finalIndex || showAppend);
-          const showBiggerActionButtons =
-            nodeIndex === finalIndex && isRootPipeline;
-          const showAddMessage = showAddBlock && showBiggerActionButtons;
-          const showPaste = pasteBlock && isApiAtLeastV2;
-
-          return (
-            <React.Fragment key={nodeId}>
-              <EditorNode
-                active={nodeId === activeNodeId}
-                canMoveAnything={canMoveAnything}
-                onClick={() => {
-                  selectBlock(nodeId);
-                }}
-                {...nodeProps}
-              />
-              {childNodes?.length > 0 &&
-                childNodes.map(
-                  ({
-                    label,
-                    pipelinePath: subPipelinePath,
-                    nodes: childNodes,
-                  }) => (
-                    <ListGroup.Item
-                      key={label}
-                      as="div"
-                      className={styles.subPipelineContainer}
-                    >
-                      <ListGroup.Item className={styles.subPipelineLabel}>
-                        {label}
-                      </ListGroup.Item>
-                      <div className={styles.actions}>
-                        {showAddBlock && (
-                          <BrickModal
-                            bricks={relevantBlocksToAdd}
-                            renderButton={(onClick) => (
-                              <TooltipIconButton
-                                name={`add-node-${nodeIndex}`}
-                                icon={faPlusCircle}
-                                onClick={onClick}
-                                tooltipText="Add a brick"
-                              />
-                            )}
-                            selectCaption={addBrickCaption}
-                            onSelect={(block) => {
-                              addBlock(block, subPipelinePath, 0);
-                            }}
-                          />
-                        )}
-                      </div>
-                      <EditorNodeLayout
-                        nodes={childNodes}
-                        allBlocks={allBlocks}
-                        activeNodeId={activeNodeId}
-                        pipelinePath={subPipelinePath}
-                        relevantBlocksToAdd={relevantBlocksToAdd}
-                        selectBlock={selectBlock}
-                        addBlock={addBlock}
-                        moveBlockUp={null}
-                        moveBlockDown={null}
-                        pasteBlock={null}
-                      />
-                    </ListGroup.Item>
-                  )
-                )}
-              <div
-                className={cx(styles.actions, {
-                  [styles.biggerActions]: showBiggerActionButtons,
-                })}
-              >
-                {showAddBlock && (
-                  <BrickModal
-                    bricks={relevantBlocksToAdd}
-                    renderButton={(onClick) => (
-                      <TooltipIconButton
-                        name={`add-node-${nodeIndex}`}
-                        icon={faPlusCircle}
-                        onClick={onClick}
-                        tooltipText="Add a brick"
-                      />
-                    )}
-                    selectCaption={addBrickCaption}
-                    onSelect={(block) => {
-                      addBlock(block, pipelinePath, blockIndex + 1);
-                    }}
-                  />
-                )}
-                {showPaste && (
-                  <TooltipIconButton
-                    name={`paste-brick-${nodeIndex}`}
-                    icon={faPaste}
-                    onClick={() => {
-                      pasteBlock(nodeIndex);
-                    }}
-                    tooltipText="Paste copied brick"
-                  />
-                )}
-              </div>
-              {showAddMessage && (
-                <p className={styles.appendInfo}>
-                  <small className="text-muted">
-                    Add more bricks with the plus button
-                  </small>
-                </p>
-              )}
-            </React.Fragment>
-          );
-        })}
->>>>>>> 2402566b
     </ListGroup>
   );
 };
