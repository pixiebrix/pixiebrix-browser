--- conflicted
+++ resolved
@@ -32,12 +32,9 @@
   getPipelinePropNames,
 } from "@/pageEditor/utils";
 import { get } from "lodash";
-<<<<<<< HEAD
 import { RunStatus } from "@/pageEditor/tabs/editTab/editorNode/EditorNodeContent";
-=======
 import { joinElementName } from "@/components/documentBuilder/utils";
 import { DocumentRenderer } from "@/blocks/renderers/document";
->>>>>>> 479f2ec5
 
 type MapPipelineToNodesParams = {
   pipeline: BlockPipeline;
@@ -79,7 +76,6 @@
       };
     }
 
-<<<<<<< HEAD
     const runStatus: RunStatus =
       // If blockPipelineErrors is a string, it means the error is on the pipeline level
       typeof pipelineErrors !== "string" &&
@@ -93,7 +89,7 @@
         : traceRecord == null
         ? RunStatus.NONE
         : RunStatus.SUCCESS;
-=======
+
     const childNodes =
       blockConfig.id === DocumentRenderer.BLOCK_ID
         ? getDocumentPipelinePaths(blockConfig).map((propPath) => {
@@ -158,51 +154,14 @@
               nodes: subNodes,
             };
           });
->>>>>>> 479f2ec5
 
     const newBlock: EditorNodeProps = {
       nodeId,
       blockId: blockConfig.id,
       title: isNullOrBlank(blockConfig.label) ? block?.name : blockConfig.label,
       icon: <BrickIcon brick={block} size="2x" inheritColor />,
-<<<<<<< HEAD
       runStatus,
-      children: getPipelinePropNames(blockConfig).map((propName) => {
-        const subPipelineAccessor = [
-          String(index),
-          "config",
-          propName,
-          "__value__",
-        ];
-        const subPipelinePath = joinName(pipelinePath, ...subPipelineAccessor);
-        const subPipeline = get(pipeline, subPipelineAccessor) as BlockPipeline;
-        const { nodes: subNodes, nodesHaveTraces: subNodesHaveTraces } =
-          mapPipelineToNodes({
-            pipeline: subPipeline,
-            pipelinePath: subPipelinePath,
-            allBlocks,
-            traces,
-            pipelineErrors,
-            errorTraceEntry,
-          });
-        nodesHaveTraces = nodesHaveTraces || subNodesHaveTraces;
-        return {
-          label: propName,
-          pipelinePath: subPipelinePath,
-          nodes: subNodes,
-        };
-      }),
-=======
-      hasError:
-        // If blockPipelineErrors is a string, it means the error is on the pipeline level
-        typeof pipelineErrors !== "string" &&
-        // eslint-disable-next-line security/detect-object-injection
-        Boolean(pipelineErrors?.[index]),
-      hasWarning: errorTraceEntry?.blockInstanceId === blockConfig.instanceId,
-      skippedRun: traceRecord?.skippedRun,
-      ran: traceRecord != null,
       children: childNodes,
->>>>>>> 479f2ec5
     };
 
     if (blockConfig.outputKey) {
