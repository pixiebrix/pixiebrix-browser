/* eslint-disable complexity -- necessary complexity due to data handling  */
/*
 * Copyright (C) 2024 PixieBrix, Inc.
 *
 * This program is free software: you can redistribute it and/or modify
 * it under the terms of the GNU Affero General Public License as published by
 * the Free Software Foundation, either version 3 of the License, or
 * (at your option) any later version.
 *
 * This program is distributed in the hope that it will be useful,
 * but WITHOUT ANY WARRANTY; without even the implied warranty of
 * MERCHANTABILITY or FITNESS FOR A PARTICULAR PURPOSE.  See the
 * GNU Affero General Public License for more details.
 *
 * You should have received a copy of the GNU Affero General Public License
 * along with this program.  If not, see <http://www.gnu.org/licenses/>.
 */

import React, { useEffect, useMemo } from "react";
import { isEmpty, isEqual, pickBy, omit } from "lodash";
import { Nav, Tab } from "react-bootstrap";
import dataPanelStyles from "@/pageEditor/tabs/dataPanelTabs.module.scss";
import FormPreview from "@/components/formBuilder/preview/FormPreview";
import ErrorBoundary from "@/components/ErrorBoundary";
import BrickPreview, {
  usePreviewInfo,
} from "@/pageEditor/tabs/effect/BrickPreview";
import useReduxState from "@/hooks/useReduxState";
import { useSelector } from "react-redux";
import { selectActiveModComponentTraces } from "@/pageEditor/slices/runtimeSelectors";
import { type JsonObject } from "type-fest";
import { type RJSFSchema } from "@/components/formBuilder/formBuilderTypes";
import DataTab from "./DataTab";
import useDataPanelActiveTabKey from "@/pageEditor/tabs/editTab/dataPanel/useDataPanelActiveTabKey";
import DocumentPreview from "@/pageEditor/documentBuilder/preview/DocumentPreview";
import useFlags from "@/hooks/useFlags";
import ErrorDisplay from "./ErrorDisplay";
import PageStateTab from "./tabs/PageStateTab";
import { DataPanelTabKey } from "./dataPanelTypes";
import DataTabJsonTree from "./DataTabJsonTree";
import {
  selectActiveModComponentFormState,
  selectActiveNodeId,
  selectActiveNodeInfo,
  selectActiveBuilderPreviewElement,
} from "@/pageEditor/slices/editorSelectors";
import { actions as editorActions } from "@/pageEditor/slices/editorSlice";
import Alert from "@/components/Alert";
import { CustomFormRenderer } from "@/bricks/renderers/customForm";
import { FormTransformer } from "@/bricks/transformers/ephemeralForm/formTransformer";
import { DocumentRenderer } from "@/bricks/renderers/document";
import DocumentOutline from "@/pageEditor/documentBuilder/outline/DocumentOutline";
import useAllBricks from "@/bricks/hooks/useAllBricks";
import StateTab from "./tabs/StateTab";
import ConfigurationTab from "./tabs/ConfigurationTab";
import useAsyncState from "@/hooks/useAsyncState";
import { fallbackValue } from "@/utils/asyncStateUtils";
import { contextAsPlainObject } from "@/runtime/extendModVariableContext";
import { joinPathParts } from "@/utils/formUtils";
import CommentsTab from "@/pageEditor/tabs/editTab/dataPanel/tabs/CommentsTab";
import reportEvent from "@/telemetry/reportEvent";
import { Events } from "@/telemetry/events";
import { BrickTypes } from "@/runtime/runtimeTypes";

/**
 * Exclude irrelevant top-level keys.
 */
const contextFilter = (value: unknown, key: string) => {
  // `@options` comes from marketplace-installed mod components. There's a chance the user might add a brick that has
  // @options as an output key. In that case, we'd expect values to flow into it. So just checking to see if there's
  // any data is a good compromise even though we miss the corner-case where @options is user-defined but empty
  if (key === "@options" && isEmpty(value)) {
    return false;
  }

  // At one point, we also excluded keys that weren't prefixed with "@" as a stop-gap for encouraging the use of output
  // keys. With the introduction of ApiVersion v2, we removed that filter
  return true;
};

const DataPanel: React.FC = () => {
  const activeNodeId = useSelector(selectActiveNodeId);
  const { flagOn } = useFlags();
  const showDeveloperTabs = flagOn("page-editor-developer");

  const activeModComponentFormState = useSelector(
    selectActiveModComponentFormState,
  );

  const {
    blockId: brickId,
    blockConfig: brickConfig,
    index: brickIndex,
    path: brickPath,
    pipeline,
  } = useSelector(selectActiveNodeInfo);

  const { allBricks } = useAllBricks();
  const brick = allBricks.get(brickId);
  const brickType = brick?.type;

  const traces = useSelector(selectActiveModComponentTraces);
  const record = traces.find((trace) => trace.blockInstanceId === activeNodeId);

  const isInputStale = useMemo(() => {
    // Don't show the warning if there are no traces. Also, this brick can't have a
    // stale input if it's the first brick in the pipeline.
    if (record === undefined || brickIndex === 0) {
      return false;
    }

    const currentInput = pipeline.slice(0, brickIndex);
    const tracedInput = currentInput.map(
      (brick) =>
        traces.find((trace) => trace.blockInstanceId === brick.instanceId)
          ?.blockConfig,
    );

    return !isEqual(currentInput, tracedInput);
  }, [brickIndex, pipeline, record, traces]);

  const isCurrentStale = useMemo(() => {
    if (isInputStale) {
      return true;
    }

    if (record === undefined) {
      return false;
    }

    return !isEqual(record.blockConfig, brickConfig);
  }, [isInputStale, record, brickConfig]);

  const relevantContext = useMemo(
    () => pickBy(record?.templateContext ?? {}, contextFilter),
    [record?.templateContext],
  );

  const { data: showPageState } = fallbackValue(
    useAsyncState(async () => brick?.block.isPageStateAware() ?? true, [brick]),
    true,
  );

  const documentBodyFieldName = joinPathParts(brickPath, "config.body");
  const brickCommentsFieldName = joinPathParts(brickPath, "comments");

  const outputObj: JsonObject =
    record !== undefined && "output" in record
      ? "outputKey" in record
        ? { [`@${record.outputKey}`]: record.output }
        : record.output
      : null;

  const { data: previewInfo } = usePreviewInfo(brickId);

  const showFormPreview =
    brickId === CustomFormRenderer.BRICK_ID ||
    brickId === FormTransformer.BRICK_ID;
  const showDocumentPreview = brickId === DocumentRenderer.BRICK_ID;
  const showBrickPreview = record || previewInfo?.traceOptional;

  const [activeTabKey, onSelectTab] = useDataPanelActiveTabKey(
    showFormPreview || showDocumentPreview
      ? DataPanelTabKey.Preview
      : DataPanelTabKey.Output,
  );

  useEffect(() => {
    reportEvent(Events.DATA_PANEL_TAB_VIEW, {
      modId: activeModComponentFormState.recipe?.id,
      brickId,
      tabName: activeTabKey,
    });
    // eslint-disable-next-line react-hooks/exhaustive-deps -- We only want to report when `activeTabKey` changes
  }, [activeTabKey]);

  const [activeBuilderPreviewElement, setActiveBuilderPreviewElement] =
    useReduxState(
      selectActiveBuilderPreviewElement,
      editorActions.setActiveBuilderPreviewElement,
    );

  const popupBoundary = showDocumentPreview
    ? document.querySelector(`.${dataPanelStyles.tabContent}`)
    : undefined;

  const isRenderedPanelStale = useMemo(() => {
<<<<<<< HEAD
    // Only show alert for Panel and Side Panel mod components
    if (
      activeModComponentFormState.type !== "panel" &&
      activeModComponentFormState.type !== "actionPanel"
    ) {
=======
    // Only show alert for Panel and Side Panel extensions
    if (activeModComponentFormState.type !== "actionPanel") {
>>>>>>> 1a4d726f
      return false;
    }

    const trace = traces.find(
      (trace) => trace.blockInstanceId === activeNodeId,
    );

    // No traces or no changes since the last render, we are good, no alert
    if (
      traces.length === 0 ||
      trace == null ||
      isEqual(
        omit(trace.blockConfig, ["comments"]),
        omit(brickConfig, ["comments"]),
      )
    ) {
      return false;
    }

    return true;
  }, [activeNodeId, activeModComponentFormState, traces, brickConfig]);

  return (
    <Tab.Container activeKey={activeTabKey} onSelect={onSelectTab}>
      <div>
        <Nav variant="tabs">
          <Nav.Item className={dataPanelStyles.tabNav}>
            <Nav.Link eventKey={DataPanelTabKey.Context}>Context</Nav.Link>
          </Nav.Item>
          {showPageState && (
            <Nav.Item className={dataPanelStyles.tabNav}>
              <Nav.Link eventKey={DataPanelTabKey.PageState}>
                Page State
              </Nav.Link>
            </Nav.Item>
          )}
          {showDeveloperTabs && (
            <>
              <Nav.Item className={dataPanelStyles.tabNav}>
                <Nav.Link eventKey={DataPanelTabKey.State}>State</Nav.Link>
              </Nav.Item>
              <Nav.Item className={dataPanelStyles.tabNav}>
                <Nav.Link eventKey={DataPanelTabKey.BrickConfig}>
                  Raw Brick
                </Nav.Link>
              </Nav.Item>
            </>
          )}
          <Nav.Item className={dataPanelStyles.tabNav}>
            <Nav.Link eventKey={DataPanelTabKey.Rendered}>Rendered</Nav.Link>
          </Nav.Item>
          <Nav.Item className={dataPanelStyles.tabNav}>
            <Nav.Link eventKey={DataPanelTabKey.Output}>Output</Nav.Link>
          </Nav.Item>
          <Nav.Item className={dataPanelStyles.tabNav}>
            <Nav.Link eventKey={DataPanelTabKey.Preview}>Preview</Nav.Link>
          </Nav.Item>
          {showDocumentPreview && (
            <Nav.Item className={dataPanelStyles.tabNav}>
              <Nav.Link eventKey={DataPanelTabKey.Outline}>Outline</Nav.Link>
            </Nav.Item>
          )}
          <Nav.Item className={dataPanelStyles.tabNav}>
            <Nav.Link eventKey={DataPanelTabKey.Comments}>Comments</Nav.Link>
          </Nav.Item>
        </Nav>
        <Tab.Content className={dataPanelStyles.tabContent}>
          <DataTab eventKey={DataPanelTabKey.Context} isTraceEmpty={!record}>
            {isInputStale && (
              <Alert variant="warning">
                A previous brick has changed, input context may be out of date
              </Alert>
            )}
            <DataTabJsonTree
              data={contextAsPlainObject(relevantContext)}
              copyable
              searchable
              tabKey={DataPanelTabKey.Context}
              label="Context"
            />
          </DataTab>
          {showPageState && <PageStateTab />}
          {showDeveloperTabs && (
            <>
              <StateTab />
              <ConfigurationTab config={brickConfig} />
            </>
          )}
          <DataTab eventKey={DataPanelTabKey.Rendered} isTraceEmpty={!record}>
            {record?.renderError ? (
              <>
                {record.skippedRun ? (
                  <Alert variant="info">
                    Error rendering input arguments, but brick was skipped
                    because condition was not met
                  </Alert>
                ) : (
                  <Alert variant="danger">
                    Error rendering input arguments
                  </Alert>
                )}
                <ErrorDisplay error={record.renderError} />
              </>
            ) : (
              <>
                {isInputStale && (
                  <Alert variant="warning">
                    A previous brick has changed, input context may be out of
                    date
                  </Alert>
                )}
                <DataTabJsonTree
                  data={record?.renderedArgs}
                  copyable
                  searchable
                  tabKey={DataPanelTabKey.Rendered}
                  label="Rendered Inputs"
                />
              </>
            )}
          </DataTab>
          <DataTab
            eventKey={DataPanelTabKey.Output}
            isTraceEmpty={!record}
            isTraceOptional={previewInfo?.traceOptional}
          >
            {record?.skippedRun && (
              <Alert variant="info">
                The brick did not run because the condition was not met
              </Alert>
            )}
            {!record?.skippedRun &&
              outputObj == null &&
              brickType === BrickTypes.RENDERER && (
                <Alert variant="info">
                  Renderer brick output is not available in Data Panel
                </Alert>
              )}
            {!record?.skippedRun && outputObj && (
              <>
                {isCurrentStale && (
                  <Alert variant="warning">
                    This or a previous brick has changed, output may be out of
                    date
                  </Alert>
                )}
                <DataTabJsonTree
                  data={outputObj}
                  copyable
                  searchable
                  tabKey={DataPanelTabKey.Output}
                  label="Output Data"
                />
              </>
            )}
            {record && "error" in record && record.error && (
              <ErrorDisplay error={record.error} />
            )}
          </DataTab>
          <DataTab eventKey={DataPanelTabKey.Preview} isTraceEmpty={false}>
            {/* The value of `brick.if` can be `false`, in which case we also need to show a warning that brick execution is conditional. */}
            {brickConfig?.if && (
              <Alert variant="info">
                This brick has a condition. The brick will not execute if the
                condition is not met
              </Alert>
            )}
            {showFormPreview || showDocumentPreview ? (
              <ErrorBoundary>
                {isRenderedPanelStale && (
                  <Alert variant="info">
                    The rendered Sidebar Panel is out of date with the preview
                  </Alert>
                )}
                {showFormPreview ? (
                  <FormPreview
                    rjsfSchema={brickConfig?.config as RJSFSchema}
                    activeField={activeBuilderPreviewElement}
                    setActiveField={setActiveBuilderPreviewElement}
                  />
                ) : (
                  <DocumentPreview
                    documentBodyName={documentBodyFieldName}
                    activeElement={activeBuilderPreviewElement}
                    setActiveElement={setActiveBuilderPreviewElement}
                    menuBoundary={popupBoundary}
                  />
                )}
              </ErrorBoundary>
            ) : showBrickPreview ? (
              <ErrorBoundary>
                <BrickPreview
                  traceRecord={record}
                  brickConfig={brickConfig}
                  starterBrick={activeModComponentFormState.extensionPoint}
                />
              </ErrorBoundary>
            ) : (
              <div className="text-muted">
                Run the mod once to enable live preview
              </div>
            )}
          </DataTab>

          <DataTab eventKey={DataPanelTabKey.Outline} isTraceEmpty={false}>
            <ErrorBoundary>
              {isRenderedPanelStale && (
                <Alert variant="info">
                  The rendered Sidebar Panel is out of date with the outline
                </Alert>
              )}
              <DocumentOutline
                documentBodyName={documentBodyFieldName}
                activeElement={activeBuilderPreviewElement}
                setActiveElement={setActiveBuilderPreviewElement}
              />
            </ErrorBoundary>
          </DataTab>
          <CommentsTab
            brickId={brickConfig.id}
            modId={activeModComponentFormState.recipe?.id}
            brickCommentsFieldName={brickCommentsFieldName}
          />
        </Tab.Content>
      </div>
    </Tab.Container>
  );
};

export default DataPanel;<|MERGE_RESOLUTION|>--- conflicted
+++ resolved
@@ -185,16 +185,8 @@
     : undefined;
 
   const isRenderedPanelStale = useMemo(() => {
-<<<<<<< HEAD
     // Only show alert for Panel and Side Panel mod components
-    if (
-      activeModComponentFormState.type !== "panel" &&
-      activeModComponentFormState.type !== "actionPanel"
-    ) {
-=======
-    // Only show alert for Panel and Side Panel extensions
     if (activeModComponentFormState.type !== "actionPanel") {
->>>>>>> 1a4d726f
       return false;
     }
 
