--- conflicted
+++ resolved
@@ -185,14 +185,10 @@
     if (
       traces.length === 0 ||
       trace == null ||
-<<<<<<< HEAD
-      isEqual(trace.blockConfig, brickConfig)
-=======
       isEqual(
         omit(trace.blockConfig, ["comments"]),
         omit(brickConfig, ["comments"]),
       )
->>>>>>> 38e2f8a7
     ) {
       return false;
     }
