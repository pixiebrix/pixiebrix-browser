/*
 * Copyright (C) 2023 PixieBrix, Inc.
 *
 * This program is free software: you can redistribute it and/or modify
 * it under the terms of the GNU Affero General Public License as published by
 * the Free Software Foundation, either version 3 of the License, or
 * (at your option) any later version.
 *
 * This program is distributed in the hope that it will be useful,
 * but WITHOUT ANY WARRANTY; without even the implied warranty of
 * MERCHANTABILITY or FITNESS FOR A PARTICULAR PURPOSE.  See the
 * GNU Affero General Public License for more details.
 *
 * You should have received a copy of the GNU Affero General Public License
 * along with this program.  If not, see <http://www.gnu.org/licenses/>.
 */

import React from "react";
import ConnectedFieldTemplate from "@/components/form/ConnectedFieldTemplate";
import TemplateWidget, {
  type Snippet,
} from "@/pageEditor/fields/TemplateWidget";
import UrlMatchPatternField from "@/pageEditor/fields/UrlMatchPatternField";
import IconWidget from "@/components/fields/IconWidget";
import LocationWidget from "@/pageEditor/fields/LocationWidget";
import SelectWidget, {
  type Option,
} from "@/components/form/widgets/SelectWidget";
import { makeLockableFieldProps } from "@/pageEditor/fields/makeLockableFieldProps";
import MatchRulesSection from "@/pageEditor/tabs/MatchRulesSection";
import ExtraPermissionsSection from "@/pageEditor/tabs/ExtraPermissionsSection";
import { useField } from "formik";
import SwitchButtonWidget from "@/components/form/widgets/switchButton/SwitchButtonWidget";
<<<<<<< HEAD
import CollapsibleFieldSection from "@/pageEditor/fields/CollapsibleFieldSection";
=======
import AccordionFieldSection from "@/pageEditor/fields/AccordionFieldSection";
>>>>>>> 81b178e9

const menuSnippets: Snippet[] = [
  { label: "caption", value: "{{{caption}}}" },
  { label: "icon", value: "{{{icon}}}" },
  { label: "space", value: "&nbsp;" },
];

const positionOptions: Option[] = [
  { value: "append", label: "End" },
  { value: "prepend", label: "Start" },
];

const MenuItemConfiguration: React.FC<{
  isLocked: boolean;
}> = ({ isLocked = false }) => {
  const [{ value: onSuccess }] = useField("extension.onSuccess");

  return (
    <>
      <ConnectedFieldTemplate
        name="extension.caption"
        label="Button text"
        description="This is the text that appears on the button"
      />

      <ConnectedFieldTemplate
        name="extensionPoint.definition.containerSelector"
        as={LocationWidget}
        {...makeLockableFieldProps("Location", isLocked)}
      />

      <UrlMatchPatternField
        name="extensionPoint.definition.isAvailable.matchPatterns"
        {...makeLockableFieldProps("Sites", isLocked)}
      />

<<<<<<< HEAD
      <CollapsibleFieldSection title="Advanced: Item Options">
=======
      <AccordionFieldSection title="Advanced: Item Options">
>>>>>>> 81b178e9
        <ConnectedFieldTemplate
          name="extension.icon"
          label="Icon"
          as={IconWidget}
          description="Icon to place in the icon placeholder of the template"
        />

        <ConnectedFieldTemplate
          name="extensionPoint.definition.position"
          description="Position relative to other menu items/buttons"
          as={SelectWidget}
          blankValue={null}
          options={positionOptions}
          {...makeLockableFieldProps("Order/Position", isLocked)}
        />

        <ConnectedFieldTemplate
          name="extensionPoint.definition.template"
          as={TemplateWidget}
          description="A template for the item, with a placeholder for the caption and/or icon"
          snippets={menuSnippets}
          {...makeLockableFieldProps("Template", isLocked)}
        />

        <ConnectedFieldTemplate
          name="extensionPoint.definition.targetMode"
          as="select"
          title="Target Mode"
          blankValue="document"
          description={
            <p>
              Use&nbsp;<code>eventTarget</code> to pass the button element as
              the action root. Use&nbsp;
              <code>document</code> to pass the document as the action root.
            </p>
          }
          {...makeLockableFieldProps("Target Mode", isLocked)}
        >
          <option value="eventTarget">eventTarget</option>
          <option value="document">document</option>
        </ConnectedFieldTemplate>

        <ConnectedFieldTemplate
          name="extension.synchronous"
          label="Synchronous"
          as={SwitchButtonWidget}
          description="Prevent button to be clicked again while action is in progress"
          blankValue={false}
        />
        {(typeof onSuccess === "boolean" || onSuccess == null) && (
          // Punt on object-based configuration for now. Enterprise customers are just asking to turn off the message.
          // If they want a custom message they can add an alert brick.
          <ConnectedFieldTemplate
            name="extension.onSuccess"
            label="Show Success Message"
            as={SwitchButtonWidget}
            description="Show the default success message when run"
            blankValue={true}
          />
        )}
<<<<<<< HEAD
      </CollapsibleFieldSection>
=======
      </AccordionFieldSection>
>>>>>>> 81b178e9

      <MatchRulesSection isLocked={isLocked} />

      <ExtraPermissionsSection />
    </>
  );
};

export default MenuItemConfiguration;<|MERGE_RESOLUTION|>--- conflicted
+++ resolved
@@ -31,11 +31,7 @@
 import ExtraPermissionsSection from "@/pageEditor/tabs/ExtraPermissionsSection";
 import { useField } from "formik";
 import SwitchButtonWidget from "@/components/form/widgets/switchButton/SwitchButtonWidget";
-<<<<<<< HEAD
 import CollapsibleFieldSection from "@/pageEditor/fields/CollapsibleFieldSection";
-=======
-import AccordionFieldSection from "@/pageEditor/fields/AccordionFieldSection";
->>>>>>> 81b178e9
 
 const menuSnippets: Snippet[] = [
   { label: "caption", value: "{{{caption}}}" },
@@ -71,12 +67,7 @@
         name="extensionPoint.definition.isAvailable.matchPatterns"
         {...makeLockableFieldProps("Sites", isLocked)}
       />
-
-<<<<<<< HEAD
       <CollapsibleFieldSection title="Advanced: Item Options">
-=======
-      <AccordionFieldSection title="Advanced: Item Options">
->>>>>>> 81b178e9
         <ConnectedFieldTemplate
           name="extension.icon"
           label="Icon"
@@ -137,12 +128,7 @@
             blankValue={true}
           />
         )}
-<<<<<<< HEAD
       </CollapsibleFieldSection>
-=======
-      </AccordionFieldSection>
->>>>>>> 81b178e9
-
       <MatchRulesSection isLocked={isLocked} />
 
       <ExtraPermissionsSection />
