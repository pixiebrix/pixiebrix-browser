--- conflicted
+++ resolved
@@ -19,11 +19,7 @@
 import { useDispatch, useSelector } from "react-redux";
 import { useCallback } from "react";
 import notify from "@/utils/notify";
-<<<<<<< HEAD
-import { getErrorMessage, isAxiosError } from "@/errors/errorHelpers";
-=======
-import { getErrorMessage } from "@/errors";
->>>>>>> 33cbffbc
+import { getErrorMessage } from "@/errors/errorHelpers";
 import blockRegistry from "@/blocks/registry";
 import extensionPointRegistry from "@/extensionPoints/registry";
 import { ADAPTERS } from "@/pageEditor/extensionPoints/adapter";
