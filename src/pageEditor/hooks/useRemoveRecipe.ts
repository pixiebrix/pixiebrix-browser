/*
 * Copyright (C) 2023 PixieBrix, Inc.
 *
 * This program is free software: you can redistribute it and/or modify
 * it under the terms of the GNU Affero General Public License as published by
 * the Free Software Foundation, either version 3 of the License, or
 * (at your option) any later version.
 *
 * This program is distributed in the hope that it will be useful,
 * but WITHOUT ANY WARRANTY; without even the implied warranty of
 * MERCHANTABILITY or FITNESS FOR A PARTICULAR PURPOSE.  See the
 * GNU Affero General Public License for more details.
 *
 * You should have received a copy of the GNU Affero General Public License
 * along with this program.  If not, see <http://www.gnu.org/licenses/>.
 */

import { useCallback } from "react";
import { type RegistryId } from "@/core";
import useRemoveExtension from "@/pageEditor/hooks/useRemoveExtension";
import { useDispatch, useSelector } from "react-redux";
import { selectExtensions } from "@/store/extensionsSelectors";
import { selectElements } from "@/pageEditor/slices/editorSelectors";
import { uniq } from "lodash";
import { useModals } from "@/components/ConfirmationModal";
import { actions } from "@/pageEditor/slices/editorSlice";
import { getIdForElement, getRecipeIdForElement } from "@/pageEditor/utils";
import { clearLog } from "@/background/messenger/api";

type Config = {
  recipeId: RegistryId;
  shouldShowConfirmation?: boolean;
};

/**
 * This hook provides a callback function to deactivate a recipe and remove it from the page editor
 */
function useRemoveRecipe(): (useRemoveConfig: Config) => Promise<void> {
  const dispatch = useDispatch();
  const removeExtension = useRemoveExtension();
  const extensions = useSelector(selectExtensions);
  const elements = useSelector(selectElements);
  const { showConfirmation } = useModals();

  return useCallback(
    async ({ recipeId, shouldShowConfirmation = true }) => {
      if (shouldShowConfirmation) {
        const confirmed = await showConfirmation({
          title: "Remove Mod?",
<<<<<<< HEAD
          message:
            "You can reactivate extensions and mods from the PixieBrix Options page",
=======
          message: "You can reactivate mods from the PixieBrix Options page",
>>>>>>> 9589b4c5
          submitCaption: "Remove",
        });

        if (!confirmed) {
          return;
        }
      }

      const extensionIds = uniq(
        [...extensions, ...elements]
          .filter((x) => getRecipeIdForElement(x) === recipeId)
          .map((x) => getIdForElement(x))
      );
      await Promise.all(
        extensionIds.map(async (extensionId) =>
          removeExtension({ extensionId, shouldShowConfirmation: false })
        )
      );

      void clearLog({
        blueprintId: recipeId,
      });

      dispatch(actions.removeRecipeData(recipeId));
    },
    [dispatch, elements, extensions, removeExtension, showConfirmation]
  );
}

export default useRemoveRecipe;<|MERGE_RESOLUTION|>--- conflicted
+++ resolved
@@ -47,12 +47,7 @@
       if (shouldShowConfirmation) {
         const confirmed = await showConfirmation({
           title: "Remove Mod?",
-<<<<<<< HEAD
-          message:
-            "You can reactivate extensions and mods from the PixieBrix Options page",
-=======
           message: "You can reactivate mods from the PixieBrix Options page",
->>>>>>> 9589b4c5
           submitCaption: "Remove",
         });
 
