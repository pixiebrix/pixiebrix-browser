--- conflicted
+++ resolved
@@ -44,14 +44,8 @@
 
       if (shouldShowConfirmation) {
         const confirm = await showConfirmation({
-<<<<<<< HEAD
-          title: "Remove Extension?",
-          message:
-            "You can reactivate extensions and mods from the PixieBrix Options page",
-=======
           title: "Remove Mod?",
           message: "You can reactivate mods from the PixieBrix Options page",
->>>>>>> 9589b4c5
           submitCaption: "Remove",
         });
 
