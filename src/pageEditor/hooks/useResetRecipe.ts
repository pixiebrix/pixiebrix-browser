--- conflicted
+++ resolved
@@ -34,11 +34,7 @@
       const confirmed = await showConfirmation({
         title: "Reset Mod?",
         message:
-<<<<<<< HEAD
-          "Unsaved changes to extensions within this mod, or to mod options and metadata, will be lost.",
-=======
           "Unsaved changes to this mod, or to mod options and metadata, will be lost.",
->>>>>>> 9589b4c5
         submitCaption: "Reset",
       });
       if (!confirmed) {
