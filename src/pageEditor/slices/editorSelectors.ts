/*
 * Copyright (C) 2022 PixieBrix, Inc.
 *
 * This program is free software: you can redistribute it and/or modify
 * it under the terms of the GNU Affero General Public License as published by
 * the Free Software Foundation, either version 3 of the License, or
 * (at your option) any later version.
 *
 * This program is distributed in the hope that it will be useful,
 * but WITHOUT ANY WARRANTY; without even the implied warranty of
 * MERCHANTABILITY or FITNESS FOR A PARTICULAR PURPOSE.  See the
 * GNU Affero General Public License for more details.
 *
 * You should have received a copy of the GNU Affero General Public License
 * along with this program.  If not, see <http://www.gnu.org/licenses/>.
 */

<<<<<<< HEAD
import { IExtension, RecipeMetadata, RegistryId, UUID } from "@/core";
=======
import { IExtension, RecipeMetadata, RegistryId } from "@/core";
>>>>>>> c21bfd76
import { createSelector } from "reselect";
import { isExtension } from "@/pageEditor/sidebar/common";
import { EditorState, FormState } from "@/pageEditor/pageEditorTypes";
import { selectExtensions } from "@/store/extensionsSelectors";
import { uniqBy } from "lodash";

type RootState = { editor: EditorState };

export const selectActiveElementId = ({ editor }: RootState) =>
  editor.activeElement;

export const selectElements = ({ editor }: RootState) => editor.elements;

export const selectActiveElement = createSelector(
  selectActiveElementId,
  selectElements,
  (activeElementId, elements) =>
    elements.find((x) => x.uuid === activeElementId)
);

export const selectActiveRecipeId = ({ editor }: RootState) =>
  editor.activeRecipeId;

export const selectShowV3UpgradeMessageForActiveElement = createSelector(
  selectActiveElementId,
  (state: RootState) => state,
  (activeElementId, state) =>
    // eslint-disable-next-line security/detect-object-injection -- using an internally-looked-up uuid
    state.editor.showV3UpgradeMessageByElement[activeElementId] ?? false
);

export const selectDirty = (state: RootState) => state.editor.dirty;

export const selectDirtyRecipeOptions = (state: RootState) =>
  state.editor.dirtyRecipeOptionsById;

export const selectDirtyOptionsForRecipeId = createSelector(
  selectDirtyRecipeOptions,
  // eslint-disable-next-line security/detect-object-injection
  (dirtyRecipeOptionsById) => (recipeId: RegistryId) =>
    dirtyRecipeOptionsById[recipeId]
);

export const selectDirtyRecipeMetadata = (state: RootState) =>
  state.editor.dirtyRecipeMetadataById;

export const selectDirtyMetadataForRecipeId = createSelector(
  selectDirtyRecipeMetadata,
  // eslint-disable-next-line security/detect-object-injection
  (dirtyRecipeMetadataById) => (recipeId: RegistryId) =>
    dirtyRecipeMetadataById[recipeId]
);

export function getIdForElement(element: IExtension | FormState): UUID {
  return isExtension(element) ? element.id : element.uuid;
}

export const selectRecipeIsDirty = createSelector(
  selectDirty,
  selectDirtyOptionsForRecipeId,
  selectDirtyMetadataForRecipeId,
  (dirtyElements, getDirtyOptionsById, getDirtyMetadataById) =>
    (
      recipeId: RegistryId,
      extensionsAndElements: Array<IExtension | FormState>
    ) => {
      const elementIds = extensionsAndElements.map((item) =>
        getIdForElement(item)
      );
      const hasDirtyElements = elementIds.some(
        // eslint-disable-next-line security/detect-object-injection -- id extracted from element
        (elementId) => dirtyElements[elementId]
      );
      return (
        hasDirtyElements ||
        Boolean(getDirtyOptionsById(recipeId)) ||
        Boolean(getDirtyMetadataById(recipeId))
      );
    }
);

export const selectIsAddToRecipeModalVisible = (state: RootState) =>
  state.editor.isAddToRecipeModalVisible;

export const selectInstalledRecipeMetadatas = createSelector(
  selectElements,
  selectExtensions,
  (elements, extensions) => {
    const elementRecipes: RecipeMetadata[] = elements
      .filter((element) => Boolean(element.recipe))
      .map((element) => element.recipe);
    const extensionRecipes: RecipeMetadata[] = extensions
      .filter((extension) => Boolean(extension._recipe))
      .map((extension) => extension._recipe);

    return uniqBy(
      [...elementRecipes, ...extensionRecipes],
      (recipe) => recipe.id
    );
  }
);

export const selectIsAddToRecipeModalVisible = (state: RootState) =>
  state.editor.isAddToRecipeModalVisible;

export const selectInstalledRecipeMetadatas = createSelector(
  [selectElements, selectExtensions],
  (elements, extensions) => {
    const elementRecipes: RecipeMetadata[] = elements
      .filter((element) => Boolean(element.recipe))
      .map((element) => element.recipe);
    const extensionRecipes: RecipeMetadata[] = extensions
      .filter((extension) => Boolean(extension._recipe))
      .map((extension) => extension._recipe);

    return uniqBy(
      [...elementRecipes, ...extensionRecipes],
      (recipe) => recipe.id
    );
  }
);<|MERGE_RESOLUTION|>--- conflicted
+++ resolved
@@ -15,11 +15,7 @@
  * along with this program.  If not, see <http://www.gnu.org/licenses/>.
  */
 
-<<<<<<< HEAD
 import { IExtension, RecipeMetadata, RegistryId, UUID } from "@/core";
-=======
-import { IExtension, RecipeMetadata, RegistryId } from "@/core";
->>>>>>> c21bfd76
 import { createSelector } from "reselect";
 import { isExtension } from "@/pageEditor/sidebar/common";
 import { EditorState, FormState } from "@/pageEditor/pageEditorTypes";
@@ -58,8 +54,8 @@
 
 export const selectDirtyOptionsForRecipeId = createSelector(
   selectDirtyRecipeOptions,
-  // eslint-disable-next-line security/detect-object-injection
   (dirtyRecipeOptionsById) => (recipeId: RegistryId) =>
+    // eslint-disable-next-line security/detect-object-injection
     dirtyRecipeOptionsById[recipeId]
 );
 
@@ -68,8 +64,8 @@
 
 export const selectDirtyMetadataForRecipeId = createSelector(
   selectDirtyRecipeMetadata,
-  // eslint-disable-next-line security/detect-object-injection
   (dirtyRecipeMetadataById) => (recipeId: RegistryId) =>
+    // eslint-disable-next-line security/detect-object-injection
     dirtyRecipeMetadataById[recipeId]
 );
 
@@ -120,24 +116,4 @@
       (recipe) => recipe.id
     );
   }
-);
-
-export const selectIsAddToRecipeModalVisible = (state: RootState) =>
-  state.editor.isAddToRecipeModalVisible;
-
-export const selectInstalledRecipeMetadatas = createSelector(
-  [selectElements, selectExtensions],
-  (elements, extensions) => {
-    const elementRecipes: RecipeMetadata[] = elements
-      .filter((element) => Boolean(element.recipe))
-      .map((element) => element.recipe);
-    const extensionRecipes: RecipeMetadata[] = extensions
-      .filter((extension) => Boolean(extension._recipe))
-      .map((extension) => extension._recipe);
-
-    return uniqBy(
-      [...elementRecipes, ...extensionRecipes],
-      (recipe) => recipe.id
-    );
-  }
 );