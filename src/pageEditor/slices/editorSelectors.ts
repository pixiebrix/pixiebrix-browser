--- conflicted
+++ resolved
@@ -243,10 +243,6 @@
     .activeElement;
 }
 
-<<<<<<< HEAD
-export const selectAddBlockLocation = ({ editor }: RootState) =>
-  editor.addBlockLocation;
-=======
 export const selectErrorMap = createSelector(
   selectActiveElementUIState,
   (uiState: ElementUIState) => uiState.errorMap
@@ -258,4 +254,6 @@
   (uiState: ElementUIState, activeNodeId: UUID) =>
     uiState.errorMap[activeNodeId]
 );
->>>>>>> 72fbc267
+
+export const selectAddBlockLocation = ({ editor }: RootState) =>
+  editor.addBlockLocation;