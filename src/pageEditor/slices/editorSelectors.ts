--- conflicted
+++ resolved
@@ -279,7 +279,9 @@
 export const selectAnnotationsForPath = (path: string) => (state: RootState) =>
   annotationsForPathSelector(state, path);
 
-<<<<<<< HEAD
+export const selectCopiedBlock = ({ editor }: EditorRootState) =>
+  editor.copiedBlock;
+
 export const selectExtensionAvailability = ({
   editor: {
     availableInstalledIds,
@@ -294,8 +296,4 @@
   availableDynamicIds,
   isLoadingDynamicExtensions,
   unavailableCount,
-});
-=======
-export const selectCopiedBlock = ({ editor }: EditorRootState) =>
-  editor.copiedBlock;
->>>>>>> c68c1b32
+});