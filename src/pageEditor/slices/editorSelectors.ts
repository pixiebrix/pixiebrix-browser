--- conflicted
+++ resolved
@@ -283,13 +283,9 @@
  * @param path A path relative to the root of the extension or root pipeline
  */
 export const selectAnnotationsForPath = (path: string) => (state: RootState) =>
-<<<<<<< HEAD
-  selectAnnotationsForPathSelector(state, path);
+  annotationsForPathSelector(state, path);
 
 export const selectIsActiveElementActionMenuOpen = createSelector(
   selectActiveElementUIState,
   (uiState) => uiState.isActionMenuOpen ?? false
-);
-=======
-  annotationsForPathSelector(state, path);
->>>>>>> 3d23b806
+);