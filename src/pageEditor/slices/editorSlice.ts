--- conflicted
+++ resolved
@@ -254,12 +254,9 @@
         state.activeElement = null;
       }
 
-<<<<<<< HEAD
-=======
       // This is called from the remove-recipe logic. When removing all extensions
       // in a recipe, some of them may not have been selected by the user in the UI yet,
       // and so may not have been moved into state.elements yet.
->>>>>>> 9c31084c
       const index = state.elements.findIndex((x) => x.uuid === uuid);
       if (index > -1) {
         state.elements.splice(index, 1);
