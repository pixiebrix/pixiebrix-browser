/*
 * Copyright (C) 2022 PixieBrix, Inc.
 *
 * This program is free software: you can redistribute it and/or modify
 * it under the terms of the GNU Affero General Public License as published by
 * the Free Software Foundation, either version 3 of the License, or
 * (at your option) any later version.
 *
 * This program is distributed in the hope that it will be useful,
 * but WITHOUT ANY WARRANTY; without even the implied warranty of
 * MERCHANTABILITY or FITNESS FOR A PARTICULAR PURPOSE.  See the
 * GNU Affero General Public License for more details.
 *
 * You should have received a copy of the GNU Affero General Public License
 * along with this program.  If not, see <http://www.gnu.org/licenses/>.
 */

import { createAsyncThunk, createSlice, PayloadAction } from "@reduxjs/toolkit";
import { getErrorMessage } from "@/errors/errorHelpers";
import { clearExtensionTraces } from "@/telemetry/trace";
import { RecipeMetadata, RegistryId, UUID } from "@/core";
import { FOUNDATION_NODE_ID } from "@/pageEditor/uiState/uiState";
import { BlockConfig } from "@/blocks/types";
import { ExtensionPointType } from "@/extensionPoints/types";
import {
  OptionsDefinition,
  RecipeMetadataFormState,
} from "@/types/definitions";
import {
  AddBlockLocation,
  EditorState,
  ModalKey,
  EditorRootState,
} from "@/pageEditor/pageEditorTypes";
import { uuidv4 } from "@/types/helpers";
import { cloneDeep, compact, get, isEmpty, uniq } from "lodash";
import { DataPanelTabKey } from "@/pageEditor/tabs/editTab/dataPanel/dataPanelTypes";
import { TreeExpandedState } from "@/components/jsonTree/JsonTree";
import { getInvalidPath } from "@/utils/debugUtils";
import {
  selectActiveElement,
  selectActiveElementId,
  selectActiveElementUIState,
  selectNotDeletedElements,
  selectNotDeletedExtensions,
} from "./editorSelectors";
<<<<<<< HEAD
import {
  FormState,
  isQuickBarExtensionPoint,
} from "@/pageEditor/extensionPoints/formStateTypes";
import { ExtensionsRootState } from "@/store/extensionsTypes";
import {
  checkAvailable,
  getInstalledExtensionPoints,
} from "@/contentScript/messenger/api";
import { getCurrentURL, thisTab } from "@/pageEditor/utils";
import { resolveDefinitions } from "@/registry/internal";
import { QuickBarExtensionPoint } from "@/extensionPoints/quickBarExtension";
import { testMatchPatterns } from "@/blocks/available";
import reportError from "@/telemetry/reportError";
import { BaseExtensionPointState } from "@/pageEditor/extensionPoints/elementConfig";
=======
import { FormState } from "@/pageEditor/extensionPoints/formStateTypes";
import {
  activateElement,
  editRecipeMetadata,
  editRecipeOptions,
  ensureElementUIState,
  removeElement,
  selectRecipeId,
  setActiveNodeId,
  syncElementNodeUIStates,
} from "@/pageEditor/slices/editorSliceHelpers";
>>>>>>> e60ad1ad

export const initialState: EditorState = {
  selectionSeq: 0,
  activeElementId: null,
  activeRecipeId: null,
  expandedRecipeId: null,
  error: null,
  beta: false,
  elements: [],
  knownEditable: [],
  dirty: {},
  inserting: null,
  isBetaUI: false,
  elementUIStates: {},
  showV3UpgradeMessageByElement: {},
  dirtyRecipeOptionsById: {},
  dirtyRecipeMetadataById: {},
  visibleModalKey: null,
  keepLocalCopyOnCreateRecipe: false,
  deletedElementsByRecipeId: {},
  newRecipeIds: [],
  availableInstalledIds: [],
  isLoadingInstalledExtensions: false,
  availableDynamicIds: [],
  isLoadingDynamicExtensions: false,
  unavailableCount: 0,
};

/* eslint-disable security/detect-object-injection, @typescript-eslint/no-dynamic-delete -- lots of immer-style code here dealing with Records */

<<<<<<< HEAD
function ensureElementUIState(
  state: WritableDraft<EditorState>,
  elementId: UUID
) {
  if (!state.elementUIStates[elementId]) {
    state.elementUIStates[elementId] = makeInitialElementUIState();
    const pipeline = state.elements.find((x) => x.uuid === elementId).extension
      .blockPipeline;
    state.elementUIStates[elementId].pipelineMap = getPipelineMap(pipeline);
  }
}

function ensureNodeUIState(state: WritableDraft<ElementUIState>, nodeId: UUID) {
  if (!state.nodeUIStates[nodeId]) {
    state.nodeUIStates[nodeId] = makeInitialNodeUIState(nodeId);
  }
}

function syncElementNodeUIStates(
  state: WritableDraft<EditorState>,
  element: FormState
) {
  const elementUIState = state.elementUIStates[element.uuid];

  const pipelineMap = getPipelineMap(element.extension.blockPipeline);

  elementUIState.pipelineMap = pipelineMap;

  // Pipeline block instance IDs may have changed
  if (pipelineMap[elementUIState.activeNodeId] == null) {
    elementUIState.activeNodeId = FOUNDATION_NODE_ID;
  }

  // Remove NodeUIStates for invalid IDs
  for (const nodeId of Object.keys(elementUIState.nodeUIStates) as UUID[]) {
    // Don't remove the foundation NodeUIState
    if (nodeId !== FOUNDATION_NODE_ID && pipelineMap[nodeId] == null) {
      delete elementUIState.nodeUIStates[nodeId];
    }
  }

  // Add missing NodeUIStates
  for (const nodeId of Object.keys(pipelineMap) as UUID[]) {
    ensureNodeUIState(elementUIState, nodeId);
  }
}

function setActiveNodeId(state: WritableDraft<EditorState>, nodeId: UUID) {
  const elementUIState = state.elementUIStates[state.activeElementId];
  ensureNodeUIState(elementUIState, nodeId);
  elementUIState.activeNodeId = nodeId;
}

function removeElement(state: WritableDraft<EditorState>, uuid: UUID) {
  if (state.activeElementId === uuid) {
    state.activeElementId = null;
  }

  // This is called from the remove-recipe logic. When removing all extensions
  // in a recipe, some of them may not have been selected by the user in the UI yet,
  // and so may not have been moved into state.elements yet.
  const index = state.elements.findIndex((x) => x.uuid === uuid);
  if (index > -1) {
    state.elements.splice(index, 1);
  }

  delete state.dirty[uuid];
  delete state.elementUIStates[uuid];

  // Make sure we're not keeping any private data around from Page Editor sessions
  void clearExtensionTraces(uuid);
}

function selectRecipeId(
  state: WritableDraft<EditorState>,
  recipeId: RegistryId
) {
  state.error = null;
  state.beta = false;
  state.activeElementId = null;

  if (
    state.expandedRecipeId === recipeId &&
    state.activeRecipeId === recipeId
  ) {
    // "un-toggle" the recipe, if it's already selected
    state.expandedRecipeId = null;
  } else {
    state.expandedRecipeId = recipeId;
  }

  state.activeRecipeId = recipeId;
  state.selectionSeq++;
}

function editRecipeMetadata(
  state: WritableDraft<EditorState>,
  metadata: RecipeMetadataFormState
) {
  const recipeId = state.activeRecipeId;
  if (recipeId == null) {
    return;
  }

  state.dirtyRecipeMetadataById[recipeId] = metadata;
}

function editRecipeOptions(
  state: WritableDraft<EditorState>,
  options: OptionsDefinition
) {
  const recipeId = state.activeRecipeId;
  if (recipeId == null) {
    return;
  }

  state.dirtyRecipeOptionsById[recipeId] = options;
}

function activateElement(
  state: WritableDraft<EditorState>,
  element: FormState
) {
  state.error = null;
  state.beta = false;
  state.activeElementId = element.uuid;
  state.activeRecipeId = null;
  state.expandedRecipeId = element.recipe?.id ?? state.expandedRecipeId;
  state.selectionSeq++;

  ensureElementUIState(state, element.uuid);
}

export type AvailableInstalled = {
  availableInstalledIds: UUID[];
  unavailableCount: number;
};

const checkAvailableInstalledExtensions = createAsyncThunk<
  AvailableInstalled,
  void,
  { state: EditorRootState & ExtensionsRootState }
>("editor/checkAvailableInstalledExtensions", async (arg, thunkAPI) => {
  const extensions = selectNotDeletedExtensions(thunkAPI.getState());
  const installedExtensionPoints = new Map(
    // eslint-disable-next-line unicorn/no-await-expression-member
    (await getInstalledExtensionPoints(thisTab)).map((extensionPoint) => [
      extensionPoint.id,
      extensionPoint,
    ])
  );
  const resolved = await Promise.all(
    extensions.map(async (extension) => resolveDefinitions(extension))
  );
  const tabUrl = await getCurrentURL();
  const availableExtensionPointIds = resolved
    .filter((x) => {
      const extensionPoint = installedExtensionPoints.get(x.extensionPointId);
      // Not installed means not available
      if (extensionPoint == null) {
        return false;
      }

      // QuickBar is installed on every page, need to filter by the documentUrlPatterns
      if (QuickBarExtensionPoint.isQuickBarExtensionPoint(extensionPoint)) {
        return testMatchPatterns(extensionPoint.documentUrlPatterns, tabUrl);
      }

      return true;
    })
    .map((x) => x.id);

  const availableInstalledIds = extensions
    .filter((x) => availableExtensionPointIds.includes(x.id))
    .map((x) => x.id);
  const unavailableCount = extensions.length - availableInstalledIds.length;

  return { availableInstalledIds, unavailableCount };
});

async function isElementAvailable(
  tabUrl: string,
  elementExtensionPoint: BaseExtensionPointState
): Promise<boolean> {
  if (isQuickBarExtensionPoint(elementExtensionPoint)) {
    return testMatchPatterns(
      elementExtensionPoint.definition.documentUrlPatterns,
      tabUrl
    );
  }

  return checkAvailable(thisTab, elementExtensionPoint.definition.isAvailable);
}

const checkAvailableDynamicElements = createAsyncThunk<
  { availableDynamicIds: UUID[] },
  void,
  { state: EditorRootState }
>("editor/checkAvailableDynamicElements", async (arg, thunkAPI) => {
  const elements = selectNotDeletedElements(thunkAPI.getState());
  const tabUrl = await getCurrentURL();
  const availableElementIds = await Promise.all(
    elements.map(async ({ uuid, extensionPoint: elementExtensionPoint }) => {
      const isAvailable = await isElementAvailable(
        tabUrl,
        elementExtensionPoint
      );

      return isAvailable ? uuid : null;
    })
  );

  return { availableDynamicIds: uniq(compact(availableElementIds)) };
});

const checkActiveElementAvailability = createAsyncThunk<
  { isAvailable: boolean },
  void,
  { state: EditorRootState }
>("editor/checkDynamicElementAvailability", async (arg, thunkAPI) => {
  const tabUrl = await getCurrentURL();
  const element = selectActiveElement(thunkAPI.getState());
  const isAvailable = await isElementAvailable(tabUrl, element.extensionPoint);
  return { isAvailable };
});

=======
>>>>>>> e60ad1ad
export const editorSlice = createSlice({
  name: "editor",
  initialState,
  reducers: {
    toggleInsert(state, action: PayloadAction<ExtensionPointType>) {
      state.inserting = action.payload;
      state.beta = false;
      state.error = null;
    },
    markEditable(state, action: PayloadAction<RegistryId>) {
      state.knownEditable.push(action.payload);
    },
    addElement(state, action: PayloadAction<FormState>) {
      const element = action.payload;
      state.inserting = null;
      state.elements.push(element);
      state.dirty[element.uuid] = true;

      activateElement(state, element);
    },
    betaError(state, action: PayloadAction<{ error: string }>) {
      state.error = action.payload.error;
      state.beta = true;
      state.activeElementId = null;
    },
    adapterError(state, action: PayloadAction<{ uuid: UUID; error: unknown }>) {
      const { uuid, error } = action.payload;
      state.error = getErrorMessage(error);
      state.beta = false;
      state.activeElementId = uuid;
      state.selectionSeq++;
    },
    selectInstalled(state, action: PayloadAction<FormState>) {
      const element = action.payload;
      const index = state.elements.findIndex((x) => x.uuid === element.uuid);
      if (index >= 0) {
        state.elements[index] = action.payload;
      } else {
        state.elements.push(element);
      }

      activateElement(state, element);
    },
    resetInstalled(state, actions: PayloadAction<FormState>) {
      const element = actions.payload;
      const index = state.elements.findIndex((x) => x.uuid === element.uuid);
      if (index >= 0) {
        state.elements[index] = element;
      } else {
        state.elements.push(element);
      }

      state.dirty[element.uuid] = false;
      state.error = null;
      state.beta = false;
      state.selectionSeq++;

      // Make sure we're not keeping any private data around from Page Editor sessions
      void clearExtensionTraces(element.uuid);

      syncElementNodeUIStates(state, element);
    },
    selectElement(state, action: PayloadAction<UUID>) {
      const elementId = action.payload;
      const element = state.elements.find((x) => x.uuid === elementId);
      if (!element) {
        throw new Error(`Unknown dynamic element: ${action.payload}`);
      }

      activateElement(state, element);
    },
    markSaved(state, action: PayloadAction<UUID>) {
      const element = state.elements.find((x) => action.payload === x.uuid);
      if (!element) {
        throw new Error(`Unknown dynamic element: ${action.payload}`);
      }

      if (!element.installed) {
        state.knownEditable.push(element.extensionPoint.metadata.id);
      }

      element.installed = true;
      state.dirty[element.uuid] = false;
      // Force a reload so the _new flags are correct on the readers
      state.selectionSeq++;
    },
    /**
     * Sync the redux state with the form state.
     * Used on by the page editor to set changed version of the element in the store.
     */
    editElement(state, action: PayloadAction<FormState>) {
      const element = action.payload;
      const index = state.elements.findIndex((x) => x.uuid === element.uuid);
      if (index < 0) {
        throw new Error(`Unknown dynamic element: ${element.uuid}`);
      }

      state.elements[index] = element;
      state.dirty[element.uuid] = true;

      syncElementNodeUIStates(state, element);
    },
    /**
     * Applies the update to the element
     */
    updateElement(
      state,
      action: PayloadAction<{ uuid: UUID } & Partial<FormState>>
    ) {
      const { uuid, ...elementUpdate } = action.payload;
      const index = state.elements.findIndex((x) => x.uuid === uuid);
      if (index < 0) {
        throw new Error(`Unknown dynamic element: ${uuid}`);
      }

      // @ts-expect-error -- Concrete variants of FromState are not mutually assignable.
      state.elements[index] = {
        ...state.elements.at(index),
        ...elementUpdate,
      };

      // Force reload of Formik state
      state.selectionSeq++;
    },
    removeElement(state, action: PayloadAction<UUID>) {
      const uuid = action.payload;
      removeElement(state, uuid);
    },
    selectRecipeId(state, action: PayloadAction<RegistryId>) {
      const recipeId = action.payload;
      selectRecipeId(state, recipeId);
    },
    setBetaUIEnabled(state, action: PayloadAction<boolean>) {
      state.isBetaUI = action.payload;
    },
    removeElementNodeUIState(
      state,
      action: PayloadAction<{
        nodeIdToRemove: UUID;
        newActiveNodeId?: UUID;
      }>
    ) {
      const elementUIState = state.elementUIStates[state.activeElementId];
      const { nodeIdToRemove, newActiveNodeId } = action.payload;

      const activeNodeId = newActiveNodeId ?? FOUNDATION_NODE_ID;
      setActiveNodeId(state, activeNodeId);

      delete elementUIState.nodeUIStates[nodeIdToRemove];
    },
    setElementActiveNodeId(state, action: PayloadAction<UUID>) {
      setActiveNodeId(state, action.payload);
    },
    setNodeDataPanelTabSelected(state, action: PayloadAction<DataPanelTabKey>) {
      const elementUIState = state.elementUIStates[state.activeElementId];
      const nodeUIState =
        elementUIState.nodeUIStates[elementUIState.activeNodeId];
      nodeUIState.dataPanel.activeTabKey = action.payload;
    },

    /**
     * Updates the query on a DataPane tab with the JsonTree component
     */
    setNodeDataPanelTabSearchQuery(
      state,
      action: PayloadAction<{ tabKey: DataPanelTabKey; query: string }>
    ) {
      const { tabKey, query } = action.payload;
      const elementUIState = state.elementUIStates[state.activeElementId];
      elementUIState.nodeUIStates[elementUIState.activeNodeId].dataPanel[
        tabKey
      ].query = query;
    },

    /**
     * Updates the expanded state of the JsonTree component on a DataPanel tab
     */
    setNodeDataPanelTabExpandedState(
      state,
      action: PayloadAction<{
        tabKey: DataPanelTabKey;
        expandedState: TreeExpandedState;
      }>
    ) {
      const { tabKey, expandedState } = action.payload;
      const elementUIState = state.elementUIStates[state.activeElementId];
      elementUIState.nodeUIStates[elementUIState.activeNodeId].dataPanel[
        tabKey
      ].treeExpandedState = expandedState;
    },

    /**
     * Updates the active element of a Document or Form builder on the Preview tab
     */
    setNodePreviewActiveElement(state, action: PayloadAction<string>) {
      const activeElement = action.payload;
      const elementUIState = state.elementUIStates[state.activeElementId];

      elementUIState.nodeUIStates[elementUIState.activeNodeId].dataPanel[
        DataPanelTabKey.Preview
      ].activeElement = activeElement;

      elementUIState.nodeUIStates[elementUIState.activeNodeId].dataPanel[
        DataPanelTabKey.Outline
      ].activeElement = activeElement;
    },

    copyBlockConfig(state, action: PayloadAction<BlockConfig>) {
      const copy = { ...action.payload };
      delete copy.instanceId;
      state.copiedBlock = copy;
    },
    clearCopiedBlockConfig(state) {
      delete state.copiedBlock;
    },
    showV3UpgradeMessage(state) {
      state.showV3UpgradeMessageByElement[state.activeElementId] = true;
    },
    hideV3UpgradeMessage(state) {
      state.showV3UpgradeMessageByElement[state.activeElementId] = false;
    },
    editRecipeOptions(state, action: PayloadAction<OptionsDefinition>) {
      const { payload: options } = action;
      editRecipeOptions(state, options);
    },
    editRecipeMetadata(state, action: PayloadAction<RecipeMetadataFormState>) {
      const { payload: metadata } = action;
      editRecipeMetadata(state, metadata);
    },
    resetMetadataAndOptionsForRecipe(state, action: PayloadAction<RegistryId>) {
      const { payload: recipeId } = action;
      delete state.dirtyRecipeMetadataById[recipeId];
      delete state.dirtyRecipeOptionsById[recipeId];
    },
    updateRecipeMetadataForElements(
      state,
      action: PayloadAction<RecipeMetadata>
    ) {
      const metadata = action.payload;
      const recipeElements = state.elements.filter(
        (element) => element.recipe?.id === metadata.id
      );
      for (const element of recipeElements) {
        element.recipe = metadata;
      }
    },
    showAddToRecipeModal(state) {
      state.visibleModalKey = ModalKey.ADD_TO_RECIPE;
    },
    addElementToRecipe(
      state,
      action: PayloadAction<{
        elementId: UUID;
        recipeMetadata: RecipeMetadata;
        keepLocalCopy: boolean;
      }>
    ) {
      const {
        payload: { elementId, recipeMetadata, keepLocalCopy },
      } = action;
      const elementIndex = state.elements.findIndex(
        (element) => element.uuid === elementId
      );
      if (elementIndex < 0) {
        throw new Error(
          "Unable to add extension to blueprint, extension form state not found"
        );
      }

      const element = state.elements[elementIndex];

      const newId = uuidv4();
      state.elements.push({
        ...element,
        uuid: newId,
        recipe: recipeMetadata,
        installed: false, // Can't "reset" this, only remove or save
      });
      state.dirty[newId] = true;

      state.expandedRecipeId = recipeMetadata.id;

      if (!keepLocalCopy) {
        ensureElementUIState(state, newId);
        state.activeElementId = newId;
        state.elements.splice(elementIndex, 1);
        delete state.dirty[element.uuid];
        delete state.elementUIStates[element.uuid];
      }
    },
    showRemoveFromRecipeModal(state) {
      state.visibleModalKey = ModalKey.REMOVE_FROM_RECIPE;
    },
    removeElementFromRecipe(
      state,
      action: PayloadAction<{
        elementId: UUID;
        keepLocalCopy: boolean;
      }>
    ) {
      const { elementId, keepLocalCopy } = action.payload;
      const elementIndex = state.elements.findIndex(
        (element) => element.uuid === elementId
      );
      if (elementIndex < 0) {
        throw new Error(
          "Unable to remove extension from blueprint, extension form state not found"
        );
      }

      const element = state.elements[elementIndex];
      const recipeId = element.recipe.id;
      if (!state.deletedElementsByRecipeId[recipeId]) {
        state.deletedElementsByRecipeId[recipeId] = [];
      }

      state.deletedElementsByRecipeId[recipeId].push(element);
      state.elements.splice(elementIndex, 1);
      delete state.dirty[elementId];
      delete state.elementUIStates[elementId];
      state.activeElementId = undefined;

      if (keepLocalCopy) {
        const newId = uuidv4();
        state.elements.push({
          ...element,
          uuid: newId,
          recipe: undefined,
        });
        state.dirty[newId] = true;
        ensureElementUIState(state, newId);
        state.activeElementId = newId;
      }
    },
    showSaveAsNewRecipeModal(state) {
      state.visibleModalKey = ModalKey.SAVE_AS_NEW_RECIPE;
    },
    clearDeletedElementsForRecipe(state, action: PayloadAction<RegistryId>) {
      const recipeId = action.payload;
      delete state.deletedElementsByRecipeId[recipeId];
    },
    restoreDeletedElementsForRecipe(state, action: PayloadAction<RegistryId>) {
      const recipeId = action.payload;
      const deletedElements = state.deletedElementsByRecipeId[recipeId];
      if (!isEmpty(deletedElements)) {
        state.elements.push(...deletedElements);
        for (const elementId of deletedElements.map(
          (element) => element.uuid
        )) {
          state.dirty[elementId] = false;
          ensureElementUIState(state, elementId);
        }

        delete state.deletedElementsByRecipeId[recipeId];
      }
    },
    clearActiveRecipe(state) {
      state.activeRecipeId = null;
    },
    transitionSaveAsNewToCreateRecipeModal(state) {
      state.visibleModalKey = ModalKey.CREATE_RECIPE;
      state.keepLocalCopyOnCreateRecipe = false;
    },
    transitionAddToCreateRecipeModal(state, action: PayloadAction<boolean>) {
      state.visibleModalKey = ModalKey.CREATE_RECIPE;
      state.keepLocalCopyOnCreateRecipe = action.payload;
    },
    finishSaveAsNewRecipe(
      state,
      action: PayloadAction<{
        oldRecipeId: RegistryId;
        newRecipeId: RegistryId;
        metadata: RecipeMetadataFormState;
        options: OptionsDefinition;
      }>
    ) {
      const { oldRecipeId, newRecipeId, metadata, options } = action.payload;

      // Remove old recipe extension form states
      for (const element of state.elements.filter(
        (element) => element.recipe?.id === oldRecipeId
      )) {
        removeElement(state, element.uuid);
      }

      // Clear deleted elements
      delete state.deletedElementsByRecipeId[oldRecipeId];

      // Select the new recipe
      selectRecipeId(state, newRecipeId);

      // Set the metadata and options
      editRecipeMetadata(state, metadata);
      editRecipeOptions(state, options);

      // Clean up the old metadata and options
      delete state.dirtyRecipeMetadataById[oldRecipeId];
      delete state.dirtyRecipeOptionsById[oldRecipeId];
    },
    addNode(
      state,
      action: PayloadAction<{
        block: BlockConfig;
        pipelinePath: string;
        pipelineIndex: number;
      }>
    ) {
      const { block, pipelinePath, pipelineIndex } = action.payload;

      const element = state.elements.find(
        (x) => x.uuid === state.activeElementId
      );

      const pipeline = get(element, pipelinePath);
      if (pipeline == null) {
        console.error("Invalid pipeline path for element: %s", pipelinePath, {
          block,
          invalidPath: getInvalidPath(cloneDeep(element), pipelinePath),
          element: cloneDeep(element),
          pipelinePath,
          pipelineIndex,
        });
        throw new Error(`Invalid pipeline path for element: ${pipelinePath}`);
      }

      pipeline.splice(pipelineIndex, 0, block);
      syncElementNodeUIStates(state, element);
      setActiveNodeId(state, block.instanceId);
      state.dirty[element.uuid] = true;

      // This change should re-initialize the Page Editor Formik form
      state.selectionSeq++;
    },
    moveNode(
      state,
      action: PayloadAction<{
        nodeId: UUID;
        direction: "up" | "down";
      }>
    ) {
      const { nodeId, direction } = action.payload;
      const element = selectActiveElement({ editor: state });
      const elementUiState = selectActiveElementUIState({ editor: state });
      const { pipelinePath, index } = elementUiState.pipelineMap[nodeId];
      const pipeline = get(element, pipelinePath);

      if (direction === "up") {
        // Swap the prev and current index values in the pipeline array, "up" in
        //  the UI means a lower index in the array
        [pipeline[index - 1], pipeline[index]] = [
          pipeline[index],
          pipeline[index - 1],
        ];
      } else {
        // Swap the current and next index values in the pipeline array, "down"
        //  in the UI means a higher index in the array
        [pipeline[index], pipeline[index + 1]] = [
          pipeline[index + 1],
          pipeline[index],
        ];
      }

      // Make sure the pipeline map is updated
      syncElementNodeUIStates(state, element);

      // This change should re-initialize the Page Editor Formik form
      state.selectionSeq++;
      state.dirty[state.activeElementId] = true;
    },
    removeNode(state, action: PayloadAction<UUID>) {
      const nodeIdToRemove = action.payload;
      const element = selectActiveElement({ editor: state });
      const elementUiState = selectActiveElementUIState({ editor: state });
      const { pipelinePath, index } =
        elementUiState.pipelineMap[nodeIdToRemove];
      const pipeline = get(element, pipelinePath);

      // TODO: this fails when the brick is the last in a pipeline, need to select parent node
      const nextActiveNode =
        index + 1 === pipeline.length
          ? pipeline[index - 1] // Last item, select previous
          : pipeline[index + 1]; // Not last item, select next
      pipeline.splice(index, 1);

      syncElementNodeUIStates(state, element);

      elementUiState.activeNodeId =
        nextActiveNode?.instanceId ?? FOUNDATION_NODE_ID;

      state.dirty[element.uuid] = true;

      // This change should re-initialize the Page Editor Formik form
      state.selectionSeq++;
    },
    showAddBlockModal(state, action: PayloadAction<AddBlockLocation>) {
      state.addBlockLocation = action.payload;
      state.visibleModalKey = ModalKey.ADD_BLOCK;
    },
    hideModal(state) {
      state.visibleModalKey = null;
    },
  },
  extraReducers(builder) {
    builder
      .addCase(checkAvailableInstalledExtensions.pending, (state) => {
        state.isLoadingInstalledExtensions = true;
        // We're not resetting the result here so that the old value remains during re-calculation
      })
      .addCase(
        checkAvailableInstalledExtensions.fulfilled,
        (state, { payload: { availableInstalledIds, unavailableCount } }) => {
          state.isLoadingInstalledExtensions = false;
          state.availableInstalledIds = availableInstalledIds;
          state.unavailableCount = unavailableCount;
        }
      )
      .addCase(
        checkAvailableInstalledExtensions.rejected,
        (state, { error }) => {
          state.isLoadingInstalledExtensions = false;
          state.unavailableCount = 0;
          reportError(error);
        }
      )
      .addCase(checkAvailableDynamicElements.pending, (state) => {
        state.isLoadingDynamicExtensions = true;
      })
      .addCase(
        checkAvailableDynamicElements.fulfilled,
        (state, { payload: { availableDynamicIds } }) => {
          state.isLoadingDynamicExtensions = false;
          state.availableDynamicIds = availableDynamicIds;
        }
      )
      .addCase(checkAvailableDynamicElements.rejected, (state, { error }) => {
        state.isLoadingDynamicExtensions = false;
        reportError(error);
      })
      .addCase(
        checkActiveElementAvailability.fulfilled,
        (state, { payload: { isAvailable } }) => {
          const activeElementId = selectActiveElementId({ editor: state });
          if (isAvailable) {
            state.availableDynamicIds = [
              activeElementId,
              ...state.availableDynamicIds,
            ];
          } else {
            state.availableDynamicIds = state.availableDynamicIds.filter(
              (id) => id !== activeElementId
            );
          }
        }
      );
  },
});
/* eslint-enable security/detect-object-injection, @typescript-eslint/no-dynamic-delete -- re-enable rule */

export const actions = {
  ...editorSlice.actions,
  checkAvailableInstalledExtensions,
  checkAvailableDynamicElements,
  checkActiveElementAvailability,
};<|MERGE_RESOLUTION|>--- conflicted
+++ resolved
@@ -44,7 +44,6 @@
   selectNotDeletedElements,
   selectNotDeletedExtensions,
 } from "./editorSelectors";
-<<<<<<< HEAD
 import {
   FormState,
   isQuickBarExtensionPoint,
@@ -60,7 +59,6 @@
 import { testMatchPatterns } from "@/blocks/available";
 import reportError from "@/telemetry/reportError";
 import { BaseExtensionPointState } from "@/pageEditor/extensionPoints/elementConfig";
-=======
 import { FormState } from "@/pageEditor/extensionPoints/formStateTypes";
 import {
   activateElement,
@@ -72,7 +70,6 @@
   setActiveNodeId,
   syncElementNodeUIStates,
 } from "@/pageEditor/slices/editorSliceHelpers";
->>>>>>> e60ad1ad
 
 export const initialState: EditorState = {
   selectionSeq: 0,
@@ -103,140 +100,6 @@
 
 /* eslint-disable security/detect-object-injection, @typescript-eslint/no-dynamic-delete -- lots of immer-style code here dealing with Records */
 
-<<<<<<< HEAD
-function ensureElementUIState(
-  state: WritableDraft<EditorState>,
-  elementId: UUID
-) {
-  if (!state.elementUIStates[elementId]) {
-    state.elementUIStates[elementId] = makeInitialElementUIState();
-    const pipeline = state.elements.find((x) => x.uuid === elementId).extension
-      .blockPipeline;
-    state.elementUIStates[elementId].pipelineMap = getPipelineMap(pipeline);
-  }
-}
-
-function ensureNodeUIState(state: WritableDraft<ElementUIState>, nodeId: UUID) {
-  if (!state.nodeUIStates[nodeId]) {
-    state.nodeUIStates[nodeId] = makeInitialNodeUIState(nodeId);
-  }
-}
-
-function syncElementNodeUIStates(
-  state: WritableDraft<EditorState>,
-  element: FormState
-) {
-  const elementUIState = state.elementUIStates[element.uuid];
-
-  const pipelineMap = getPipelineMap(element.extension.blockPipeline);
-
-  elementUIState.pipelineMap = pipelineMap;
-
-  // Pipeline block instance IDs may have changed
-  if (pipelineMap[elementUIState.activeNodeId] == null) {
-    elementUIState.activeNodeId = FOUNDATION_NODE_ID;
-  }
-
-  // Remove NodeUIStates for invalid IDs
-  for (const nodeId of Object.keys(elementUIState.nodeUIStates) as UUID[]) {
-    // Don't remove the foundation NodeUIState
-    if (nodeId !== FOUNDATION_NODE_ID && pipelineMap[nodeId] == null) {
-      delete elementUIState.nodeUIStates[nodeId];
-    }
-  }
-
-  // Add missing NodeUIStates
-  for (const nodeId of Object.keys(pipelineMap) as UUID[]) {
-    ensureNodeUIState(elementUIState, nodeId);
-  }
-}
-
-function setActiveNodeId(state: WritableDraft<EditorState>, nodeId: UUID) {
-  const elementUIState = state.elementUIStates[state.activeElementId];
-  ensureNodeUIState(elementUIState, nodeId);
-  elementUIState.activeNodeId = nodeId;
-}
-
-function removeElement(state: WritableDraft<EditorState>, uuid: UUID) {
-  if (state.activeElementId === uuid) {
-    state.activeElementId = null;
-  }
-
-  // This is called from the remove-recipe logic. When removing all extensions
-  // in a recipe, some of them may not have been selected by the user in the UI yet,
-  // and so may not have been moved into state.elements yet.
-  const index = state.elements.findIndex((x) => x.uuid === uuid);
-  if (index > -1) {
-    state.elements.splice(index, 1);
-  }
-
-  delete state.dirty[uuid];
-  delete state.elementUIStates[uuid];
-
-  // Make sure we're not keeping any private data around from Page Editor sessions
-  void clearExtensionTraces(uuid);
-}
-
-function selectRecipeId(
-  state: WritableDraft<EditorState>,
-  recipeId: RegistryId
-) {
-  state.error = null;
-  state.beta = false;
-  state.activeElementId = null;
-
-  if (
-    state.expandedRecipeId === recipeId &&
-    state.activeRecipeId === recipeId
-  ) {
-    // "un-toggle" the recipe, if it's already selected
-    state.expandedRecipeId = null;
-  } else {
-    state.expandedRecipeId = recipeId;
-  }
-
-  state.activeRecipeId = recipeId;
-  state.selectionSeq++;
-}
-
-function editRecipeMetadata(
-  state: WritableDraft<EditorState>,
-  metadata: RecipeMetadataFormState
-) {
-  const recipeId = state.activeRecipeId;
-  if (recipeId == null) {
-    return;
-  }
-
-  state.dirtyRecipeMetadataById[recipeId] = metadata;
-}
-
-function editRecipeOptions(
-  state: WritableDraft<EditorState>,
-  options: OptionsDefinition
-) {
-  const recipeId = state.activeRecipeId;
-  if (recipeId == null) {
-    return;
-  }
-
-  state.dirtyRecipeOptionsById[recipeId] = options;
-}
-
-function activateElement(
-  state: WritableDraft<EditorState>,
-  element: FormState
-) {
-  state.error = null;
-  state.beta = false;
-  state.activeElementId = element.uuid;
-  state.activeRecipeId = null;
-  state.expandedRecipeId = element.recipe?.id ?? state.expandedRecipeId;
-  state.selectionSeq++;
-
-  ensureElementUIState(state, element.uuid);
-}
-
 export type AvailableInstalled = {
   availableInstalledIds: UUID[];
   unavailableCount: number;
@@ -330,8 +193,6 @@
   return { isAvailable };
 });
 
-=======
->>>>>>> e60ad1ad
 export const editorSlice = createSlice({
   name: "editor",
   initialState,
