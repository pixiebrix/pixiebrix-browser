--- conflicted
+++ resolved
@@ -702,14 +702,6 @@
       // This change should re-initialize the Page Editor Formik form
       state.selectionSeq++;
     },
-<<<<<<< HEAD
-    showAddBlockModal(state, action: PayloadAction<AddBlockLocation>) {
-      state.addBlockLocation = action.payload;
-      state.visibleModalKey = ModalKey.ADD_BLOCK;
-    },
-    hideModal(state) {
-      state.visibleModalKey = null;
-=======
     setFieldsError(state, action: PayloadAction<FormikErrorTree>) {
       const fieldErrors = action.payload;
       const nodeId = selectActiveNodeId({ editor: state });
@@ -756,7 +748,13 @@
           (x) => x.namespace !== namespace
         );
       }
->>>>>>> 72fbc267
+    },
+    showAddBlockModal(state, action: PayloadAction<AddBlockLocation>) {
+      state.addBlockLocation = action.payload;
+      state.visibleModalKey = ModalKey.ADD_BLOCK;
+    },
+    hideModal(state) {
+      state.visibleModalKey = null;
     },
   },
 });
