--- conflicted
+++ resolved
@@ -125,58 +125,6 @@
   };
 }
 
-<<<<<<< HEAD
-export async function fromExtensionPoint(
-  url: string,
-  extensionPoint: ExtensionPointConfig<PanelDefinition>
-): Promise<SidebarFormState> {
-  if (extensionPoint.definition.type !== "actionPanel") {
-    throw new Error("Expected actionPanel starter brick type");
-  }
-
-  const heading = `${getDomain(url)} side panel`;
-
-  const {
-    trigger = "load",
-    debounce,
-    customEvent,
-    reader,
-  } = extensionPoint.definition;
-
-  return {
-    uuid: uuidv4(),
-    apiVersion: PAGE_EDITOR_DEFAULT_BRICK_API_VERSION,
-    installed: true,
-    type: extensionPoint.definition.type,
-    label: heading,
-
-    services: [],
-    permissions: makeEmptyPermissions(),
-
-    optionsArgs: {},
-
-    extension: {
-      heading,
-      blockPipeline: [],
-    },
-
-    extensionPoint: {
-      metadata: extensionPoint.metadata,
-      definition: {
-        ...extensionPoint.definition,
-        trigger,
-        debounce,
-        customEvent,
-        reader: readerTypeHack(reader),
-        isAvailable: selectIsAvailable(extensionPoint),
-      },
-    },
-    recipe: undefined,
-  };
-}
-
-=======
->>>>>>> c81da227
 async function fromExtension(
   config: IExtension<SidebarConfig>
 ): Promise<SidebarFormState> {
