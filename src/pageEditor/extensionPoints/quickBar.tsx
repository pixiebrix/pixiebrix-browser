/* eslint-disable filenames/match-exported */
/*
 * Copyright (C) 2023 PixieBrix, Inc.
 *
 * This program is free software: you can redistribute it and/or modify
 * it under the terms of the GNU Affero General Public License as published by
 * the Free Software Foundation, either version 3 of the License, or
 * (at your option) any later version.
 *
 * This program is distributed in the hope that it will be useful,
 * but WITHOUT ANY WARRANTY; without even the implied warranty of
 * MERCHANTABILITY or FITNESS FOR A PARTICULAR PURPOSE.  See the
 * GNU Affero General Public License for more details.
 *
 * You should have received a copy of the GNU Affero General Public License
 * along with this program.  If not, see <http://www.gnu.org/licenses/>.
 */

import { type IExtension, type Metadata } from "@/core";
import {
  baseFromExtension,
  baseSelectExtension,
  baseSelectExtensionPoint,
  cleanIsAvailable,
  extensionWithNormalizedPipeline,
  getImplicitReader,
  lookupExtensionPoint,
  makeInitialBaseState,
  makeIsAvailable,
  removeEmptyValues,
  selectIsAvailable,
} from "@/pageEditor/extensionPoints/base";
import { omitEditorMetadata } from "./pipelineMapping";
import { type ExtensionPointConfig } from "@/extensionPoints/types";
import {
  faExclamationTriangle,
  faThLarge,
} from "@fortawesome/free-solid-svg-icons";
import {
  type ElementConfig,
  type SingleLayerReaderConfig,
} from "@/pageEditor/extensionPoints/elementConfig";
import React from "react";
import { Alert } from "react-bootstrap";
import {
  type QuickBarConfig,
  type QuickBarDefinition,
  QuickBarExtensionPoint,
} from "@/extensionPoints/quickBarExtension";
import QuickBarConfiguration from "@/pageEditor/tabs/quickBar/QuickBarConfiguration";
import type { DynamicDefinition } from "@/contentScript/pageEditor/types";
import { FontAwesomeIcon } from "@fortawesome/react-fontawesome";
import { type QuickBarFormState } from "./formStateTypes";
import useQuickbarShortcut from "@/hooks/useQuickbarShortcut";

function fromNativeElement(url: string, metadata: Metadata): QuickBarFormState {
  const base = makeInitialBaseState();

  const isAvailable = makeIsAvailable(url);

  const title = "Quick Bar item";

  return {
    type: "quickBar",
    // To simplify the interface, this is kept in sync with the caption
    label: title,
    ...base,
    extensionPoint: {
      metadata,
      definition: {
        type: "quickBar",
        reader: getImplicitReader("quickBar"),
        documentUrlPatterns: isAvailable.matchPatterns,
        contexts: ["all"],
        targetMode: "eventTarget",
        defaultOptions: {},
        isAvailable,
      },
    },
    extension: {
      title,
      blockPipeline: [],
    },
  };
}

function selectExtensionPointConfig(
  formState: QuickBarFormState
): ExtensionPointConfig<QuickBarDefinition> {
  const { extensionPoint } = formState;
  const {
    definition: {
      isAvailable,
      documentUrlPatterns,
      reader,
      targetMode,
      contexts = ["all"],
    },
  } = extensionPoint;
  return removeEmptyValues({
    ...baseSelectExtensionPoint(formState),
    definition: {
      type: "quickBar",
      documentUrlPatterns,
      contexts,
      targetMode,
      reader,
      isAvailable: cleanIsAvailable(isAvailable),
    },
  });
}

function selectExtension(
  state: QuickBarFormState,
  options: { includeInstanceIds?: boolean } = {}
): IExtension<QuickBarConfig> {
  const { extension } = state;
  const config: QuickBarConfig = {
    title: extension.title,
    icon: extension.icon,
    action: options.includeInstanceIds
      ? extension.blockPipeline
      : omitEditorMetadata(extension.blockPipeline),
  };
  return removeEmptyValues({
    ...baseSelectExtension(state),
    config,
  });
}

async function fromExtension(
  config: IExtension<QuickBarConfig>
): Promise<QuickBarFormState> {
  const extensionPoint = await lookupExtensionPoint<
    QuickBarDefinition,
    QuickBarConfig,
    "quickBar"
  >(config, "quickBar");

  const { documentUrlPatterns, defaultOptions, contexts, targetMode, reader } =
    extensionPoint.definition;

  const base = baseFromExtension(config, extensionPoint.definition.type);
  const extension = await extensionWithNormalizedPipeline(
    config.config,
    "action"
  );

  return {
    ...base,

    extension,

    extensionPoint: {
      metadata: extensionPoint.metadata,
      definition: {
        type: "quickBar",
        documentUrlPatterns,
        defaultOptions,
        targetMode,
        contexts,
        // See comment on SingleLayerReaderConfig
        reader: reader as SingleLayerReaderConfig,
        isAvailable: selectIsAvailable(extensionPoint),
      },
    },
  };
}

<<<<<<< HEAD
async function fromExtensionPoint(
  url: string,
  extensionPoint: ExtensionPointConfig<QuickBarDefinition>
): Promise<QuickBarFormState> {
  if (extensionPoint.definition.type !== "quickBar") {
    throw new Error("Expected quickBar starter brick type");
  }

  const {
    defaultOptions = {},
    documentUrlPatterns = [],
    targetMode = "eventTarget",
    type,
    reader,
  } = extensionPoint.definition;

  return {
    uuid: uuidv4(),
    apiVersion: PAGE_EDITOR_DEFAULT_BRICK_API_VERSION,
    installed: true,
    type,
    label: `My ${getDomain(url)} quick bar item`,

    services: [],
    permissions: makeEmptyPermissions(),
    optionsArgs: {},

    extension: {
      title: defaultOptions.title ?? "Custom Action",
      blockPipeline: [],
    },

    extensionPoint: {
      metadata: extensionPoint.metadata,
      definition: {
        ...extensionPoint.definition,
        defaultOptions,
        documentUrlPatterns,
        targetMode,
        // See comment on SingleLayerReaderConfig
        reader: reader as SingleLayerReaderConfig,
        isAvailable: selectIsAvailable(extensionPoint),
      },
    },

    recipe: undefined,
  };
}

=======
>>>>>>> c81da227
function asDynamicElement(element: QuickBarFormState): DynamicDefinition {
  return {
    type: "quickBar",
    extension: selectExtension(element, { includeInstanceIds: true }),
    extensionPointConfig: selectExtensionPointConfig(element),
  };
}

export const UnconfiguredQuickBarAlert: React.FunctionComponent = () => {
  const { isConfigured } = useQuickbarShortcut();

  if (!isConfigured) {
    return (
      <Alert variant="warning">
        <FontAwesomeIcon icon={faExclamationTriangle} />
        &nbsp;You have not{" "}
        <a
          href="chrome://extensions/shortcuts"
          onClick={(event) => {
            event.preventDefault();
            void browser.tabs.create({ url: event.currentTarget.href });
          }}
        >
          configured a Quick Bar shortcut
        </a>
      </Alert>
    );
  }

  return null;
};

export const InsertModeHelpText: React.FunctionComponent = () => {
  const { isConfigured, shortcut } = useQuickbarShortcut();

  return (
    <div className="text-center pb-2">
      {isConfigured ? (
        <p>
          You&apos;ve configured&nbsp;
          <kbd style={{ fontFamily: "system" }}>{shortcut}</kbd>&nbsp; to open
          the Quick Bar.{" "}
          <a
            href="chrome://extensions/shortcuts"
            onClick={(event) => {
              event.preventDefault();
              void browser.tabs.create({ url: event.currentTarget.href });
            }}
          >
            Change your Quick Bar shortcut
          </a>
        </p>
      ) : (
        <Alert variant="warning">
          <FontAwesomeIcon icon={faExclamationTriangle} />
          &nbsp;You have not{" "}
          <a
            href="chrome://extensions/shortcuts"
            onClick={(event) => {
              event.preventDefault();
              void browser.tabs.create({ url: event.currentTarget.href });
            }}
          >
            configured a Quick Bar shortcut
          </a>
        </Alert>
      )}
    </div>
  );
};

const config: ElementConfig<undefined, QuickBarFormState> = {
  displayOrder: 1,
  elementType: "quickBar",
  label: "Quick Bar Action",
  baseClass: QuickBarExtensionPoint,
  EditorNode: QuickBarConfiguration,
  selectNativeElement: undefined,
  icon: faThLarge,
  fromNativeElement,
  asDynamicElement,
  selectExtensionPointConfig,
  selectExtension,
  fromExtension,
  InsertModeHelpText,
};

export default config;<|MERGE_RESOLUTION|>--- conflicted
+++ resolved
@@ -167,58 +167,6 @@
   };
 }
 
-<<<<<<< HEAD
-async function fromExtensionPoint(
-  url: string,
-  extensionPoint: ExtensionPointConfig<QuickBarDefinition>
-): Promise<QuickBarFormState> {
-  if (extensionPoint.definition.type !== "quickBar") {
-    throw new Error("Expected quickBar starter brick type");
-  }
-
-  const {
-    defaultOptions = {},
-    documentUrlPatterns = [],
-    targetMode = "eventTarget",
-    type,
-    reader,
-  } = extensionPoint.definition;
-
-  return {
-    uuid: uuidv4(),
-    apiVersion: PAGE_EDITOR_DEFAULT_BRICK_API_VERSION,
-    installed: true,
-    type,
-    label: `My ${getDomain(url)} quick bar item`,
-
-    services: [],
-    permissions: makeEmptyPermissions(),
-    optionsArgs: {},
-
-    extension: {
-      title: defaultOptions.title ?? "Custom Action",
-      blockPipeline: [],
-    },
-
-    extensionPoint: {
-      metadata: extensionPoint.metadata,
-      definition: {
-        ...extensionPoint.definition,
-        defaultOptions,
-        documentUrlPatterns,
-        targetMode,
-        // See comment on SingleLayerReaderConfig
-        reader: reader as SingleLayerReaderConfig,
-        isAvailable: selectIsAvailable(extensionPoint),
-      },
-    },
-
-    recipe: undefined,
-  };
-}
-
-=======
->>>>>>> c81da227
 function asDynamicElement(element: QuickBarFormState): DynamicDefinition {
   return {
     type: "quickBar",
