/* eslint-disable filenames/match-exported */
/*
 * Copyright (C) 2023 PixieBrix, Inc.
 *
 * This program is free software: you can redistribute it and/or modify
 * it under the terms of the GNU Affero General Public License as published by
 * the Free Software Foundation, either version 3 of the License, or
 * (at your option) any later version.
 *
 * This program is distributed in the hope that it will be useful,
 * but WITHOUT ANY WARRANTY; without even the implied warranty of
 * MERCHANTABILITY or FITNESS FOR A PARTICULAR PURPOSE.  See the
 * GNU Affero General Public License for more details.
 *
 * You should have received a copy of the GNU Affero General Public License
 * along with this program.  If not, see <http://www.gnu.org/licenses/>.
 */

import { type IExtension, type Metadata } from "@/core";
import {
  baseFromExtension,
  baseSelectExtension,
  baseSelectExtensionPoint,
  cleanIsAvailable,
  extensionWithNormalizedPipeline,
  getImplicitReader,
  lookupExtensionPoint,
  makeInitialBaseState,
  makeIsAvailable,
  removeEmptyValues,
  selectIsAvailable,
} from "@/pageEditor/extensionPoints/base";
import { type ExtensionPointConfig } from "@/extensionPoints/types";
import {
  type ContextMenuConfig,
  ContextMenuExtensionPoint,
  type MenuDefinition,
} from "@/extensionPoints/contextMenu";
import { faBars } from "@fortawesome/free-solid-svg-icons";
import {
  type ElementConfig,
  type SingleLayerReaderConfig,
} from "@/pageEditor/extensionPoints/elementConfig";
import React from "react";
import ContextMenuConfiguration from "@/pageEditor/tabs/contextMenu/ContextMenuConfiguration";
import type { DynamicDefinition } from "@/contentScript/pageEditor/types";
import { type ContextMenuFormState } from "./formStateTypes";
import { omitEditorMetadata } from "./pipelineMapping";

function fromNativeElement(
  url: string,
  metadata: Metadata
): ContextMenuFormState {
  const base = makeInitialBaseState();

  const isAvailable = makeIsAvailable(url);

  const title = "Context menu item";

  return {
    type: "contextMenu",
    // To simplify the interface, this is kept in sync with the caption
    label: title,
    ...base,
    extensionPoint: {
      metadata,
      definition: {
        type: "contextMenu",
        reader: getImplicitReader("contextMenu"),
        documentUrlPatterns: isAvailable.matchPatterns,
        contexts: ["all"],
        targetMode: "eventTarget",
        defaultOptions: {},
        isAvailable,
      },
    },
    extension: {
      title,
      blockPipeline: [],
    },
  };
}

function selectExtensionPointConfig(
  formState: ContextMenuFormState
): ExtensionPointConfig<MenuDefinition> {
  const { extensionPoint } = formState;
  const {
    definition: {
      isAvailable,
      documentUrlPatterns,
      reader,
      targetMode,
      contexts = ["all"],
    },
  } = extensionPoint;
  return removeEmptyValues({
    ...baseSelectExtensionPoint(formState),
    definition: {
      type: "contextMenu",
      documentUrlPatterns,
      contexts,
      targetMode,
      reader,
      isAvailable: cleanIsAvailable(isAvailable),
    },
  });
}

function selectExtension(
  state: ContextMenuFormState,
  options: { includeInstanceIds?: boolean } = {}
): IExtension<ContextMenuConfig> {
  const { extension } = state;
  const config: ContextMenuConfig = {
    title: extension.title,
    action: options.includeInstanceIds
      ? extension.blockPipeline
      : omitEditorMetadata(extension.blockPipeline),
  };
  return removeEmptyValues({
    ...baseSelectExtension(state),
    config,
  });
}

async function fromExtension(
  config: IExtension<ContextMenuConfig>
): Promise<ContextMenuFormState> {
  const extensionPoint = await lookupExtensionPoint<
    MenuDefinition,
    ContextMenuConfig,
    "contextMenu"
  >(config, "contextMenu");
  const { documentUrlPatterns, defaultOptions, contexts, targetMode, reader } =
    extensionPoint.definition;

  const base = baseFromExtension(config, extensionPoint.definition.type);
  const extension = await extensionWithNormalizedPipeline(
    config.config,
    "action"
  );

  return {
    ...base,

    extension,

    extensionPoint: {
      metadata: extensionPoint.metadata,
      definition: {
        type: "contextMenu",
        documentUrlPatterns,
        defaultOptions,
        targetMode,
        contexts,
        // See comment on SingleLayerReaderConfig
        reader: reader as SingleLayerReaderConfig,
        isAvailable: selectIsAvailable(extensionPoint),
      },
    },
  };
}

<<<<<<< HEAD
async function fromExtensionPoint(
  url: string,
  extensionPoint: ExtensionPointConfig<MenuDefinition>
): Promise<ContextMenuFormState> {
  if (extensionPoint.definition.type !== "contextMenu") {
    throw new Error("Expected contextMenu starter brick type");
  }

  const {
    defaultOptions = {},
    documentUrlPatterns = [],
    targetMode = "legacy",
    type,
    reader,
  } = extensionPoint.definition;

  return {
    uuid: uuidv4(),
    apiVersion: PAGE_EDITOR_DEFAULT_BRICK_API_VERSION,
    installed: true,
    type,
    label: `My ${getDomain(url)} context menu`,

    services: [],
    permissions: makeEmptyPermissions(),
    optionsArgs: {},

    extension: {
      title: defaultOptions.title ?? "Custom Action",
      blockPipeline: [],
    },

    extensionPoint: {
      metadata: extensionPoint.metadata,
      definition: {
        ...extensionPoint.definition,
        defaultOptions,
        documentUrlPatterns,
        targetMode,
        // See comment on SingleLayerReaderConfig
        reader: reader as SingleLayerReaderConfig,
        isAvailable: selectIsAvailable(extensionPoint),
      },
    },

    recipe: undefined,
  };
}

=======
>>>>>>> c81da227
function asDynamicElement(element: ContextMenuFormState): DynamicDefinition {
  return {
    type: "contextMenu",
    extension: selectExtension(element, { includeInstanceIds: true }),
    extensionPointConfig: selectExtensionPointConfig(element),
  };
}

const config: ElementConfig<undefined, ContextMenuFormState> = {
  displayOrder: 1,
  elementType: "contextMenu",
  label: "Context Menu",
  baseClass: ContextMenuExtensionPoint,
  EditorNode: ContextMenuConfiguration,
  selectNativeElement: undefined,
  icon: faBars,
  fromNativeElement,
  asDynamicElement,
  selectExtensionPointConfig,
  selectExtension,
  fromExtension,
  InsertModeHelpText: () => (
    <div>
      <p>
        A context menu (also called a right-click menu) can be configured to
        appear when you right click on a page, text selection, or other content.
      </p>

      <p>
        Search for an existing context menu in the marketplace, or start from
        scratch to have full control over how your context menu appears.
      </p>
    </div>
  ),
};

export default config;<|MERGE_RESOLUTION|>--- conflicted
+++ resolved
@@ -162,58 +162,6 @@
   };
 }
 
-<<<<<<< HEAD
-async function fromExtensionPoint(
-  url: string,
-  extensionPoint: ExtensionPointConfig<MenuDefinition>
-): Promise<ContextMenuFormState> {
-  if (extensionPoint.definition.type !== "contextMenu") {
-    throw new Error("Expected contextMenu starter brick type");
-  }
-
-  const {
-    defaultOptions = {},
-    documentUrlPatterns = [],
-    targetMode = "legacy",
-    type,
-    reader,
-  } = extensionPoint.definition;
-
-  return {
-    uuid: uuidv4(),
-    apiVersion: PAGE_EDITOR_DEFAULT_BRICK_API_VERSION,
-    installed: true,
-    type,
-    label: `My ${getDomain(url)} context menu`,
-
-    services: [],
-    permissions: makeEmptyPermissions(),
-    optionsArgs: {},
-
-    extension: {
-      title: defaultOptions.title ?? "Custom Action",
-      blockPipeline: [],
-    },
-
-    extensionPoint: {
-      metadata: extensionPoint.metadata,
-      definition: {
-        ...extensionPoint.definition,
-        defaultOptions,
-        documentUrlPatterns,
-        targetMode,
-        // See comment on SingleLayerReaderConfig
-        reader: reader as SingleLayerReaderConfig,
-        isAvailable: selectIsAvailable(extensionPoint),
-      },
-    },
-
-    recipe: undefined,
-  };
-}
-
-=======
->>>>>>> c81da227
 function asDynamicElement(element: ContextMenuFormState): DynamicDefinition {
   return {
     type: "contextMenu",
