/*
 * Copyright (C) 2023 PixieBrix, Inc.
 *
 * This program is free software: you can redistribute it and/or modify
 * it under the terms of the GNU Affero General Public License as published by
 * the Free Software Foundation, either version 3 of the License, or
 * (at your option) any later version.
 *
 * This program is distributed in the hope that it will be useful,
 * but WITHOUT ANY WARRANTY; without even the implied warranty of
 * MERCHANTABILITY or FITNESS FOR A PARTICULAR PURPOSE.  See the
 * GNU Affero General Public License for more details.
 *
 * You should have received a copy of the GNU Affero General Public License
 * along with this program.  If not, see <http://www.gnu.org/licenses/>.
 */

import { type IExtension, type Metadata } from "@/core";
import {
  baseFromExtension,
  baseSelectExtension,
  baseSelectExtensionPoint,
  cleanIsAvailable,
  extensionWithNormalizedPipeline,
  getImplicitReader,
  lookupExtensionPoint,
  makeInitialBaseState,
  makeIsAvailable,
  removeEmptyValues,
  selectIsAvailable,
} from "@/pageEditor/extensionPoints/base";
import { omitEditorMetadata } from "./pipelineMapping";
import { type ExtensionPointConfig } from "@/extensionPoints/types";
import { faPlusSquare } from "@fortawesome/free-solid-svg-icons";
import {
  type ElementConfig,
  type SingleLayerReaderConfig,
} from "@/pageEditor/extensionPoints/elementConfig";
import type { DynamicDefinition } from "@/contentScript/pageEditor/types";
import { type QuickBarProviderFormState } from "./formStateTypes";
import {
  type QuickBarProviderConfig,
  type QuickBarProviderDefinition,
  QuickBarProviderExtensionPoint,
} from "@/extensionPoints/quickBarProviderExtension";
import { InsertModeHelpText } from "@/pageEditor/extensionPoints/quickBar";
import QuickBarProviderConfiguration from "@/pageEditor/tabs/quickBarProvider/QuickBarProviderConfiguration";

function fromNativeElement(
  url: string,
  metadata: Metadata
): QuickBarProviderFormState {
  const base = makeInitialBaseState();

  const isAvailable = makeIsAvailable(url);

  const title = "Dynamic Quick Bar";

  return {
    type: "quickBarProvider",
    // To simplify the interface, this is kept in sync with the caption
    label: title,
    ...base,
    extensionPoint: {
      metadata,
      definition: {
        type: "quickBarProvider",
        reader: getImplicitReader("quickBarProvider"),
        documentUrlPatterns: isAvailable.matchPatterns,
        defaultOptions: {},
        isAvailable,
      },
    },
    extension: {
      rootAction: undefined,
      blockPipeline: [],
    },
  };
}

function selectExtensionPointConfig(
  formState: QuickBarProviderFormState
): ExtensionPointConfig<QuickBarProviderDefinition> {
  const { extensionPoint } = formState;
  const {
    definition: { isAvailable, documentUrlPatterns, reader },
  } = extensionPoint;
  return removeEmptyValues({
    ...baseSelectExtensionPoint(formState),
    definition: {
      type: "quickBarProvider",
      documentUrlPatterns,
      reader,
      isAvailable: cleanIsAvailable(isAvailable),
    },
  });
}

function selectExtension(
  state: QuickBarProviderFormState,
  options: { includeInstanceIds?: boolean } = {}
): IExtension<QuickBarProviderConfig> {
  const { extension } = state;
  const config: QuickBarProviderConfig = {
    rootAction: extension.rootAction,
    generator: options.includeInstanceIds
      ? extension.blockPipeline
      : omitEditorMetadata(extension.blockPipeline),
  };
  return removeEmptyValues({
    ...baseSelectExtension(state),
    config,
  });
}

async function fromExtension(
  config: IExtension<QuickBarProviderConfig>
): Promise<QuickBarProviderFormState> {
  const extensionPoint = await lookupExtensionPoint<
    QuickBarProviderDefinition,
    QuickBarProviderConfig,
    "quickBarProvider"
  >(config, "quickBarProvider");

  const { documentUrlPatterns, defaultOptions, reader } =
    extensionPoint.definition;

  const base = baseFromExtension(config, extensionPoint.definition.type);
  const extension = await extensionWithNormalizedPipeline(
    config.config,
    "generator"
  );

  return {
    ...base,

    extension,

    extensionPoint: {
      metadata: extensionPoint.metadata,
      definition: {
        type: "quickBarProvider",
        documentUrlPatterns,
        defaultOptions,
        // See comment on SingleLayerReaderConfig
        reader: reader as SingleLayerReaderConfig,
        isAvailable: selectIsAvailable(extensionPoint),
      },
    },
  };
}

<<<<<<< HEAD
async function fromExtensionPoint(
  url: string,
  extensionPoint: ExtensionPointConfig<QuickBarProviderDefinition>
): Promise<QuickBarProviderFormState> {
  if (extensionPoint.definition.type !== "quickBarProvider") {
    throw new Error("Expected quickBarProvider starter brick type");
  }

  const {
    defaultOptions = {},
    documentUrlPatterns = [],
    type,
    reader,
  } = extensionPoint.definition;

  return {
    uuid: uuidv4(),
    apiVersion: PAGE_EDITOR_DEFAULT_BRICK_API_VERSION,
    installed: true,
    type,
    label: `My ${getDomain(url)} dynamic Quick Bar`,

    services: [],
    permissions: makeEmptyPermissions(),
    optionsArgs: {},

    extension: {
      rootAction: undefined,
      blockPipeline: [],
    },

    extensionPoint: {
      metadata: extensionPoint.metadata,
      definition: {
        ...extensionPoint.definition,
        defaultOptions,
        documentUrlPatterns,
        // See comment on SingleLayerReaderConfig
        reader: reader as SingleLayerReaderConfig,
        isAvailable: selectIsAvailable(extensionPoint),
      },
    },

    recipe: undefined,
  };
}

=======
>>>>>>> c81da227
function asDynamicElement(
  element: QuickBarProviderFormState
): DynamicDefinition {
  return {
    type: "quickBarProvider",
    extension: selectExtension(element, { includeInstanceIds: true }),
    extensionPointConfig: selectExtensionPointConfig(element),
  };
}

const config: ElementConfig<undefined, QuickBarProviderFormState> = {
  displayOrder: 1,
  elementType: "quickBarProvider",
  label: "Dynamic Quick Bar",
  baseClass: QuickBarProviderExtensionPoint,
  EditorNode: QuickBarProviderConfiguration,
  selectNativeElement: undefined,
  icon: faPlusSquare,
  flag: "pageeditor-quickbar-provider",
  fromNativeElement,
  asDynamicElement,
  selectExtensionPointConfig,
  selectExtension,
  fromExtension,
  InsertModeHelpText,
};

export default config;<|MERGE_RESOLUTION|>--- conflicted
+++ resolved
@@ -150,56 +150,6 @@
   };
 }
 
-<<<<<<< HEAD
-async function fromExtensionPoint(
-  url: string,
-  extensionPoint: ExtensionPointConfig<QuickBarProviderDefinition>
-): Promise<QuickBarProviderFormState> {
-  if (extensionPoint.definition.type !== "quickBarProvider") {
-    throw new Error("Expected quickBarProvider starter brick type");
-  }
-
-  const {
-    defaultOptions = {},
-    documentUrlPatterns = [],
-    type,
-    reader,
-  } = extensionPoint.definition;
-
-  return {
-    uuid: uuidv4(),
-    apiVersion: PAGE_EDITOR_DEFAULT_BRICK_API_VERSION,
-    installed: true,
-    type,
-    label: `My ${getDomain(url)} dynamic Quick Bar`,
-
-    services: [],
-    permissions: makeEmptyPermissions(),
-    optionsArgs: {},
-
-    extension: {
-      rootAction: undefined,
-      blockPipeline: [],
-    },
-
-    extensionPoint: {
-      metadata: extensionPoint.metadata,
-      definition: {
-        ...extensionPoint.definition,
-        defaultOptions,
-        documentUrlPatterns,
-        // See comment on SingleLayerReaderConfig
-        reader: reader as SingleLayerReaderConfig,
-        isAvailable: selectIsAvailable(extensionPoint),
-      },
-    },
-
-    recipe: undefined,
-  };
-}
-
-=======
->>>>>>> c81da227
 function asDynamicElement(
   element: QuickBarProviderFormState
 ): DynamicDefinition {
