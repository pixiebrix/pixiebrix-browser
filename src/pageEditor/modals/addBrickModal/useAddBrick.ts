--- conflicted
+++ resolved
@@ -158,11 +158,7 @@
       reportEvent(Events.BRICK_ADD, {
         brickId: brick.id,
         sessionId,
-<<<<<<< HEAD
-        modComponentId: activeExtension.uuid,
-=======
-        extensionId: activeModComponent.uuid,
->>>>>>> ecd07632
+        modComponentId: activeModComponent.uuid,
         source: "PageEditor-BrickSearchModal",
       });
     },
