/*
 * Copyright (C) 2024 PixieBrix, Inc.
 *
 * This program is free software: you can redistribute it and/or modify
 * it under the terms of the GNU Affero General Public License as published by
 * the Free Software Foundation, either version 3 of the License, or
 * (at your option) any later version.
 *
 * This program is distributed in the hope that it will be useful,
 * but WITHOUT ANY WARRANTY; without even the implied warranty of
 * MERCHANTABILITY or FITNESS FOR A PARTICULAR PURPOSE.  See the
 * GNU Affero General Public License for more details.
 *
 * You should have received a copy of the GNU Affero General Public License
 * along with this program.  If not, see <http://www.gnu.org/licenses/>.
 */

import type React from "react";
import { useCallback } from "react";
import { generateFreshOutputKey } from "@/pageEditor/tabs/editTab/editHelpers";
import { compact, get } from "lodash";
import { actions } from "@/pageEditor/store/editor/editorSlice";
import reportEvent from "@/telemetry/reportEvent";
import { Events } from "@/telemetry/events";
import { useDispatch, useSelector } from "react-redux";
import {
  getModalDataSelector,
  selectActiveModComponentFormState,
<<<<<<< HEAD
=======
  selectAddBrickLocation,
>>>>>>> 1aeddf05
  selectPipelineMap,
} from "@/pageEditor/store/editor/editorSelectors";
import { selectSessionId } from "@/pageEditor/store/session/sessionSelectors";
import BrickTypeAnalysis from "@/analysis/analysisVisitors/brickTypeAnalysis";
import { type BrickConfig } from "@/bricks/types";
import FormBrickAnalysis from "@/analysis/analysisVisitors/formBrickAnalysis";
import RenderersAnalysis from "@/analysis/analysisVisitors/renderersAnalysis";
import { type Analysis } from "@/analysis/analysisTypes";
import { produce } from "immer";
import { createNewConfiguredBrick } from "@/bricks/exampleBrickConfigs";
import { type OutputKey } from "@/types/runtimeTypes";
import { type Brick } from "@/types/brickTypes";
import { joinPathParts } from "@/utils/formUtils";
import { assertNotNullish } from "@/utils/nullishUtils";
import { ModalKey } from "@/pageEditor/store/editor/pageEditorTypes";

type TestAddBrickResult = {
  error?: React.ReactNode;
};

type AddBrick = {
  testAddBrick: (brick: Brick) => Promise<TestAddBrickResult>;
  addBrick: (brick: Brick) => Promise<void>;
};

function makeBrickLevelAnalyses(): Analysis[] {
  return [
    new BrickTypeAnalysis(),
    new FormBrickAnalysis(),
    new RenderersAnalysis(),
  ];
}

function useAddBrick(): AddBrick {
  const dispatch = useDispatch();
  const sessionId = useSelector(selectSessionId);
  const activeModComponent = useSelector(selectActiveModComponentFormState);
  const pipelineMap = useSelector(selectPipelineMap);
<<<<<<< HEAD
  const modalData = useSelector(getModalDataSelector(ModalKey.ADD_BRICK));
=======
  const addBrickLocation = useSelector(selectAddBrickLocation);
>>>>>>> 1aeddf05

  const makeNewBrick = useCallback(
    async (brick: Brick): Promise<BrickConfig> => {
      const outputKey = await generateFreshOutputKey(
        brick,
        compact([
          "input" as OutputKey,
          ...Object.values(pipelineMap).map((x) => x.blockConfig.outputKey),
        ]),
      );
      const newBrick = createNewConfiguredBrick(brick.id, {
        brickInputSchema: brick.inputSchema,
      });
      if (outputKey) {
        newBrick.outputKey = outputKey;
      }

      return newBrick;
    },
    [pipelineMap],
  );

  /**
   * Create a copy of the active mod component, add the brick, and then
   * run brick-level analyses to determine if there are any issues
   * with adding the particular brick.
   */
  const testAddBrick = useCallback(
    async (brick: Brick): Promise<TestAddBrickResult> => {
      assertNotNullish(modalData, "Expected modal data");
      assertNotNullish(activeModComponent, "Expected active mod component");

      const { addBrickLocation } = modalData;

      // Add the brick to a copy of the mod component
      const newBrick = await makeNewBrick(brick);

      const newModComponent = produce(activeModComponent, (draft) => {
        const pipeline = get(draft, addBrickLocation.path) as
          | BrickConfig[]
          | undefined;
        assertNotNullish(
          pipeline,
          `The path provided to add a brick could not be found: ${addBrickLocation.path}`,
        );
        pipeline.splice(addBrickLocation.index, 0, newBrick);
      });

      // Run the brick-level analyses and gather annotations
      const analyses = makeBrickLevelAnalyses();
      const annotationSets = await Promise.all(
        analyses.map(async (analysis) => {
          await analysis.run(newModComponent);
          return analysis.getAnnotations();
        }),
      );
      const annotations = annotationSets.flat();
      const newBrickPath = joinPathParts(
        addBrickLocation.path,
        addBrickLocation.index,
      );

      // Find annotations for the added brick
      const newBrickAnnotation = annotations.find(
        (annotation) => annotation.position.path === newBrickPath,
      );

      if (newBrickAnnotation) {
        return { error: newBrickAnnotation.message };
      }

      return {};
    },
    [activeModComponent, modalData, makeNewBrick],
  );

  const addBrick = useCallback(
    async (brick: Brick) => {
      assertNotNullish(modalData, "Expected modal data");
      assertNotNullish(activeModComponent, "Expected active mod component");

      const { addBrickLocation } = modalData;

      const newBrick = await makeNewBrick(brick);

      dispatch(
        actions.addNode({
          block: newBrick,
          pipelinePath: addBrickLocation.path,
          pipelineIndex: addBrickLocation.index,
        }),
      );

      reportEvent(Events.BRICK_ADD, {
        brickId: brick.id,
        sessionId,
        modComponentId: activeModComponent.uuid,
        source: "PageEditor-BrickSearchModal",
      });
    },
    [activeModComponent?.uuid, modalData, dispatch, makeNewBrick, sessionId],
  );

  return {
    testAddBrick,
    addBrick,
  };
}

export default useAddBrick;<|MERGE_RESOLUTION|>--- conflicted
+++ resolved
@@ -26,10 +26,6 @@
 import {
   getModalDataSelector,
   selectActiveModComponentFormState,
-<<<<<<< HEAD
-=======
-  selectAddBrickLocation,
->>>>>>> 1aeddf05
   selectPipelineMap,
 } from "@/pageEditor/store/editor/editorSelectors";
 import { selectSessionId } from "@/pageEditor/store/session/sessionSelectors";
@@ -68,11 +64,7 @@
   const sessionId = useSelector(selectSessionId);
   const activeModComponent = useSelector(selectActiveModComponentFormState);
   const pipelineMap = useSelector(selectPipelineMap);
-<<<<<<< HEAD
   const modalData = useSelector(getModalDataSelector(ModalKey.ADD_BRICK));
-=======
-  const addBrickLocation = useSelector(selectAddBrickLocation);
->>>>>>> 1aeddf05
 
   const makeNewBrick = useCallback(
     async (brick: Brick): Promise<BrickConfig> => {
@@ -152,7 +144,10 @@
   const addBrick = useCallback(
     async (brick: Brick) => {
       assertNotNullish(modalData, "Expected modal data");
-      assertNotNullish(activeModComponent, "Expected active mod component");
+      assertNotNullish(
+        activeModComponent?.uuid,
+        "Expected active mod component",
+      );
 
       const { addBrickLocation } = modalData;
 
