/*
 * Copyright (C) 2023 PixieBrix, Inc.
 *
 * This program is free software: you can redistribute it and/or modify
 * it under the terms of the GNU Affero General Public License as published by
 * the Free Software Foundation, either version 3 of the License, or
 * (at your option) any later version.
 *
 * This program is distributed in the hope that it will be useful,
 * but WITHOUT ANY WARRANTY; without even the implied warranty of
 * MERCHANTABILITY or FITNESS FOR A PARTICULAR PURPOSE.  See the
 * GNU Affero General Public License for more details.
 *
 * You should have received a copy of the GNU Affero General Public License
 * along with this program.  If not, see <http://www.gnu.org/licenses/>.
 */

import { type UnknownObject } from "@/types/objectTypes";
import { COMPONENT_READER_ID } from "@/bricks/transformers/component/ComponentReader";
import { FormTransformer } from "@/bricks/transformers/ephemeralForm/formTransformer";
import { CustomFormRenderer } from "@/bricks/renderers/customForm";
import { createNewElement } from "@/components/documentBuilder/createNewElement";
import DisplayTemporaryInfo from "@/bricks/transformers/temporaryInfo/DisplayTemporaryInfo";
import { DocumentRenderer } from "@/bricks/renderers/document";
import { type BrickConfig } from "@/bricks/types";
import { uuidv4 } from "@/types/helpers";
import { defaultBlockConfig } from "@/bricks/util";
import TourStep from "@/bricks/transformers/tourStep/tourStep";
import { getMinimalUiSchema } from "@/components/formBuilder/formBuilderHelpers";
import { type RegistryId } from "@/types/registryTypes";
import { type Schema } from "@/types/schemaTypes";
import { JavaScriptTransformer } from "@/bricks/transformers/javascript";
import { IdentityTransformer } from "@/bricks/transformers/identity";
<<<<<<< HEAD
import CommentEffect from "@/bricks/effects/comment";
=======
import { toExpression } from "@/utils/expressionUtils";
>>>>>>> 838a5ad5

/**
 * Get a default block config for a block
 * @param blockId the block id to add
 * @param parentBlockId the parent block id, or null if in the root pipeline
 */
export function getExampleBlockConfig(
  blockId: RegistryId,
  { parentBlockId }: { parentBlockId?: RegistryId } = {},
): UnknownObject | null {
  switch (blockId) {
    case CommentEffect.BRICK_ID: {
      return {
        comment: "",
      };
    }

    case COMPONENT_READER_ID: {
      return {
        selector: "",
        optional: false,
      };
    }

    case "@pixiebrix/jquery-reader": {
      return {
        selectors: {
          property: {
            selector: "",
            isMulti: false,
          },
        },
      };
    }

    case IdentityTransformer.BRICK_ID: {
      return {
        value: toExpression("nunjucks", ""),
      };
    }

    case FormTransformer.BLOCK_ID: {
      return {
        schema: {
          title: "Example Form",
          type: "object",
          properties: {
            example: {
              title: "Example Field",
              type: "string",
              description: "An example form field",
            },
          },
        },
        uiSchema: getMinimalUiSchema(),
        cancelable: true,
        submitCaption: "Submit",
        location: "modal",
      };
    }

    case CustomFormRenderer.BLOCK_ID: {
      return {
        storage: {
          type: "state",
          namespace: "blueprint",
        },
        submitCaption: "Submit",
        successMessage: "Successfully submitted form",
        schema: {
          title: "Example Form",
          type: "object",
          properties: {
            notes: {
              title: "Example Notes Field",
              type: "string",
              description: "An example notes field",
            },
          },
        },
        uiSchema: {
          notes: {
            "ui:widget": "textarea",
          },
        },
      };
    }

    case "@pixiebrix/document": {
      if (parentBlockId === "@pixiebrix/tour/step") {
        // Single row with text markdown
        const container = createNewElement("container");

        // Adding text to the second row
        const text = createNewElement("text");
        text.config.text = "Example step content. **Markdown** is supported.";
        container.children[0].children[0].children.push(text);

        return {
          body: [container],
        };
      }

      // Creating container with 2 rows and 1 column in each row
      const container = createNewElement("container");
      container.children.push(createNewElement("row"));

      // Adding Header to the first row
      const header = createNewElement("header");
      header.config.title = "Example document";
      container.children[0].children[0].children.push(header);

      // Adding text to the second row
      const text = createNewElement("text");
      text.config.text = "Example text element. **Markdown** is supported.";
      container.children[1].children[0].children.push(text);

      return {
        body: [container],
      };
    }

    case "@pixiebrix/forms/set": {
      return {
        isRootAware: true,
        inputs: [{ selector: null, value: "" }],
      };
    }

    case "@pixiebrix/state/set": {
      return {
        namespace: "blueprint",
        mergeStrategy: "shallow",
        data: {},
      };
    }

    case "@pixiebrix/state/get": {
      return {
        namespace: "blueprint",
      };
    }

    case "@pixiebrix/state/assign": {
      return {
        variableName: "",
        value: toExpression("nunjucks", ""),
      };
    }

    case DisplayTemporaryInfo.BLOCK_ID: {
      return {
        title: "Example Info",
        location: "panel",
        body: toExpression("pipeline", [
          createNewBlock(DocumentRenderer.BLOCK_ID),
        ]),
        isRootAware: true,
      };
    }

    case TourStep.BLOCK_ID: {
      return {
        title: "Example Step",
        body: "Step content. **Markdown** is supported.",
        appearance: {
          showOverlay: true,
          scroll: {
            behavior: "smooth",
          },
          // Supply empty appearance configs to avoid errors when rendering
          wait: {},
          highlight: {},
          popover: {},
          controls: {},
        },
      };
    }

    case JavaScriptTransformer.BRICK_ID: {
      return {
        function: `function (args) {
  const { x } = args;
  return x;
}`,
        arguments: { x: "Hello from PixieBrix!" },
      };
    }

    default: {
      return null;
    }
  }
}

export function createNewBlock(
  blockId: RegistryId,
  {
    parentBlockId,
    blockInputSchema,
  }: { parentBlockId?: RegistryId; blockInputSchema?: Schema } = {},
): BrickConfig {
  return {
    id: blockId,
    instanceId: uuidv4(),
    // @since 1.7.16 -- use "document" as the default root mode because it's the easiest to understand
    rootMode: "document",
    config:
      getExampleBlockConfig(blockId, { parentBlockId }) ??
      (blockInputSchema == null ? {} : defaultBlockConfig(blockInputSchema)),
  };
}<|MERGE_RESOLUTION|>--- conflicted
+++ resolved
@@ -31,11 +31,8 @@
 import { type Schema } from "@/types/schemaTypes";
 import { JavaScriptTransformer } from "@/bricks/transformers/javascript";
 import { IdentityTransformer } from "@/bricks/transformers/identity";
-<<<<<<< HEAD
+import { toExpression } from "@/utils/expressionUtils";
 import CommentEffect from "@/bricks/effects/comment";
-=======
-import { toExpression } from "@/utils/expressionUtils";
->>>>>>> 838a5ad5
 
 /**
  * Get a default block config for a block
