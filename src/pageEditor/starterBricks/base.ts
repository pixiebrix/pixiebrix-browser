/*
 * Copyright (C) 2024 PixieBrix, Inc.
 *
 * This program is free software: you can redistribute it and/or modify
 * it under the terms of the GNU Affero General Public License as published by
 * the Free Software Foundation, either version 3 of the License, or
 * (at your option) any later version.
 *
 * This program is distributed in the hope that it will be useful,
 * but WITHOUT ANY WARRANTY; without even the implied warranty of
 * MERCHANTABILITY or FITNESS FOR A PARTICULAR PURPOSE.  See the
 * GNU Affero General Public License for more details.
 *
 * You should have received a copy of the GNU Affero General Public License
 * along with this program.  If not, see <http://www.gnu.org/licenses/>.
 */

import {
  INNER_SCOPE,
  type Metadata,
  DefinitionKinds,
  type RegistryId,
} from "@/types/registryTypes";
import { castArray, cloneDeep, isEmpty } from "lodash";
import {
  assertStarterBrickDefinitionLike,
  type StarterBrickDefinitionLike,
  type StarterBrickDefinitionProp,
} from "@/starterBricks/types";
import { type StarterBrickType } from "@/types/starterBrickTypes";
import type React from "react";
import { createSitePattern, SITES_PATTERN } from "@/permissions/patterns";
import { type Except } from "type-fest";
import {
  isInnerDefinitionRegistryId,
  uuidv4,
  validateRegistryId,
  normalizeSemVerString,
} from "@/types/helpers";
import { type BrickPipeline, type ReaderConfig } from "@/bricks/types";
import { type ModDefinition } from "@/types/modDefinitionTypes";
import { hasInnerStarterBrickRef } from "@/registry/hydrateInnerDefinitions";
import { normalizePipelineForEditor } from "./pipelineMapping";
import { emptyPermissionsFactory } from "@/permissions/permissionsUtils";
import { type ApiVersion } from "@/types/runtimeTypes";
import { type ModComponentBase } from "@/types/modComponentTypes";
import { type Schema } from "@/types/schemaTypes";
import { type SafeString, type UUID } from "@/types/stringTypes";
import { isExpression } from "@/utils/expressionUtils";
import { isNullOrBlank } from "@/utils/stringUtils";
import { deepPickBy, freeze } from "@/utils/objectUtils";
import { freshIdentifier } from "@/utils/variableUtils";
import {
  type BaseModComponentState,
  type BaseFormState,
  type SingleLayerReaderConfig,
} from "@/pageEditor/baseFormStateTypes";
import { emptyModOptionsDefinitionFactory } from "@/utils/modUtils";
import {
  type Availability,
  type NormalizedAvailability,
} from "@/types/availabilityTypes";
import { normalizeAvailability } from "@/bricks/available";
import { registry } from "@/background/messenger/api";

export interface WizardStep {
  step: string;
  Component: React.FunctionComponent<{
    eventKey: string;
  }>;
}

/**
 * Brick definition API controlling how the PixieBrix runtime interprets brick configurations
 * @see ApiVersion
 */
export const PAGE_EDITOR_DEFAULT_BRICK_API_VERSION: ApiVersion = "v3";

/**
 * Default definition entry for the inner definition of the starter brick for the mod component
 */
export const DEFAULT_STARTER_BRICK_VAR = "extensionPoint";

/**
 * Return availability for all sites.
 * @see getDefaultAvailabilityForUrl
 */
// XXX: technically we need deep freeze here because of the sub-array. Freezing top-level should catch most
//  accidental mutation, though
export const ALL_SITES_AVAILABILITY = freeze(
  normalizeAvailability({
    matchPatterns: [SITES_PATTERN],
  }),
);

/**
 * Returns default availability for the given URL.
 * @see ALL_SITES_AVAILABILITY
 */
export function getDefaultAvailabilityForUrl(
  url: string,
): NormalizedAvailability {
  return normalizeAvailability({
    matchPatterns: [createSitePattern(url)],
  });
}

/**
 * Return common mod component properties for the Page Editor form state
 */
export function baseFromModComponent<T extends StarterBrickType>(
  config: ModComponentBase,
  type: T,
): Pick<
  BaseFormState,
  | "uuid"
  | "apiVersion"
  | "installed"
  | "label"
  | "integrationDependencies"
  | "permissions"
  | "optionsArgs"
  | "recipe"
> & { type: T } {
  return {
    uuid: config.id,
    apiVersion: config.apiVersion,
    installed: true,
    label: config.label,
    // Normalize here because the fields aren't optional/nullable on the BaseFormState destination type.
    integrationDependencies: config.integrationDependencies ?? [],
    permissions: config.permissions ?? {},
    optionsArgs: config.optionsArgs ?? {},
    type,
    recipe: config._recipe,
  };
}

/**
 * Add the mod options to the form state if the mod component is a part of a mod
 */
<<<<<<< HEAD
export function initModOptionsIfNeeded<TElement extends BaseFormState>(
  element: TElement,
  mods: ModDefinition[],
) {
  if (element.recipe?.id) {
    const mod = mods?.find((x) => x.metadata.id === element.recipe?.id);

    if (mod?.options == null) {
      element.optionsDefinition = emptyModOptionsDefinitionFactory();
    } else {
      element.optionsDefinition = {
        schema: mod.options.schema.properties
          ? mod.options.schema
=======
export function initRecipeOptionsIfNeeded<TFormState extends BaseFormState>(
  modComponentFormState: TFormState,
  modDefinitions: ModDefinition[],
) {
  if (modComponentFormState.recipe?.id) {
    const recipe = modDefinitions?.find(
      (x) => x.metadata.id === modComponentFormState.recipe?.id,
    );

    if (recipe?.options == null) {
      modComponentFormState.optionsDefinition =
        emptyModOptionsDefinitionFactory();
    } else {
      modComponentFormState.optionsDefinition = {
        schema: recipe.options.schema.properties
          ? recipe.options.schema
>>>>>>> 591261da
          : ({
              type: "object",
              properties: mod.options.schema,
            } as Schema),
        uiSchema: mod.options.uiSchema,
      };
    }
  }
}

export function baseSelectModComponent({
  apiVersion,
  uuid,
  label,
  optionsArgs,
  integrationDependencies,
  permissions,
  extensionPoint,
  recipe,
}: BaseFormState): Pick<
  ModComponentBase,
  | "id"
  | "apiVersion"
  | "extensionPointId"
  | "_recipe"
  | "label"
  | "integrationDependencies"
  | "permissions"
  | "optionsArgs"
> {
  return {
    id: uuid,
    apiVersion,
    extensionPointId: extensionPoint.metadata.id,
    _recipe: recipe,
    label,
    integrationDependencies,
    permissions,
    optionsArgs,
  };
}

export function makeInitialBaseState(
  uuid: UUID = uuidv4(),
): Except<BaseFormState, "type" | "label" | "extensionPoint"> {
  return {
    uuid,
    apiVersion: PAGE_EDITOR_DEFAULT_BRICK_API_VERSION,
    integrationDependencies: [],
    permissions: emptyPermissionsFactory(),
    optionsArgs: {},
    extension: {
      blockPipeline: [],
    },
    recipe: undefined,
  };
}

/**
 * Create metadata for a temporary starter brick definition. When the starter brick is saved, it will be assigned
 * an id based on its hash, and included in the `definitions` section of the mod/mod component
 *
 * @see makeInternalId
 */
export function internalStarterBrickMetaFactory(): Metadata {
  return {
    id: validateRegistryId(`${INNER_SCOPE}/${uuidv4()}`),
    name: "Temporary starter brick",
  };
}

/**
 * Map availability from starter brick definition to state for the page editor.
 */
export function selectStarterBrickAvailability(
  starterBrickDefinition: StarterBrickDefinitionLike,
): NormalizedAvailability {
  assertStarterBrickDefinitionLike(starterBrickDefinition);
  return normalizeAvailability(starterBrickDefinition.definition.isAvailable);
}

/**
 * Exclude malformed rules from an isAvailable section that may have found their way over from the Page Editor.
 *
 * Currently, excludes:
 * - Null values
 * - Blank values
 *
 * The filtering logic is not part of normalizeAvailability because removing items can technically change the semantics
 * of the rule. E.g., a rule with an invalid URL pattern would match no sites, but an empty URL pattern array would
 * match all sites.
 *
 * @see normalizeAvailability
 */
export function cleanIsAvailable(
  availability: Availability,
): NormalizedAvailability {
  const { matchPatterns, urlPatterns, selectors, allFrames } =
    normalizeAvailability(availability);

  return {
    matchPatterns: matchPatterns.filter((x) => !isNullOrBlank(x)),
    urlPatterns: urlPatterns.filter((x) => isEmpty(x)),
    selectors: selectors.filter((x) => !isNullOrBlank(x)),
    allFrames,
  };
}

export async function lookupStarterBrick<
  TDefinition extends StarterBrickDefinitionProp,
  TConfig extends UnknownObject,
  TType extends string,
>(
  config: ModComponentBase<TConfig>,
  type: TType,
): Promise<
  StarterBrickDefinitionLike<TDefinition> & { definition: { type: TType } }
> {
  if (!config) {
    throw new Error("config is required");
  }

  if (hasInnerStarterBrickRef(config)) {
    // eslint-disable-next-line @typescript-eslint/no-non-null-assertion, @typescript-eslint/no-unnecessary-type-assertion -- checked by hasInnerExtensionPointRef
    const definition = config.definitions![config.extensionPointId];
    console.debug(
      "Converting mod component definition to temporary starter brick",
      definition,
    );
    const innerStarterBrick = {
      apiVersion: PAGE_EDITOR_DEFAULT_BRICK_API_VERSION,
      kind: DefinitionKinds.STARTER_BRICK,
      metadata: internalStarterBrickMetaFactory(),
      ...definition,
    } as unknown as StarterBrickDefinitionLike<TDefinition> & {
      definition: { type: TType };
    };

    assertStarterBrickDefinitionLike(innerStarterBrick);
    return innerStarterBrick;
  }

  const brick = await registry.find(config.extensionPointId);
  if (!brick) {
    throw new Error(
      `Cannot find starter brick definition: ${config.extensionPointId}`,
    );
  }

  const starterBrick =
    brick.config as unknown as StarterBrickDefinitionLike<TDefinition>;
  if (starterBrick.definition.type !== type) {
    throw new Error(`Expected ${type} starter brick type`);
  }

  return starterBrick as StarterBrickDefinitionLike<TDefinition> & {
    definition: { type: TType };
  };
}

export function baseSelectStarterBrick(
  formState: BaseFormState,
): Except<StarterBrickDefinitionLike, "definition"> {
  const { metadata } = formState.extensionPoint;

  return {
    apiVersion: formState.apiVersion,
    kind: DefinitionKinds.STARTER_BRICK,
    metadata: {
      id: metadata.id,
      // The server requires the version to save the brick, even though it's not marked as required
      // in the front-end schemas
      version: metadata.version ?? normalizeSemVerString("1.0.0"),
      name: metadata.name,
      // The server requires the description to save the brick, even though it's not marked as required
      // in the front-end schemas
      description: metadata.description ?? "Created using the Page Editor",
    },
  };
}

export function modComponentWithInnerDefinitions(
  modComponent: ModComponentBase,
  starterBrickDefinition: StarterBrickDefinitionProp,
): ModComponentBase {
  if (isInnerDefinitionRegistryId(modComponent.extensionPointId)) {
    const starterBrick = freshIdentifier(
      DEFAULT_STARTER_BRICK_VAR as SafeString,
      Object.keys(modComponent.definitions ?? {}),
    );

    const result = cloneDeep(modComponent);
    result.definitions = {
      ...result.definitions,
<<<<<<< HEAD
      [starterBrick]: {
        kind: "extensionPoint",
        definition: starterBrickDefinition,
=======
      [extensionPointId]: {
        kind: DefinitionKinds.STARTER_BRICK,
        definition: extensionPointDefinition,
>>>>>>> 591261da
      },
    };

    // XXX: we need to fix the type of ModComponentBase.extensionPointId to support variable names
    result.extensionPointId = starterBrick as RegistryId;

    return result;
  }

  return modComponent;
}

/**
 * Remove object entries undefined and empty-string values.
 *
 * - Formik/React need real blank values in order to control `input` tag components.
 * - PixieBrix does not want those because it treats an empty string as "", not null/undefined
 */
// eslint-disable-next-line @typescript-eslint/ban-types -- support interfaces that don't have index types
export function removeEmptyValues<T extends object>(obj: T): T {
  // Technically the return type is Partial<T> (with recursive partials). However, we'll trust that the PageEditor
  // requires the user to set values that actually need to be set. They'll also get caught by input validation
  // when the bricks are run.
  return deepPickBy(
    obj,
    (value: unknown, parent: unknown) =>
      isExpression(parent) || (value !== undefined && value !== ""),
  ) as T;
}

/**
 * Return a composite reader to automatically include in new mod components created with the Page Editor.
 */
export function getImplicitReader(
  type: StarterBrickType,
): SingleLayerReaderConfig {
  // Reminder: when providing a composite array reader, the later entries override the earlier ones

  const base = [
    validateRegistryId("@pixiebrix/document-metadata"),
    // Include @pixiebrix/document-context because it reads the current URL, instead of the original URL on the page.
    // Necessary to avoid confusion when working with SPAs
    validateRegistryId("@pixiebrix/document-context"),
  ] as ReaderConfig[];

  const elementAddons = [
    { element: validateRegistryId("@pixiebrix/html/element") },
  ] as const;

  if (type === "trigger") {
    return readerTypeHack([...base, ...elementAddons]);
  }

  if (type === "quickBar" || type === "quickBarProvider") {
    return readerTypeHack([
      ...base,
      ...elementAddons,
      validateRegistryId("@pixiebrix/selection"),
    ]);
  }

  if (type === "contextMenu") {
    // NOTE: we don't need to provide "@pixiebrix/context-menu-data" here because it's automatically attached by
    // the contextMenu starter brick.
    return readerTypeHack([...base, ...elementAddons]);
  }

  if (type === "menuItem") {
    return readerTypeHack([...base, ...elementAddons]);
  }

  return readerTypeHack(base);
}

/**
 * Hack to use SingleLayerReaderConfig to prevent TypeScript reporting problems with infinite type instantiation
 */
export function readerTypeHack(reader: ReaderConfig): SingleLayerReaderConfig {
  return reader as SingleLayerReaderConfig;
}

/**
 * Normalize the pipeline prop name and assign instance ids for tracing.
 * @param config the mod component configuration
 * @param pipelineProp the name of the pipeline prop, currently either "action" or "body"
 */
export async function modComponentWithNormalizedPipeline<
  T extends UnknownObject,
  Prop extends keyof T,
>(
  config: T,
  pipelineProp: Prop,
  defaults: Partial<T> = {},
): Promise<BaseModComponentState & Omit<T, Prop>> {
  const { [pipelineProp]: pipeline, ...rest } = { ...config };
  return {
    blockPipeline: await normalizePipelineForEditor(
      castArray(pipeline) as BrickPipeline,
    ),
    ...defaults,
    ...rest,
  };
}<|MERGE_RESOLUTION|>--- conflicted
+++ resolved
@@ -139,38 +139,22 @@
 /**
  * Add the mod options to the form state if the mod component is a part of a mod
  */
-<<<<<<< HEAD
-export function initModOptionsIfNeeded<TElement extends BaseFormState>(
-  element: TElement,
-  mods: ModDefinition[],
-) {
-  if (element.recipe?.id) {
-    const mod = mods?.find((x) => x.metadata.id === element.recipe?.id);
-
-    if (mod?.options == null) {
-      element.optionsDefinition = emptyModOptionsDefinitionFactory();
-    } else {
-      element.optionsDefinition = {
-        schema: mod.options.schema.properties
-          ? mod.options.schema
-=======
-export function initRecipeOptionsIfNeeded<TFormState extends BaseFormState>(
+export function initModOptionsIfNeeded<TFormState extends BaseFormState>(
   modComponentFormState: TFormState,
   modDefinitions: ModDefinition[],
 ) {
   if (modComponentFormState.recipe?.id) {
-    const recipe = modDefinitions?.find(
+    const mod = modDefinitions?.find(
       (x) => x.metadata.id === modComponentFormState.recipe?.id,
     );
 
-    if (recipe?.options == null) {
+    if (mod?.options == null) {
       modComponentFormState.optionsDefinition =
         emptyModOptionsDefinitionFactory();
     } else {
       modComponentFormState.optionsDefinition = {
-        schema: recipe.options.schema.properties
-          ? recipe.options.schema
->>>>>>> 591261da
+        schema: mod.options.schema.properties
+          ? mod.options.schema
           : ({
               type: "object",
               properties: mod.options.schema,
@@ -365,15 +349,9 @@
     const result = cloneDeep(modComponent);
     result.definitions = {
       ...result.definitions,
-<<<<<<< HEAD
       [starterBrick]: {
-        kind: "extensionPoint",
+        kind: DefinitionKinds.STARTER_BRICK,
         definition: starterBrickDefinition,
-=======
-      [extensionPointId]: {
-        kind: DefinitionKinds.STARTER_BRICK,
-        definition: extensionPointDefinition,
->>>>>>> 591261da
       },
     };
 
