--- conflicted
+++ resolved
@@ -23,10 +23,6 @@
   echoBrick,
   teapotBrick,
 } from "@/runtime/pipelineTests/pipelineTestHelpers";
-<<<<<<< HEAD
-=======
-import { toExpression } from "@/testUtils/testHelpers";
->>>>>>> eabfaa47
 import {
   normalizePipelineForEditor,
   omitEditorMetadata,
@@ -34,11 +30,7 @@
 import blockRegistry from "@/bricks/registry";
 
 import { uuidSequence } from "@/testUtils/factories/stringFactories";
-import {
-  EMPTY_PIPELINE,
-  isPipelineExpression,
-  toExpression,
-} from "@/utils/expressionUtils";
+import { isPipelineExpression, toExpression } from "@/utils/expressionUtils";
 import { type PipelineExpression } from "@/types/runtimeTypes";
 
 describe("normalizePipeline", () => {
