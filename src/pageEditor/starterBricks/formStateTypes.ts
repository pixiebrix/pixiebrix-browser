--- conflicted
+++ resolved
@@ -168,36 +168,6 @@
   type: "trigger";
 }
 
-<<<<<<< HEAD
-// PanelFormState
-export type PanelTraits = {
-  style: {
-    mode: "default" | "inherit";
-  };
-};
-
-type PanelExtensionState = BaseModComponentState & Except<PanelConfig, "body">;
-type PanelExtensionPointState = BaseStarterBrickState & {
-  definition: {
-    type: StarterBrickType;
-    containerSelector: string;
-    position?: ButtonPosition;
-    template: string;
-    reader: SingleLayerReaderConfig;
-    isAvailable: NormalizedAvailability;
-  };
-  traits: PanelTraits;
-};
-
-export interface PanelFormState
-  extends BaseFormState<PanelExtensionState, PanelExtensionPointState> {
-  type: "panel";
-
-  containerInfo: ElementInfo | null;
-}
-
-=======
->>>>>>> 359e47ab
 // ContextMenuFormState
 type ContextMenuExtensionState = BaseModComponentState &
   Except<ContextMenuConfig, "action">;
