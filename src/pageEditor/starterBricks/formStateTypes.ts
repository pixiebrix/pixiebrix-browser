/*
 * Copyright (C) 2024 PixieBrix, Inc.
 *
 * This program is free software: you can redistribute it and/or modify
 * it under the terms of the GNU Affero General Public License as published by
 * the Free Software Foundation, either version 3 of the License, or
 * (at your option) any later version.
 *
 * This program is distributed in the hope that it will be useful,
 * but WITHOUT ANY WARRANTY; without even the implied warranty of
 * MERCHANTABILITY or FITNESS FOR A PARTICULAR PURPOSE.  See the
 * GNU Affero General Public License for more details.
 *
 * You should have received a copy of the GNU Affero General Public License
 * along with this program.  If not, see <http://www.gnu.org/licenses/>.
 */

import { type ElementInfo } from "@/utils/inference/selectorTypes";
import {
  type ContextMenuConfig,
  type ContextMenuTargetMode,
  type MenuDefaultOptions as ContextMenuDefaultOptions,
} from "@/starterBricks/contextMenu/contextMenuTypes";
import {
  type ButtonStarterBrickConfig,
  type ButtonPosition,
} from "@/starterBricks/button/buttonStarterBrickTypes";
import {
  type QuickBarConfig,
  type QuickBarDefaultOptions,
  type QuickBarTargetMode,
} from "@/starterBricks/quickBar/quickBarTypes";
import {
  type SidebarConfig,
  type Trigger as SidebarTrigger,
} from "@/starterBricks/sidebar/sidebarStarterBrickTypes";
import {
  type AttachMode,
  type ReportMode,
  type TargetMode,
  type Trigger as TriggerTrigger,
} from "@/starterBricks/trigger/triggerStarterBrickTypes";
import {
  type CustomEventOptions,
  type DebounceOptions,
} from "@/starterBricks/types";
import {
  type StarterBrickType,
  type StarterBrickTypes,
} from "@/types/starterBrickTypes";
import { type Except } from "type-fest";
import { type Menus } from "webextension-polyfill";
import {
  type QuickBarProviderConfig,
  type QuickBarProviderDefaultOptions,
} from "@/starterBricks/quickBarProvider/quickBarProviderTypes";
import {
  type BaseStarterBrickState,
  type BaseModComponentState,
  type BaseFormState,
  type SingleLayerReaderConfig,
} from "@/pageEditor/baseFormStateTypes";
import { type NormalizedAvailability } from "@/types/availabilityTypes";
import { type Nullishable } from "@/utils/nullishUtils";

// ActionFormState
type ActionExtensionState = BaseModComponentState &
  Except<ButtonStarterBrickConfig, "action">;
type ActionExtensionPointState = BaseStarterBrickState & {
  definition: {
    type: StarterBrickType;
    containerSelector: string;
    position?: ButtonPosition;
    template: string;
    /**
     * @since 1.7.16
     */
    targetMode?: "document" | "eventTarget";
    /**
     * @since 1.7.28
     */
    attachMode?: "once" | "watch";
    reader: SingleLayerReaderConfig;
    isAvailable: NormalizedAvailability;
  };
  traits?: {
    style: {
      mode: "default" | "inherit";
    };
  };
};

export interface ActionFormState
  extends BaseFormState<ActionExtensionState, ActionExtensionPointState> {
  type: typeof StarterBrickTypes.BUTTON;
  containerInfo: ElementInfo | null;
}

// SidebarFormState
type SidebarExtensionState = BaseModComponentState &
  Except<SidebarConfig, "body">;

type SidebarExtensionPointState = BaseStarterBrickState & {
  definition: BaseStarterBrickState["definition"] & {
    /**
     * Sidebar trigger (default="load")
     * @since 1.6.5
     */
    trigger: SidebarTrigger;

    /**
     * Debouncing props
     * @since 1.6.5
     */
    debounce: Nullishable<DebounceOptions>;

    /**
     * Custom trigger props
     * @since 1.6.5
     */
    customEvent: Nullishable<CustomEventOptions>;
  };
};

export interface SidebarFormState
  extends BaseFormState<SidebarExtensionState, SidebarExtensionPointState> {
  type: "actionPanel";
}

// TriggerFormState
type TriggerExtensionPointState = BaseStarterBrickState & {
  definition: {
    type: StarterBrickType;
    rootSelector?: string;
    trigger?: TriggerTrigger;
    reader: SingleLayerReaderConfig;
    attachMode?: AttachMode;
    targetMode?: TargetMode;
    reportMode?: ReportMode;
    /**
     * @since 1.7.34
     */
    showErrors?: boolean;

    isAvailable: NormalizedAvailability;

    // Debouncing props
    debounce?: DebounceOptions;

    // Custom tigger props
    customEvent?: CustomEventOptions;

    // Interval props
    intervalMillis?: number;
    background?: boolean;
  };
};

export function isTriggerExtensionPoint(
  extensionPoint: BaseStarterBrickState,
): extensionPoint is TriggerExtensionPointState {
  return extensionPoint.definition.type === "trigger";
}

export interface TriggerFormState
  extends BaseFormState<BaseModComponentState, TriggerExtensionPointState> {
  type: "trigger";
}

// ContextMenuFormState
type ContextMenuExtensionState = BaseModComponentState &
  Except<ContextMenuConfig, "action">;
type ContextMenuExtensionPointState = BaseStarterBrickState & {
  definition: {
    type: StarterBrickType;
    defaultOptions: ContextMenuDefaultOptions;
    documentUrlPatterns: string[];
    contexts: Menus.ContextType[];
    targetMode: ContextMenuTargetMode;
    reader: SingleLayerReaderConfig;
    isAvailable: NormalizedAvailability;
  };
};

export interface ContextMenuFormState
  extends BaseFormState<
    ContextMenuExtensionState,
    ContextMenuExtensionPointState
  > {
  type: "contextMenu";
}

// QuickBarFormState
type QuickBarExtensionState = BaseModComponentState &
  Except<QuickBarConfig, "action">;
type QuickBarExtensionPointState = BaseStarterBrickState & {
  definition: {
    type: StarterBrickType;
    defaultOptions: QuickBarDefaultOptions;
    documentUrlPatterns: string[];
    contexts: Menus.ContextType[];
    targetMode: QuickBarTargetMode;
    reader: SingleLayerReaderConfig;
    isAvailable: NormalizedAvailability;
  };
};

// QuickBarFormState
type QuickBarProviderExtensionState = BaseModComponentState &
  Except<QuickBarProviderConfig, "generator"> & {
    rootAction?: QuickBarProviderConfig["rootAction"];
  };
type QuickBarProviderExtensionPointState = BaseStarterBrickState & {
  definition: {
    type: StarterBrickType;
    defaultOptions: QuickBarProviderDefaultOptions;
    documentUrlPatterns: string[];
    reader: SingleLayerReaderConfig;
    isAvailable: NormalizedAvailability;
  };
};

export function isQuickBarExtensionPoint(
  extensionPoint: BaseStarterBrickState,
): extensionPoint is QuickBarExtensionPointState {
  return ["quickBar", "quickBarProvider"].includes(
    extensionPoint.definition.type,
  );
}

export interface QuickBarFormState
  extends BaseFormState<QuickBarExtensionState, QuickBarExtensionPointState> {
  type: "quickBar";
}

export interface QuickBarProviderFormState
  extends BaseFormState<
    QuickBarProviderExtensionState,
    QuickBarProviderExtensionPointState
  > {
  type: "quickBarProvider";
}

<<<<<<< HEAD
=======
// TourFormState
type TourExtensionPointState = BaseStarterBrickState & {
  definition: {
    type: StarterBrickType;
    isAvailable: NormalizedAvailability;
    allowUserRun?: TourDefinition["allowUserRun"];
    autoRunSchedule?: TourDefinition["autoRunSchedule"];
  };
};

export interface TourFormState
  extends BaseFormState<BaseModComponentState, TourExtensionPointState> {
  type: "tour";
}

>>>>>>> 96d77582
/**
 * @deprecated We want to deconstruct ComponentFormState and using reducers instead of
 * useEffect/useAsyncEffect for defaulting, cleaning up integration configurations, etc.
 */
export type ModComponentFormState =
  | ActionFormState
  | TriggerFormState
  | SidebarFormState
  | ContextMenuFormState
  | QuickBarFormState
  | QuickBarProviderFormState;<|MERGE_RESOLUTION|>--- conflicted
+++ resolved
@@ -241,24 +241,6 @@
   type: "quickBarProvider";
 }
 
-<<<<<<< HEAD
-=======
-// TourFormState
-type TourExtensionPointState = BaseStarterBrickState & {
-  definition: {
-    type: StarterBrickType;
-    isAvailable: NormalizedAvailability;
-    allowUserRun?: TourDefinition["allowUserRun"];
-    autoRunSchedule?: TourDefinition["autoRunSchedule"];
-  };
-};
-
-export interface TourFormState
-  extends BaseFormState<BaseModComponentState, TourExtensionPointState> {
-  type: "tour";
-}
-
->>>>>>> 96d77582
 /**
  * @deprecated We want to deconstruct ComponentFormState and using reducers instead of
  * useEffect/useAsyncEffect for defaulting, cleaning up integration configurations, etc.
