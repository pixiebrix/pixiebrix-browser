/*
 * Copyright (C) 2022 PixieBrix, Inc.
 *
 * This program is free software: you can redistribute it and/or modify
 * it under the terms of the GNU Affero General Public License as published by
 * the Free Software Foundation, either version 3 of the License, or
 * (at your option) any later version.
 *
 * This program is distributed in the hope that it will be useful,
 * but WITHOUT ANY WARRANTY; without even the implied warranty of
 * MERCHANTABILITY or FITNESS FOR A PARTICULAR PURPOSE.  See the
 * GNU Affero General Public License for more details.
 *
 * You should have received a copy of the GNU Affero General Public License
 * along with this program.  If not, see <http://www.gnu.org/licenses/>.
 */

import styles from "./SelectorSelectorWidget.module.scss";

import React, { useCallback, useEffect, useMemo, useState } from "react";
import notify from "@/utils/notify";
import { isEmpty, uniqBy } from "lodash";
import { Button } from "react-bootstrap";
import { FontAwesomeIcon } from "@fortawesome/react-fontawesome";
import { faMousePointer } from "@fortawesome/free-solid-svg-icons";
import CreatableAutosuggest, {
  type SuggestionTypeBase,
} from "@/pageEditor/fields/creatableAutosuggest/CreatableAutosuggest";
import SelectorListItem from "@/pageEditor/fields/selectorListItem/SelectorListItem";
import { type Framework } from "@/messaging/constants";
import { useField } from "formik";
import {
  disableOverlay,
  enableOverlay,
  selectElement,
  cancelSelect,
} from "@/contentScript/messenger/api";
import { thisTab } from "@/pageEditor/utils";
import {
  type ElementInfo,
  type SelectMode,
} from "@/contentScript/nativeEditor/types";
import { useSelector } from "react-redux";
<<<<<<< HEAD
import { SettingsState } from "@/store/settingsTypes";
=======
import { type SettingsState } from "@/store/settingsTypes";

// eslint-disable-next-line import/no-restricted-paths -- Not ideal, but webpack should be able to treeshake the file. Maybe move to @/utils ?
>>>>>>> a7273948
import { sortBySelector } from "@/contentScript/nativeEditor/selectorInference";
import { isSpecificError } from "@/errors/errorHelpers";
import { CancelError } from "@/errors/businessErrors";

interface ElementSuggestion extends SuggestionTypeBase {
  value: string;
  elementInfo?: ElementInfo;
}

export type SelectorSelectorProps = {
  name: string;
  disabled?: boolean;
  initialElement?: ElementInfo;
  framework?: Framework;
  selectMode?: SelectMode;
  traverseUp?: number;
  isClearable?: boolean;
  sort?: boolean;
  root?: string;
  placeholder?: string;
};

/**
 * Returns suggestion for the given element to show in the widget dropdown
 * @param elementInfo the element to generate suggestions for
 * @param sort true to sort the suggestions by selector preference (quality heuristic)
 *
 * @see getSelectorPreference
 */
export function getSuggestionsForElement(
  elementInfo: ElementInfo | undefined,
  { sort }: { sort: boolean }
): ElementSuggestion[] {
  if (!elementInfo) {
    return [];
  }

  const suggestions = uniqBy(
    [
      elementInfo.selectors?.map((value) => ({ value, elementInfo })),
      getSuggestionsForElement(elementInfo.parent, { sort }),
    ]
      .flat()
      .filter((suggestion) => suggestion?.value?.trim()),
    (suggestion) => suggestion.value
  );

  if (sort) {
    return sortBySelector(suggestions, (x) => x.value);
  }

  return suggestions;
}

function renderSuggestion(suggestion: ElementSuggestion): React.ReactNode {
  return (
    <SelectorListItem
      value={suggestion.value}
      hasData={suggestion.elementInfo.hasData}
      tag={suggestion.elementInfo.tagName}
    />
  );
}

const SelectorSelectorWidget: React.FC<SelectorSelectorProps> = ({
  name,
  initialElement,
  framework,
  selectMode = "element",
  traverseUp = 0,
  isClearable = false,
  root,
  disabled = false,
  placeholder = "Choose a selector...",

  // By default, sort by preference in `element` selection mode. Don't sort in `container` mode because
  // the order is based on structure (because selectors for multiple elements are returned).
  sort = selectMode === "element",
}) => {
  const [{ value }, , { setValue }] = useField<string>(name);

  const [element, setElement] = useState(initialElement);
  const [isSelecting, setSelecting] = useState(false);

  const excludeRandomClasses = useSelector<
    { settings: SettingsState },
    boolean
  >((x) => x.settings.excludeRandomClasses);

  const enableSelectionTools = useSelector<
    { settings: SettingsState },
    boolean
  >((x) => x.settings.selectionTools);

  const suggestions: ElementSuggestion[] = useMemo(
    () =>
      getSuggestionsForElement(element, { sort: sort && !element?.isMulti }),
    [element, sort]
  );

  const enableSelector = useCallback((selector: string) => {
    if (selector.trim()) {
      void enableOverlay(thisTab, selector);
    }
  }, []);

  const disableSelector = useCallback(() => {
    void disableOverlay(thisTab);
  }, []);

  const onHighlighted = useCallback(
    (suggestion: ElementSuggestion | null) => {
      if (suggestion) {
        enableSelector(suggestion.value);
      } else {
        disableSelector();
      }
    },
    [enableSelector, disableSelector]
  );

  const onTextChanged = useCallback(
    (value: string) => {
      disableSelector();
      enableSelector(value);
      setValue(value);
    },
    [disableSelector, enableSelector, setValue]
  );

  const select = useCallback(async () => {
    setSelecting(true);
    try {
      const selected = await selectElement(thisTab, {
        framework,
        mode: selectMode,
        traverseUp,
        root,
        excludeRandomClasses,
        enableSelectionTools,
      });

      if (isEmpty(selected)) {
        notify.error({
          message: "Unknown error selecting element",
          error: new Error("selectElement returned empty object"),
        });
        return;
      }

      setElement(selected);

      const selectors = selected.selectors ?? [];
      const [firstSelector] =
        sort && !selected.isMulti ? sortBySelector(selectors) : selectors;

      console.debug("Setting selector", { selected, firstSelector });
      setValue(firstSelector);
    } catch (error) {
      if (isSpecificError(error, CancelError)) {
        return;
      }

      notify.error({
        message: "Error selecting element",
        error,
      });
    } finally {
      setSelecting(false);
    }
  }, [
    sort,
    framework,
    setSelecting,
    traverseUp,
    selectMode,
    setElement,
    setValue,
    root,
  ]);

  useEffect(
    () => () => {
      if (isSelecting) {
        void cancelSelect(thisTab);
      }
    },
    [isSelecting]
  );

  return (
    // Do not replace this with `InputGroup` because that requires too many style overrides #2658 #2835
    <div className={styles.root}>
      <Button
        onClick={select}
        disabled={isSelecting || disabled}
        variant="info"
        aria-label="Select element"
      >
        <FontAwesomeIcon icon={faMousePointer} />
      </Button>
      <CreatableAutosuggest
        isClearable={isClearable}
        isDisabled={isSelecting || disabled}
        suggestions={suggestions}
        inputValue={value}
        inputPlaceholder={placeholder}
        renderSuggestion={renderSuggestion}
        onSuggestionHighlighted={onHighlighted}
        onSuggestionsClosed={disableSelector}
        onTextChanged={onTextChanged}
      />
    </div>
  );
};

export default SelectorSelectorWidget;<|MERGE_RESOLUTION|>--- conflicted
+++ resolved
@@ -41,13 +41,7 @@
   type SelectMode,
 } from "@/contentScript/nativeEditor/types";
 import { useSelector } from "react-redux";
-<<<<<<< HEAD
 import { SettingsState } from "@/store/settingsTypes";
-=======
-import { type SettingsState } from "@/store/settingsTypes";
-
-// eslint-disable-next-line import/no-restricted-paths -- Not ideal, but webpack should be able to treeshake the file. Maybe move to @/utils ?
->>>>>>> a7273948
 import { sortBySelector } from "@/contentScript/nativeEditor/selectorInference";
 import { isSpecificError } from "@/errors/errorHelpers";
 import { CancelError } from "@/errors/businessErrors";
