--- conflicted
+++ resolved
@@ -174,27 +174,11 @@
   return (
     <>
       <div className={styles.root}>
-<<<<<<< HEAD
-        <Sidebar
-          installed={installed}
-          elements={elements}
-          recipes={recipes}
-          activeElementId={activeElementId}
-          activeRecipeId={activeRecipeId}
-          isInsertingElement={Boolean(inserting)}
-          isLoadingItems={loadingRecipes}
-        />
-        {body}
-      </div>
-
-      {isAddToRecipeModalVisible && <AddToRecipeModal />}
-=======
         <Sidebar />
         {body}
       </div>
 
       {isAddToRecipeModalVisible && !isLoadingRecipes && <AddToRecipeModal />}
->>>>>>> c21bfd76
     </>
   );
 };
