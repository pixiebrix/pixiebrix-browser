/*
 * Copyright (C) 2022 PixieBrix, Inc.
 *
 * This program is free software: you can redistribute it and/or modify
 * it under the terms of the GNU Affero General Public License as published by
 * the Free Software Foundation, either version 3 of the License, or
 * (at your option) any later version.
 *
 * This program is distributed in the hope that it will be useful,
 * but WITHOUT ANY WARRANTY; without even the implied warranty of
 * MERCHANTABILITY or FITNESS FOR A PARTICULAR PURPOSE.  See the
 * GNU Affero General Public License for more details.
 *
 * You should have received a copy of the GNU Affero General Public License
 * along with this program.  If not, see <http://www.gnu.org/licenses/>.
 */

import styles from "./JsonTree.module.scss";

import { JSONTree } from "react-json-tree";
import { jsonTreeTheme as theme } from "@/themes/light";
import React, { useCallback, useMemo, useState } from "react";
import { useDebounce } from "use-debounce";
import FieldTemplate from "@/components/form/FieldTemplate";
<<<<<<< HEAD
import styles from "./JsonTree.module.scss";
import Loader from "@/components/Loader";
=======
import GridLoader from "react-spinners/GridLoader";
>>>>>>> 12da1d02
import { searchData } from "@/devTools/utils";
import { useLabelRenderer } from "./treeHooks";

const SEARCH_DEBOUNCE_MS = 100;

export type JsonTreeProps = Partial<JSONTree["props"]> & {
  /**
   * True if user can copy the path properties (default=false)
   */
  copyable?: boolean;

  /**
   * True to show a search widget (default=false)
   */
  searchable?: boolean;

  /**
   * Initial state for the search input
   */
  initialSearchQuery?: string;

  /**
   * Change listener for the search input text
   */
  onSearchQueryChanged?: (query: string) => void;

  /**
   * A label to show above the tree when no search query is active
   */
  label?: string;
};

const JsonTree: React.FunctionComponent<JsonTreeProps> = ({
  copyable = false,
  searchable = false,
  initialSearchQuery = "",
  onSearchQueryChanged,
  label,
  data,
  ...restProps
}) => {
  const [query, setQuery] = useState(initialSearchQuery);

  const [debouncedQuery] = useDebounce(query, SEARCH_DEBOUNCE_MS, {
    trailing: true,
    leading: false,
  });

  const searchResults = useMemo(() => {
    if (debouncedQuery === "" || data == null) {
      return data;
    }

    return searchData(debouncedQuery, data);
  }, [debouncedQuery, data]);

  const copyLabelRenderer = useLabelRenderer();

  const onChangeQuery = useCallback(
    ({ target }: React.ChangeEvent<HTMLInputElement>) => {
      setQuery(target.value);
      onSearchQueryChanged?.(target.value);
    },
    [onSearchQueryChanged]
  );

  const labelText = query ? `Search Results: ${query}` : label;

  return (
    <div className={styles.root}>
      {searchable && (
        <FieldTemplate
          value={query}
          name="traceSearch"
          label="Search"
          placeholder="Search for a property or value"
          onChange={onChangeQuery}
        />
      )}
      {labelText && <span>{labelText}</span>}
      {searchResults === undefined ? (
        <Loader />
      ) : (
        <JSONTree
          data={searchResults}
          labelRenderer={copyable ? copyLabelRenderer : undefined}
          hideRoot
          theme={{
            extend: theme,
            value: ({ style }) => ({
              style: {
                ...style,
                whiteSpace: "pre-wrap",
              },
            }),
          }}
          invertTheme
          {...restProps}
        />
      )}
    </div>
  );
};

export default JsonTree;<|MERGE_RESOLUTION|>--- conflicted
+++ resolved
@@ -22,12 +22,7 @@
 import React, { useCallback, useMemo, useState } from "react";
 import { useDebounce } from "use-debounce";
 import FieldTemplate from "@/components/form/FieldTemplate";
-<<<<<<< HEAD
-import styles from "./JsonTree.module.scss";
 import Loader from "@/components/Loader";
-=======
-import GridLoader from "react-spinners/GridLoader";
->>>>>>> 12da1d02
 import { searchData } from "@/devTools/utils";
 import { useLabelRenderer } from "./treeHooks";
 
