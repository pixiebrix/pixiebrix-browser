/*
 * Copyright (C) 2024 PixieBrix, Inc.
 *
 * This program is free software: you can redistribute it and/or modify
 * it under the terms of the GNU Affero General Public License as published by
 * the Free Software Foundation, either version 3 of the License, or
 * (at your option) any later version.
 *
 * This program is distributed in the hope that it will be useful,
 * but WITHOUT ANY WARRANTY; without even the implied warranty of
 * MERCHANTABILITY or FITNESS FOR A PARTICULAR PURPOSE.  See the
 * GNU Affero General Public License for more details.
 *
 * You should have received a copy of the GNU Affero General Public License
 * along with this program.  If not, see <http://www.gnu.org/licenses/>.
 */

import { type MutableRefObject, type ReactElement } from "react";
import { type RequireExactlyOne } from "type-fest";
import { Menu, MenuItem, MenuButton, SubMenu } from "@szhsin/react-menu";
import React from "react";
import { faEllipsisV } from "@fortawesome/free-solid-svg-icons";
import { FontAwesomeIcon } from "@fortawesome/react-fontawesome";
import "@szhsin/react-menu/dist/index.css";
import "@szhsin/react-menu/dist/transitions/slide.css";
import styles from "./EllipsisMenu.module.scss";
import cx from "classnames";

export type EllipsisMenuItem = {
  /**
   * User-visible display for the item, generally text of some sort
   */
  title: string;
  icon?: ReactElement;
  className?: string;
  hide?: boolean;
  disabled?: boolean;
} & RequireExactlyOne<{
  /**
   * The "on select" action for the item
   * You should provide either this or href, but not both
   */
  action: (() => void) | null;

  /**
   * The href for the item, if it's a link
   * You should provide either this or action, but not both
   */
<<<<<<< HEAD
  href: string;
  submenu: EllipsisMenuItem[];
}>;
=======
  href: string | null;

  className?: string;
  hide?: boolean;
  disabled?: boolean;
};

export type EllipsisMenuItem = RequireExactlyOne<
  EllipsisMenuItemInternal,
  "action" | "href"
>;
>>>>>>> ef44074a

type EllipsisMenuProps = {
  ariaLabel?: string;

  /**
   * The dropdown menu options
   */
  items: EllipsisMenuItem[];

  /**
   * The boundary element for the dropdown menu popup
   * @see DropdownMenuProps.popperConfig
   */
  boundingBoxRef?: MutableRefObject<HTMLElement | null>;

  /**
   * True to render the dropdown menu in a portal in order to avoid clipping issues with e.g. scrollable containers
   */
  portal?: boolean;

  /**
   * The className prop for the menu.
   */
  menuClassName?: string;

  /**
   * The className prop for the menu button toggle.
   */
  menuButtonClassName?: string;
};

const getMenuItemComponent = (item: EllipsisMenuItem): ReactElement => {
  if (item.href) {
    return (
      <MenuItem
        key={item.title}
        href={item.href}
        className={item.className}
        disabled={item.disabled}
        target="_blank"
        rel="noopener noreferrer"
      >
        {item.icon}&nbsp;{item.title}
      </MenuItem>
    );
  }

  if (item.submenu) {
    const label = item.icon ? (
      <>
        {item.icon}&nbsp;{item.title}
      </>
    ) : (
      item.title
    );

    return (
      <SubMenu label={label} key={item.title}>
        {item.submenu.map((subItem) => getMenuItemComponent(subItem))}
      </SubMenu>
    );
  }

  return (
    <MenuItem
      key={item.title}
      onClick={item.action}
      className={item.className}
      disabled={item.disabled}
    >
      {item.icon}&nbsp;{item.title}
    </MenuItem>
  );
};

const EllipsisMenu: React.FunctionComponent<EllipsisMenuProps> = ({
  ariaLabel,
  items,
  boundingBoxRef,
  portal,
  menuButtonClassName,
  menuClassName,
}) => (
  <Menu
    align="end"
    direction="bottom"
    gap={4}
    boundingBoxRef={boundingBoxRef}
    portal={portal}
    className={menuClassName}
    menuButton={
      <MenuButton
        aria-label={ariaLabel}
        className={cx(styles.button, menuButtonClassName)}
        data-testid="ellipsis-menu-button"
        onClick={(event) => {
          event.stopPropagation();
        }}
      >
        <FontAwesomeIcon icon={faEllipsisV} />
      </MenuButton>
    }
  >
<<<<<<< HEAD
    {items.filter((x) => !x.hide).map((item) => getMenuItemComponent(item))}
=======
    {items
      .filter((x) => !x.hide)
      .map((item) =>
        item.href ? (
          <MenuItem
            key={item.title}
            href={item.href}
            className={item.className}
            disabled={item.disabled}
            target="_blank"
            rel="noopener noreferrer"
          >
            {item.icon}&nbsp;{item.title}
          </MenuItem>
        ) : (
          <MenuItem
            key={item.title}
            onClick={item.action ?? undefined}
            className={item.className}
            disabled={item.disabled}
          >
            {item.icon}&nbsp;{item.title}
          </MenuItem>
        ),
      )}
>>>>>>> ef44074a
  </Menu>
);

export default EllipsisMenu;<|MERGE_RESOLUTION|>--- conflicted
+++ resolved
@@ -46,23 +46,9 @@
    * The href for the item, if it's a link
    * You should provide either this or action, but not both
    */
-<<<<<<< HEAD
-  href: string;
+  href: string | null;
   submenu: EllipsisMenuItem[];
 }>;
-=======
-  href: string | null;
-
-  className?: string;
-  hide?: boolean;
-  disabled?: boolean;
-};
-
-export type EllipsisMenuItem = RequireExactlyOne<
-  EllipsisMenuItemInternal,
-  "action" | "href"
->;
->>>>>>> ef44074a
 
 type EllipsisMenuProps = {
   ariaLabel?: string;
@@ -129,7 +115,7 @@
   return (
     <MenuItem
       key={item.title}
-      onClick={item.action}
+      onClick={item.action ?? undefined}
       className={item.className}
       disabled={item.disabled}
     >
@@ -166,35 +152,7 @@
       </MenuButton>
     }
   >
-<<<<<<< HEAD
     {items.filter((x) => !x.hide).map((item) => getMenuItemComponent(item))}
-=======
-    {items
-      .filter((x) => !x.hide)
-      .map((item) =>
-        item.href ? (
-          <MenuItem
-            key={item.title}
-            href={item.href}
-            className={item.className}
-            disabled={item.disabled}
-            target="_blank"
-            rel="noopener noreferrer"
-          >
-            {item.icon}&nbsp;{item.title}
-          </MenuItem>
-        ) : (
-          <MenuItem
-            key={item.title}
-            onClick={item.action ?? undefined}
-            className={item.className}
-            disabled={item.disabled}
-          >
-            {item.icon}&nbsp;{item.title}
-          </MenuItem>
-        ),
-      )}
->>>>>>> ef44074a
   </Menu>
 );
 
