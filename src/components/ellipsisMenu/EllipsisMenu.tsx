--- conflicted
+++ resolved
@@ -86,7 +86,7 @@
       <MenuItem
         key={item.title}
         href={item.href}
-        className={item.className}
+        className={cx(styles.menuItem, item.className)}
         disabled={item.disabled}
         target="_blank"
         rel="noopener noreferrer"
@@ -116,7 +116,7 @@
     <MenuItem
       key={item.title}
       onClick={item.action ?? undefined}
-      className={item.className}
+      className={cx(styles.menuItem, item.className)}
       disabled={item.disabled}
     >
       {item.icon}&nbsp;{item.title}
@@ -152,35 +152,7 @@
       </MenuButton>
     }
   >
-<<<<<<< HEAD
     {items.filter((x) => !x.hide).map((item) => getMenuItemComponent(item))}
-=======
-    {items
-      .filter((x) => !x.hide)
-      .map((item) =>
-        item.href ? (
-          <MenuItem
-            key={item.title}
-            href={item.href}
-            className={cx(styles.menuItem, item.className)}
-            disabled={item.disabled}
-            target="_blank"
-            rel="noopener noreferrer"
-          >
-            {item.icon}&nbsp;{item.title}
-          </MenuItem>
-        ) : (
-          <MenuItem
-            key={item.title}
-            onClick={item.action ?? undefined}
-            className={cx(styles.menuItem, item.className)}
-            disabled={item.disabled}
-          >
-            {item.icon}&nbsp;{item.title}
-          </MenuItem>
-        ),
-      )}
->>>>>>> b8fa8e35
   </Menu>
 );
 
