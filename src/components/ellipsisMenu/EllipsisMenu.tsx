--- conflicted
+++ resolved
@@ -23,12 +23,9 @@
 import styles from "./EllipsisMenu.module.scss";
 
 export type EllipsisMenuItem = {
-<<<<<<< HEAD
-=======
   /**
    * User-visible display for the item, generally text of some sort
    */
->>>>>>> 0331107d
   title: ReactNode;
 
   /**
@@ -53,12 +50,6 @@
    * The bootstrap button variant for the toggle
    */
   variant?: string;
-<<<<<<< HEAD
-  items: EllipsisMenuItem[];
-  menuBoundary?: Element;
-  alignRight?: boolean;
-}> = ({
-=======
 
   /**
    * The dropdown menu options
@@ -79,7 +70,6 @@
 };
 
 const EllipsisMenu: React.FunctionComponent<EllipsisMenuProps> = ({
->>>>>>> 0331107d
   className,
   toggleClassName,
   variant = "light",
