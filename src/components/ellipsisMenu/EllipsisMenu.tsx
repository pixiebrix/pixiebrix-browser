/*
 * Copyright (C) 2021 PixieBrix, Inc.
 *
 * This program is free software: you can redistribute it and/or modify
 * it under the terms of the GNU Affero General Public License as published by
 * the Free Software Foundation, either version 3 of the License, or
 * (at your option) any later version.
 *
 * This program is distributed in the hope that it will be useful,
 * but WITHOUT ANY WARRANTY; without even the implied warranty of
 * MERCHANTABILITY or FITNESS FOR A PARTICULAR PURPOSE.  See the
 * GNU Affero General Public License for more details.
 *
 * You should have received a copy of the GNU Affero General Public License
 * along with this program.  If not, see <http://www.gnu.org/licenses/>.
 */

import React, { ReactNode, SyntheticEvent } from "react";
import { Dropdown } from "react-bootstrap";
import { FontAwesomeIcon } from "@fortawesome/react-fontawesome";
import { faEllipsisV } from "@fortawesome/free-solid-svg-icons";
import styles from "./EllipsisMenu.module.scss";

type Item = {
  title: ReactNode;
  hide?: boolean;
  action: () => void;
  className?: string;
};

const EllipsisMenu: React.FunctionComponent<{
  variant?: string;
  items: Item[];
}> = ({ variant = "light", items }) => {
  const onToggle = (isOpen: boolean, event: SyntheticEvent<Dropdown>) => {
    event.stopPropagation();
  };

<<<<<<< HEAD
    <Dropdown.Menu>
      {items.map(
        (item, index) =>
          !item.hide && (
            <Dropdown.Item
              key={index}
              onClick={() => {
                item.action();
              }}
              className={item.className}
            >
              {item.title}
            </Dropdown.Item>
          )
      )}
    </Dropdown.Menu>
  </Dropdown>
);
=======
  return (
    <Dropdown alignRight onToggle={onToggle}>
      <Dropdown.Toggle className={styles.toggle} variant={variant} size="sm">
        <FontAwesomeIcon icon={faEllipsisV} />
      </Dropdown.Toggle>

      <Dropdown.Menu>
        {items.map((item, index) => (
          <Dropdown.Item
            key={index}
            onClick={() => {
              item.action();
            }}
            className={item.className}
          >
            {item.title}
          </Dropdown.Item>
        ))}
      </Dropdown.Menu>
    </Dropdown>
  );
};
>>>>>>> b3c0c28d

export default EllipsisMenu;<|MERGE_RESOLUTION|>--- conflicted
+++ resolved
@@ -23,7 +23,6 @@
 
 type Item = {
   title: ReactNode;
-  hide?: boolean;
   action: () => void;
   className?: string;
 };
@@ -36,26 +35,6 @@
     event.stopPropagation();
   };
 
-<<<<<<< HEAD
-    <Dropdown.Menu>
-      {items.map(
-        (item, index) =>
-          !item.hide && (
-            <Dropdown.Item
-              key={index}
-              onClick={() => {
-                item.action();
-              }}
-              className={item.className}
-            >
-              {item.title}
-            </Dropdown.Item>
-          )
-      )}
-    </Dropdown.Menu>
-  </Dropdown>
-);
-=======
   return (
     <Dropdown alignRight onToggle={onToggle}>
       <Dropdown.Toggle className={styles.toggle} variant={variant} size="sm">
@@ -78,6 +57,5 @@
     </Dropdown>
   );
 };
->>>>>>> b3c0c28d
 
 export default EllipsisMenu;