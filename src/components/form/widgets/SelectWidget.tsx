--- conflicted
+++ resolved
@@ -29,11 +29,7 @@
 // Type of the Select options
 export type Option<TValue = string> = {
   label: string;
-<<<<<<< HEAD
-  value?: TValue;
-=======
   value: TValue | null;
->>>>>>> 908151e0
 };
 
 // Type passed as target in onChange event
