--- conflicted
+++ resolved
@@ -34,11 +34,7 @@
 import MarkdownInline from "@/components/MarkdownInline";
 import { type Except } from "type-fest";
 import { type ActionMeta } from "react-select";
-<<<<<<< HEAD
 import { freeze } from "@/utils/objectUtils";
-=======
-import FieldTemplateLocalErrorContext from "@/components/form/widgets/FieldTemplateLocalErrorContext";
->>>>>>> e0b8bd10
 
 export type FieldProps<
   As extends React.ElementType = React.ElementType,
