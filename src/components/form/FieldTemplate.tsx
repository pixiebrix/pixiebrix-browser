/*
 * Copyright (C) 2021 PixieBrix, Inc.
 *
 * This program is free software: you can redistribute it and/or modify
 * it under the terms of the GNU Affero General Public License as published by
 * the Free Software Foundation, either version 3 of the License, or
 * (at your option) any later version.
 *
 * This program is distributed in the hope that it will be useful,
 * but WITHOUT ANY WARRANTY; without even the implied warranty of
 * MERCHANTABILITY or FITNESS FOR A PARTICULAR PURPOSE.  See the
 * GNU Affero General Public License for more details.
 *
 * You should have received a copy of the GNU Affero General Public License
 * along with this program.  If not, see <http://www.gnu.org/licenses/>.
 */

import React, { ReactNode, useContext } from "react";
import {
  Col,
  Form as BootstrapForm,
  FormControlProps,
  Row,
} from "react-bootstrap";
import { Except } from "type-fest";
import SwitchButton from "@/components/form/switchButton/SwitchButton";
import styles from "./FieldTemplate.module.scss";
import FormTheme from "@/components/form/FormTheme";
import { getErrorMessage } from "@/errors";

export type FieldProps<
  As extends React.ElementType = React.ElementType
> = FormControlProps &
  React.ComponentProps<As> & {
    name: string;
    layout?: "horizontal" | "vertical" | "switch" | undefined;
    label?: string | ReactNode | undefined;
    description?: ReactNode | undefined;
    error?: string | undefined;
    touched?: boolean | undefined;
  };

export type CustomFieldWidget<TExtra = never> = React.ComponentType<
  FieldProps & TExtra
>;

type FieldRenderProps = Except<FieldProps, "layout">;

const RenderedField: React.FC<FieldProps> = ({
  name,
  layout,
  label,
  description,
  error,
  touched,
  value,
  children,
  ...restFieldProps
}) => {
  const isInvalid = touched && Boolean(error);
  const nonUndefinedValue = typeof value === "undefined" ? "" : value;

<<<<<<< HEAD
  return layout === "vertical" ? (
    <BootstrapForm.Group controlId={name} className={styles.verticalFormGroup}>
=======
  return (
    <BootstrapForm.Group as={Row} controlId={name}>
      {label && (
        <BootstrapForm.Label column sm="3">
          {label}
        </BootstrapForm.Label>
      )}
      <Col sm={label ? "9" : "12"}>
        <BootstrapForm.Control
          name={name}
          isInvalid={isInvalid}
          value={nonUndefinedValue}
          {...restFieldProps}
        />
        {description && (
          <BootstrapForm.Text className="text-muted">
            {description}
          </BootstrapForm.Text>
        )}
        {isInvalid && (
          <div className={styles.invalidMessage}>{getErrorMessage(error)}</div>
        )}
      </Col>
    </BootstrapForm.Group>
  );
};

const renderVertical: (props: FieldRenderProps) => ReactElement = ({
  name,
  label,
  description,
  error,
  touched,
  value,
  ...restFieldProps
}) => {
  const isInvalid = touched && Boolean(error);
  const nonUndefinedValue = typeof value === "undefined" ? "" : value;

  return (
    <BootstrapForm.Group
      as={Col}
      controlId={name}
      className={styles.verticalFormGroup}
    >
>>>>>>> edc19508
      {label && (
        <BootstrapForm.Label className={styles.verticalFormLabel}>
          {label}
        </BootstrapForm.Label>
      )}
      <BootstrapForm.Control
        name={name}
        isInvalid={isInvalid}
        value={nonUndefinedValue}
        {...restFieldProps}
      >
        {children}
      </BootstrapForm.Control>
      {description && (
        <BootstrapForm.Text className="text-muted">
          {description}
        </BootstrapForm.Text>
      )}
      {isInvalid && (
        <BootstrapForm.Control.Feedback type="invalid">
          {getErrorMessage(error)}
        </BootstrapForm.Control.Feedback>
      )}
    </BootstrapForm.Group>
  ) : (
    <BootstrapForm.Group
      as={Row}
      controlId={name}
      className={styles.horizontalFormGroup}
    >
      {label && (
        <BootstrapForm.Label column lg="3">
          {label}
        </BootstrapForm.Label>
      )}
      <Col lg={label ? "9" : "12"}>
        <BootstrapForm.Control
          name={name}
          isInvalid={isInvalid}
          value={nonUndefinedValue}
          {...restFieldProps}
        >
          {children}
        </BootstrapForm.Control>
        {description && (
          <BootstrapForm.Text className="text-muted">
            {description}
          </BootstrapForm.Text>
        )}
        {isInvalid && (
          <BootstrapForm.Control.Feedback type="invalid">
            {getErrorMessage(error)}
          </BootstrapForm.Control.Feedback>
        )}
      </Col>
    </BootstrapForm.Group>
  );
};

const RenderedSwitch: React.FC<FieldRenderProps> = ({
  name,
  label,
  value = false,
  onChange,
}) => (
  <SwitchButton name={name} label={label} value={value} onChange={onChange} />
);

const FieldTemplate: React.FC<FieldProps> = ({ layout, ...restProps }) => {
  const theme = useContext(FormTheme);

  switch (layout ?? theme.layout) {
    case "switch":
      return <RenderedSwitch {...restProps} />;
    default:
      return <RenderedField layout={layout} {...restProps} />;
  }
};

export default FieldTemplate;<|MERGE_RESOLUTION|>--- conflicted
+++ resolved
@@ -60,56 +60,8 @@
   const isInvalid = touched && Boolean(error);
   const nonUndefinedValue = typeof value === "undefined" ? "" : value;
 
-<<<<<<< HEAD
   return layout === "vertical" ? (
     <BootstrapForm.Group controlId={name} className={styles.verticalFormGroup}>
-=======
-  return (
-    <BootstrapForm.Group as={Row} controlId={name}>
-      {label && (
-        <BootstrapForm.Label column sm="3">
-          {label}
-        </BootstrapForm.Label>
-      )}
-      <Col sm={label ? "9" : "12"}>
-        <BootstrapForm.Control
-          name={name}
-          isInvalid={isInvalid}
-          value={nonUndefinedValue}
-          {...restFieldProps}
-        />
-        {description && (
-          <BootstrapForm.Text className="text-muted">
-            {description}
-          </BootstrapForm.Text>
-        )}
-        {isInvalid && (
-          <div className={styles.invalidMessage}>{getErrorMessage(error)}</div>
-        )}
-      </Col>
-    </BootstrapForm.Group>
-  );
-};
-
-const renderVertical: (props: FieldRenderProps) => ReactElement = ({
-  name,
-  label,
-  description,
-  error,
-  touched,
-  value,
-  ...restFieldProps
-}) => {
-  const isInvalid = touched && Boolean(error);
-  const nonUndefinedValue = typeof value === "undefined" ? "" : value;
-
-  return (
-    <BootstrapForm.Group
-      as={Col}
-      controlId={name}
-      className={styles.verticalFormGroup}
-    >
->>>>>>> edc19508
       {label && (
         <BootstrapForm.Label className={styles.verticalFormLabel}>
           {label}
@@ -129,9 +81,7 @@
         </BootstrapForm.Text>
       )}
       {isInvalid && (
-        <BootstrapForm.Control.Feedback type="invalid">
-          {getErrorMessage(error)}
-        </BootstrapForm.Control.Feedback>
+        <div className={styles.invalidMessage}>{getErrorMessage(error)}</div>
       )}
     </BootstrapForm.Group>
   ) : (
@@ -160,9 +110,7 @@
           </BootstrapForm.Text>
         )}
         {isInvalid && (
-          <BootstrapForm.Control.Feedback type="invalid">
-            {getErrorMessage(error)}
-          </BootstrapForm.Control.Feedback>
+          <div className={styles.invalidMessage}>{getErrorMessage(error)}</div>
         )}
       </Col>
     </BootstrapForm.Group>
