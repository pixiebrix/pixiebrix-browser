/*
 * Copyright (C) 2024 PixieBrix, Inc.
 *
 * This program is free software: you can redistribute it and/or modify
 * it under the terms of the GNU Affero General Public License as published by
 * the Free Software Foundation, either version 3 of the License, or
 * (at your option) any later version.
 *
 * This program is distributed in the hope that it will be useful,
 * but WITHOUT ANY WARRANTY; without even the implied warranty of
 * MERCHANTABILITY or FITNESS FOR A PARTICULAR PURPOSE.  See the
 * GNU Affero General Public License for more details.
 *
 * You should have received a copy of the GNU Affero General Public License
 * along with this program.  If not, see <http://www.gnu.org/licenses/>.
 */

import React from "react";
import { Button } from "react-bootstrap";
import useContextInvalidated from "@/hooks/useContextInvalidated";
import useDocumentVisibility from "@/hooks/useDocumentVisibility";

type ContextInvalidatedProps = {
  autoReload?: boolean;

  /** The name to show on "Reload Context Name" button */
  contextNameTitleCase: string;
};

const InformationPanel: React.FunctionComponent<ContextInvalidatedProps> = ({
  autoReload,
  contextNameTitleCase,
}) => {
  // Only auto-reload if the document is in the background
  const isDocumentVisible = useDocumentVisibility();
<<<<<<< HEAD
  if (autoReload && !isDocumentVisible) {
    location.reload();
=======
  if (wasContextInvalidated && autoReload && !isDocumentVisible) {
    setTimeout(() => {
      // If you reload too soon, Chrome might not be ready to serve the page yet
      // TODO: Poll the page until it's ready instead of a timeout. Then auto-reload by default
      location.reload();
    }, 500);
>>>>>>> 1995795d
  }

  return (
    <div className="d-flex flex-column align-items-center justify-content-center">
      <p>
        PixieBrix was updated or restarted. Reload the{" "}
        {contextNameTitleCase.toLowerCase()} to continue.
      </p>
      <Button
        onClick={() => {
          location.reload();
        }}
      >
        Reload {contextNameTitleCase}
      </Button>
    </div>
  );
};

/**
 * A gate that shows an information panel with a reload button if the context was invalidated.
 *
 * Use `<AbortSignalGate signal={onContextInvalidated.signal}>` if you just want to unmount the children instead.
 */
const InvalidatedContextGate: React.FunctionComponent<
  ContextInvalidatedProps
> = ({ children, ...props }) => {
  const wasContextInvalidated = useContextInvalidated();

  return wasContextInvalidated ? (
    <InformationPanel {...props} />
  ) : (
    <>{children}</>
  );
};

export default InvalidatedContextGate;<|MERGE_RESOLUTION|>--- conflicted
+++ resolved
@@ -33,17 +33,12 @@
 }) => {
   // Only auto-reload if the document is in the background
   const isDocumentVisible = useDocumentVisibility();
-<<<<<<< HEAD
   if (autoReload && !isDocumentVisible) {
-    location.reload();
-=======
-  if (wasContextInvalidated && autoReload && !isDocumentVisible) {
     setTimeout(() => {
       // If you reload too soon, Chrome might not be ready to serve the page yet
       // TODO: Poll the page until it's ready instead of a timeout. Then auto-reload by default
       location.reload();
     }, 500);
->>>>>>> 1995795d
   }
 
   return (
