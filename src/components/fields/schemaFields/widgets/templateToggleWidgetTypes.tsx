--- conflicted
+++ resolved
@@ -49,14 +49,10 @@
 type DatabaseOption = InputModeOptionBase<"database"> & {
   interpretValue: (oldValue: unknown) => string | null;
 };
-<<<<<<< HEAD
-export type IconOption = InputModeOptionBase<"icon"> & {
+type IconOption = InputModeOptionBase<"icon"> & {
   interpretValue: (oldValue: unknown) => UnknownObject;
 };
-export type ObjectOption = InputModeOptionBase<"object"> & {
-=======
 type ObjectOption = InputModeOptionBase<"object"> & {
->>>>>>> e8321bb6
   interpretValue: (oldValue: unknown) => UnknownObject;
 };
 export type OmitOption = InputModeOptionBase<"omit">;
