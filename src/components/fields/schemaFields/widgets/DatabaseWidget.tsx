--- conflicted
+++ resolved
@@ -17,15 +17,9 @@
 
 import React, { useContext, useEffect, useRef, useState } from "react";
 import { useField } from "formik";
-<<<<<<< HEAD
 import { Expression, UUID } from "@/core";
 import useDatabaseOptions from "@/hooks/useDatabaseOptions";
 import DatabaseCreateModal from "./DatabaseCreateModal";
-=======
-import { type Expression, type UUID } from "@/core";
-import useDatabaseOptions from "@/pageEditor/hooks/useDatabaseOptions";
-import DatabaseCreateModal from "@/pageEditor/fields/DatabaseCreateModal";
->>>>>>> a7273948
 import { isExpression } from "@/runtime/mapArgs";
 import SelectWidget, {
   type SelectLike,
