--- conflicted
+++ resolved
@@ -75,24 +75,20 @@
   focusInput,
   ...formControlProps
 }) => {
-<<<<<<< HEAD
   const [{ value, ...restInputProps }, , { setValue: setFieldValue }] =
-    useField(name);
-=======
-  const [{ value, ...restInputProps }, , { setValue }] = useField({
-    name,
-    validate(value) {
-      if (
-        isTemplateExpression(value) &&
-        value.__type__ !== "mustache" &&
-        isMustacheOnly(value.__value__)
-      ) {
-        return TEMPLATE_ERROR_MESSAGE;
-      }
-    },
-  });
-
->>>>>>> 72fbc267
+    useField({
+      name,
+      validate(value) {
+        if (
+          isTemplateExpression(value) &&
+          value.__type__ !== "mustache" &&
+          isMustacheOnly(value.__value__)
+        ) {
+          return TEMPLATE_ERROR_MESSAGE;
+        }
+      },
+    });
+
   const { allowExpressions: allowExpressionsContext } =
     useContext(FieldRuntimeContext);
   const allowExpressions = allowExpressionsContext && !isKeyStringField(schema);
