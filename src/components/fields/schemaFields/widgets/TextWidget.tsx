/*
 * Copyright (C) 2021 PixieBrix, Inc.
 *
 * This program is free software: you can redistribute it and/or modify
 * it under the terms of the GNU Affero General Public License as published by
 * the Free Software Foundation, either version 3 of the License, or
 * (at your option) any later version.
 *
 * This program is distributed in the hope that it will be useful,
 * but WITHOUT ANY WARRANTY; without even the implied warranty of
 * MERCHANTABILITY or FITNESS FOR A PARTICULAR PURPOSE.  See the
 * GNU Affero General Public License for more details.
 *
 * You should have received a copy of the GNU Affero General Public License
 * along with this program.  If not, see <http://www.gnu.org/licenses/>.
 */

import React, {
  useCallback,
  useEffect,
  useMemo,
  useRef,
  useState,
} from "react";
import { SchemaFieldProps } from "@/components/fields/schemaFields/propTypes";
import { useField } from "formik";
import Select, { Options } from "react-select";
import { sortBy, uniq } from "lodash";
import Creatable from "react-select/creatable";
import { Form, FormControlProps } from "react-bootstrap";
import fitTextarea from "fit-textarea";

type StringOption = {
  value: string;
};
type StringOptionsType = OptionsType<StringOption>;

const TextWidget: React.FC<SchemaFieldProps & FormControlProps> = ({
  name,
  schema,
  isRequired,
  uiSchema,
  hideLabel,
  isObjectProperty,
  isArrayItem,
  ...restProps
}) => {
  const [created, setCreated] = useState([]);
  const [{ value, ...field }, meta, helpers] = useField<string>(name);

<<<<<<< HEAD
  const [creatable, options]: [
    boolean,
    Options<{ value: string }>
  ] = useMemo(() => {
=======
  const [creatable, options]: [boolean, StringOptionsType] = useMemo(() => {
>>>>>>> 30650f50
    const values = schema.examples ?? schema.enum;
    const options =
      schema.type === "string" && Array.isArray(values)
        ? sortBy(
            uniq([...created, ...values, value].filter((x) => x != null))
          ).map((value) => ({
            value,
            label: value,
          }))
        : [];
    return [schema?.enum == null, options];
  }, [schema.examples, schema.enum, created, value, schema.type]);

  const textAreaRef = useRef<HTMLTextAreaElement>();

  useEffect(() => {
    if (textAreaRef.current) {
      // eslint-disable-next-line security/detect-non-literal-fs-filename -- not using fs.watch, false positive
      fitTextarea.watch(textAreaRef.current);
    }
  }, []);

  const selectedValue = options.find((x) => x.value === value) ?? {
    value: null,
  };

  const selectOnChange = useCallback(
    (option: StringOption) => {
      helpers.setValue(option?.value ?? null);
    },
    [helpers]
  );

  if (options.length > 0 && creatable) {
    return (
      <Creatable
        isClearable
        options={options}
        onCreateOption={(value) => {
          helpers.setValue(value);
          setCreated(uniq([...created, value]));
        }}
        value={selectedValue}
        onChange={selectOnChange}
      />
    );
  }

  if (options.length > 0 && !creatable) {
    return (
      <Select
        isClearable
        options={options}
        value={selectedValue}
        onChange={selectOnChange}
      />
    );
  }

  if (typeof value === "object") {
    console.warn("Cannot edit object as text", { schema, value });
    return <div>Cannot edit object value as text</div>;
  }

  return (
    <Form.Control
      as="textarea"
      rows="1"
      value={value ?? ""}
      {...field}
      {...restProps}
      isInvalid={Boolean(meta.error)}
      ref={textAreaRef}
    />
  );
};

export default TextWidget;<|MERGE_RESOLUTION|>--- conflicted
+++ resolved
@@ -33,7 +33,7 @@
 type StringOption = {
   value: string;
 };
-type StringOptionsType = OptionsType<StringOption>;
+type StringOptionsType = Options<StringOption>;
 
 const TextWidget: React.FC<SchemaFieldProps & FormControlProps> = ({
   name,
@@ -48,14 +48,7 @@
   const [created, setCreated] = useState([]);
   const [{ value, ...field }, meta, helpers] = useField<string>(name);
 
-<<<<<<< HEAD
-  const [creatable, options]: [
-    boolean,
-    Options<{ value: string }>
-  ] = useMemo(() => {
-=======
   const [creatable, options]: [boolean, StringOptionsType] = useMemo(() => {
->>>>>>> 30650f50
     const values = schema.examples ?? schema.enum;
     const options =
       schema.type === "string" && Array.isArray(values)
