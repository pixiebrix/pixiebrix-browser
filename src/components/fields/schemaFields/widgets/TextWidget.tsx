/*
 * Copyright (C) 2023 PixieBrix, Inc.
 *
 * This program is free software: you can redistribute it and/or modify
 * it under the terms of the GNU Affero General Public License as published by
 * the Free Software Foundation, either version 3 of the License, or
 * (at your option) any later version.
 *
 * This program is distributed in the hope that it will be useful,
 * but WITHOUT ANY WARRANTY; without even the implied warranty of
 * MERCHANTABILITY or FITNESS FOR A PARTICULAR PURPOSE.  See the
 * GNU Affero General Public License for more details.
 *
 * You should have received a copy of the GNU Affero General Public License
 * along with this program.  If not, see <http://www.gnu.org/licenses/>.
 */

import React, {
  type KeyboardEventHandler,
  type MutableRefObject,
  useCallback,
  useContext,
  useEffect,
  useMemo,
  useRef,
} from "react";
import { type SchemaFieldProps } from "@/components/fields/schemaFields/propTypes";
import { useField } from "formik";
// eslint-disable-next-line no-restricted-imports -- TODO: Fix over time
import { Form, type FormControlProps } from "react-bootstrap";
import fitTextarea from "fit-textarea";
import { trim } from "lodash";
import FieldRuntimeContext from "@/components/fields/schemaFields/FieldRuntimeContext";
import { isMustacheOnly } from "@/components/fields/fieldUtils";
import { getToggleOptions } from "@/components/fields/schemaFields/getToggleOptions";
import useUndo from "@/hooks/useUndo";
import { isKeyStringField } from "@/components/fields/schemaFields/fieldTypeCheckers";
import {
  makeTemplateExpression,
  makeVariableExpression,
} from "@/runtime/expressionCreators";
import { type Schema } from "@/types/schemaTypes";
import { type TemplateEngine } from "@/types/runtimeTypes";
<<<<<<< HEAD
import { trimEndOnce } from "@/utils/stringUtils";
=======
import { isTemplateExpression } from "@/utils/expressionUtils";
>>>>>>> 0713ce1e

function schemaSupportsTemplates(schema: Schema): boolean {
  const options = getToggleOptions({
    fieldSchema: schema,
    isRequired: false,
    customToggleModes: [],
    isObjectProperty: false,
    isArrayItem: false,
    allowExpressions: true,
  });
  return options.some(
    (option) => option.value === "string" && option.label === "Text"
  );
}

// Regex Breakdown
//   -^: Assert the start of the string.
//   -@: Check for a @ character at the beginning of the string.
//   -(?!\d): Ensure the first character of the identifier is not a digit.
//   -([\w$]+): Capture the initial identifier, which can consist of letters, digits, underscores, or dollar signs.
//   -((\.[\w$]+)|(\[(\d+|"[^"]+")\]))*: Match any number of properties or array indices, separated by periods or enclosed in square brackets.\.[\w$]+: A property preceded by a period, consisting of letters, digits, underscores, or dollar signs.
//   -\[(\d+|"[^"]+")\]: Either an array index consisting of one or more digits, or a property name wrapped in double quotes and containing any characters except double quotes, both enclosed in square brackets.
//   -$: Assert the end of the string.
const objectPathRegex =
  // eslint-disable-next-line security/detect-unsafe-regex -- risky for long strings, but ok for var names
  /^@(?!\d)([\w$]+)((\.[\w$]+)|(\[(\d+|"[^"]+"|'[^']+')]))*$/;

// Regex to help detect if the user is typing a bracket expression on the end of a variable
// eslint-disable-next-line security/detect-unsafe-regex -- risky for long strings, but ok for var names
const unfinishedBracketExpressionRegex = /^(?<base>@.*)\[("[^"]*"?|\d*)?$/;

/**
 * Return true if the value is a valid variable expression
 */
export function isVarValue(value: string): boolean {
  return objectPathRegex.test(value);
}

/**
 * Returns true if the value is a valid variable expression or var-like expression while the use is typing
 */
export function isVarLike(value: string): boolean {
  if (
    isVarValue(value) ||
    // User-just started typing a variable
    value === "@" ||
    // User is accessing a sub property.
    isVarValue(trimEndOnce(value, ".")) ||
    // User is accessing an array index, or property with whitespace.
    // Technically, this should only trim at most one bracket
    isVarValue(trimEndOnce(value, "["))
  ) {
    return true;
  }

  const match = unfinishedBracketExpressionRegex.exec(value);
  return match != null && isVarValue(match.groups.base);
}

const TextWidget: React.VFC<SchemaFieldProps & FormControlProps> = ({
  name,
  schema,
  validationSchema,
  isRequired,
  label,
  description,
  uiSchema,
  hideLabel,
  isObjectProperty,
  isArrayItem,
  focusInput,
  inputRef,
  ...formControlProps
}) => {
  const [{ value, ...restInputProps }, , { setValue }] = useField(name);

  const { allowExpressions: allowExpressionsContext } =
    useContext(FieldRuntimeContext);
  const allowExpressions = allowExpressionsContext && !isKeyStringField(schema);

  const defaultTextAreaRef = useRef<HTMLTextAreaElement>();
  const textAreaRef: MutableRefObject<HTMLTextAreaElement> =
    (inputRef as MutableRefObject<HTMLTextAreaElement>) ?? defaultTextAreaRef;

  useEffect(() => {
    if (textAreaRef.current) {
      fitTextarea.watch(textAreaRef.current);
    }
  }, [textAreaRef]);

  useEffect(() => {
    if (focusInput) {
      // We need to use a setTimeout here in order to override the default
      // behavior of Bootstrap DropdownButton in the field type toggle.
      // The standard w3c behavior of a dropdown/select is that the button
      // is re-focused after making an option selection. Since our dropdown
      // is tightly coupled with the field input itself, we want to focus the
      // input on selection instead, so that users do not need to click into
      // the field every time after making a toggle selection. Unfortunately,
      // the DropdownButton grabs focus back after it runs all the
      // "on select option" handlers (and thus, after this field is rendered),
      // so we need to wait a bit to make sure we can focus the input after
      // this happens.
      // See: https://github.com/react-bootstrap/react-bootstrap/issues/2553
      setTimeout(() => {
        const { current } = textAreaRef;
        if (!current) {
          return;
        }

        current.focus();
        current.selectionStart = current.textLength;
        current.selectionEnd = current.textLength;
      }, 150);
    }
  }, [textAreaRef, focusInput]);

  const supportsTemplates = useMemo(
    () => schemaSupportsTemplates(schema),
    [schema]
  );

  const undo = useUndo(value, setValue);

  const keyDownHandler: KeyboardEventHandler<HTMLTextAreaElement> = (event) => {
    if ((event.ctrlKey || event.metaKey) && event.key === "z") {
      undo();
    }
  };

  const onChangeForTemplate = useCallback(
    (templateEngine: TemplateEngine) => {
      const onChange: React.ChangeEventHandler<HTMLInputElement> = ({
        target,
      }) => {
        const nextValue = target.value;
        // Automatically switch to var if user types "@" in the input
        if (
          templateEngine !== "var" &&
          (isVarValue(nextValue) || nextValue === "@")
        ) {
          setValue(makeVariableExpression(nextValue));
        } else if (
          // Automatically switch from var to text if the user starts typing text
          templateEngine === "var" &&
          supportsTemplates &&
          !isVarLike(nextValue)
        ) {
          // If the user is typing whitespace, automatically wrap in mustache braces
          const trimmed = trim(nextValue);
          const templateValue = isVarValue(trimmed)
            ? nextValue.replace(trimmed, `{{${trimmed}}}`)
            : nextValue;
          setValue(makeTemplateExpression("nunjucks", templateValue));
        } else {
          setValue(makeTemplateExpression(templateEngine, nextValue));
        }
      };

      return onChange;
    },
    [setValue, supportsTemplates]
  );

  const [fieldInputValue, fieldOnChange] = useMemo(() => {
    if (isTemplateExpression(value)) {
      // Convert mustache templates to nunjucks if possible, because the page editor only
      // supports nunjucks, and it doesn't show the template engine anywhere to the user anymore.
      const shouldChangeToNunjucks =
        value.__type__ === "mustache" && !isMustacheOnly(value.__value__);
      return [
        value.__value__,
        shouldChangeToNunjucks
          ? onChangeForTemplate("nunjucks")
          : onChangeForTemplate(value.__type__),
      ];
    }

    const fieldValue = typeof value === "string" ? value : "";
    const onChange: React.ChangeEventHandler<HTMLInputElement> =
      allowExpressions
        ? onChangeForTemplate("nunjucks")
        : (event) => {
            setValue(event.target.value);
          };

    return [fieldValue, onChange];
  }, [allowExpressions, onChangeForTemplate, setValue, value]);

  if (
    value !== null &&
    !isTemplateExpression(value) &&
    typeof value === "object"
  ) {
    console.warn("Cannot edit object/array as text", { schema, value });
    return <div>Cannot edit object value as text</div>;
  }

  return (
    <Form.Control
      as="textarea"
      rows="1"
      {...restInputProps}
      {...formControlProps}
      value={fieldInputValue}
      onChange={fieldOnChange}
      ref={textAreaRef}
      onKeyDown={keyDownHandler}
    />
  );
};

export default TextWidget;<|MERGE_RESOLUTION|>--- conflicted
+++ resolved
@@ -41,11 +41,8 @@
 } from "@/runtime/expressionCreators";
 import { type Schema } from "@/types/schemaTypes";
 import { type TemplateEngine } from "@/types/runtimeTypes";
-<<<<<<< HEAD
+import { isTemplateExpression } from "@/utils/expressionUtils";
 import { trimEndOnce } from "@/utils/stringUtils";
-=======
-import { isTemplateExpression } from "@/utils/expressionUtils";
->>>>>>> 0713ce1e
 
 function schemaSupportsTemplates(schema: Schema): boolean {
   const options = getToggleOptions({
