/*
 * Copyright (C) 2024 PixieBrix, Inc.
 *
 * This program is free software: you can redistribute it and/or modify
 * it under the terms of the GNU Affero General Public License as published by
 * the Free Software Foundation, either version 3 of the License, or
 * (at your option) any later version.
 *
 * This program is distributed in the hope that it will be useful,
 * but WITHOUT ANY WARRANTY; without even the implied warranty of
 * MERCHANTABILITY or FITNESS FOR A PARTICULAR PURPOSE.  See the
 * GNU Affero General Public License for more details.
 *
 * You should have received a copy of the GNU Affero General Public License
 * along with this program.  If not, see <http://www.gnu.org/licenses/>.
 */

import React, { useEffect, useMemo, useRef, useState } from "react";
import { useDispatch, useSelector } from "react-redux";
import styles from "./VarMenu.module.scss";
import { selectKnownVarsForActiveNode } from "./varSelectors";
import VariablesTree from "./VariablesTree";
import {
  selectActiveModComponentFormState,
  selectPipelineMap,
} from "@/pageEditor/slices/editorSelectors";
import { ADAPTERS } from "@/pageEditor/starterBricks/adapter";
import SourceLabel from "./SourceLabel";
import useAllBricks from "@/bricks/hooks/useAllBricks";
import { useAsyncEffect } from "use-async-effect";
import { computePosition, flip, offset, size } from "@floating-ui/dom";
import getMenuOptions from "./getMenuOptions";
import { selectActiveNodeTrace } from "@/pageEditor/slices/runtimeSelectors";
import {
  filterOptionsByVariable,
  filterVarMapByVariable,
} from "@/components/fields/schemaFields/widgets/varPopup/menuFilters";
import cx from "classnames";
import VarMap from "@/analysis/analysisVisitors/varAnalysis/varMap";
import useKeyboardNavigation from "@/components/fields/schemaFields/widgets/varPopup/useKeyboardNavigation";
import { actions as editorActions } from "@/pageEditor/slices/editorSlice";
import useAsyncState from "@/hooks/useAsyncState";
import { getPageState } from "@/contentScript/messenger/api";
import { isEmpty } from "lodash";
import { getSelectedLineVirtualElement } from "@/components/fields/schemaFields/widgets/varPopup/utils";
import { inspectedTab } from "@/pageEditor/context/connection";
import useEventListener from "@/hooks/useEventListener";
import { StateNamespaces } from "@/platform/state/stateController";

const emptyVarMap = new VarMap();

type VarMenuProps = {
  /**
   * The underlying var or text input element.
   */
  inputElementRef: React.MutableRefObject<
    HTMLTextAreaElement | HTMLInputElement
  >;
  /**
   * The likely variable the user is interacting with.
   */
  likelyVariable: string | null;
  /**
   * The start index of the likelyVariable - used to
   * identify when the menu needs to be repositioned
   */
  variablePosition: number | null;
  /**
   * Callback to close the menu.
   */
  onClose: () => void;
  /**
   * Callback to select a menu item
   */
  onVarSelect: (selectedPath: string[]) => void;
};

function usePositionVarPopup({
  knownVars,
  inputElementRef,
  variablePosition,
}: {
  knownVars: VarMap;
  inputElementRef: VarMenuProps["inputElementRef"];
  variablePosition: number;
}) {
  const dispatch = useDispatch();
  const rootElementRef = useRef<HTMLDivElement>(null);
  const [resize, setResize] = useState(0);
  // Whether the final position has been computed and the var container has been translated
  const [positioned, setPositioned] = useState(false);

  // Use ResizeObserver to detect changes in the height of the menu
  // This is especially important when the menu is above the textarea
  useEffect(() => {
    const element = rootElementRef.current;

    const resizeObserver = new ResizeObserver((entries) => {
      for (const entry of entries) {
        if (entry.contentBoxSize) {
          setResize(entry.contentBoxSize[0].blockSize);
        }
      }
    });

    resizeObserver.observe(element);

    return () => {
      resizeObserver.disconnect();
    };
  }, []);

  useAsyncEffect(async () => {
    if (!inputElementRef.current || !rootElementRef.current) {
      return;
    }

    // Virtual element for the selected line
    const selectedLineBorderBox = getSelectedLineVirtualElement(
      inputElementRef.current,
    );

    const position = await computePosition(
      selectedLineBorderBox,
      rootElementRef.current,
      {
        placement: "bottom-start",
        middleware: [
          offset(8),
          flip({
            flipAlignment: false,
            padding: 8,
          }),
          size({
            padding: 8,
          }),
        ],
      },
    );

    rootElementRef.current.style.transform = `translate3d(0, ${position.y}px, 0)`;
    setPositioned(true);

    // While the menu position does not rely on the knownVars, the resize state or the variable position
    // we need to recompute the position when either of these change.
  }, [knownVars, dispatch, resize, variablePosition]);

  return { rootElementRef, positioned };
}

const VarMenu: React.FunctionComponent<VarMenuProps> = ({
  inputElementRef,
  onClose,
  onVarSelect,
  likelyVariable,
  variablePosition,
}) => {
  const dispatch = useDispatch();
  const activeModComponentFormState = useSelector(
    selectActiveModComponentFormState,
  );
  const pipelineMap = useSelector(selectPipelineMap) ?? {};
  const { allBricks } = useAllBricks();

  const knownVars = useSelector(selectKnownVarsForActiveNode);
  const { rootElementRef, positioned } = usePositionVarPopup({
    knownVars,
    inputElementRef,
    variablePosition,
  });

  const trace = useSelector(selectActiveNodeTrace);
  const { data: modVariables } = useAsyncState(
    async () =>
      getPageState(inspectedTab, {
<<<<<<< HEAD
        namespace: "blueprint",
        modComponentId: null,
        modId: activeModComponentFormState.recipe?.id,
=======
        namespace: StateNamespaces.MOD,
        extensionId: null,
        blueprintId: activeModComponentFormState.recipe?.id,
>>>>>>> 591261da
      }),
    [],
  );

  useEventListener(document, "click", (event: MouseEvent) => {
    const parent = rootElementRef.current?.parentElement;
    if (parent && !parent.contains(event.target as Node)) {
      onClose();
    }
  });

  useEffect(() => {
    dispatch(editorActions.showVariablePopover());

    return () => {
      dispatch(editorActions.hideVariablePopover());
    };
  }, [dispatch]);

  const starterBrickLabel = activeModComponentFormState?.type
    ? ADAPTERS.get(activeModComponentFormState.type).label
    : "";

  const { allOptions, filteredOptions } = useMemo(() => {
    const values = { ...trace?.templateContext };
    if (!isEmpty(modVariables)) {
      values["@mod"] = modVariables;
    }

    const allOptions = getMenuOptions(knownVars ?? emptyVarMap, values);

    return {
      allOptions,
      filteredOptions: filterOptionsByVariable(allOptions, likelyVariable),
    };
  }, [knownVars, trace?.templateContext, likelyVariable, modVariables]);

  const blocksInfo = Object.values(pipelineMap);

  const { activeKeyPath } = useKeyboardNavigation({
    inputElementRef,
    isVisible: Boolean(rootElementRef.current),
    likelyVariable,
    menuOptions: filteredOptions,
    onSelect: onVarSelect,
  });

  // Render a hidden element if the component has not been positioned yet to avoid jumpiness
  // when the menu is shown. This is needed because the position is computed asynchronously (see usePositionVarPopup).
  // Also see the discussion thread for floating-ui to support synchronous computePosition:
  // https://github.com/floating-ui/floating-ui/discussions/2720
  if (!positioned) {
    return <div className="hidden" ref={rootElementRef} />;
  }

  if (knownVars == null) {
    return (
      <div className={styles.menu} ref={rootElementRef}>
        <div className={cx(styles.sourceItem, "text-info")}>
          Available variables have not been computed yet.
        </div>
      </div>
    );
  }

  return (
    <div className={styles.menu} ref={rootElementRef}>
      <div className={styles.body}>
        {filteredOptions.length === 0 && (
          <>
            <div className={cx(styles.sourceItem, "text-info")}>
              No variables found for <span>{likelyVariable}</span>
            </div>
            {allOptions.map(([source, vars]) => (
              // Show all top-level sources if no vars match
              <div className={styles.sourceItem} key={source}>
                <SourceLabel
                  source={source}
                  extensionPointLabel={starterBrickLabel}
                  blocksInfo={blocksInfo}
                  allBlocks={allBricks}
                />
                <VariablesTree
                  vars={vars}
                  onVarSelect={onVarSelect}
                  likelyVariable={likelyVariable}
                  activeKeyPath={activeKeyPath}
                />
              </div>
            ))}
          </>
        )}
        {filteredOptions.map(([source, vars]) => (
          <div className={styles.sourceItem} key={source}>
            <SourceLabel
              source={source}
              extensionPointLabel={starterBrickLabel}
              blocksInfo={blocksInfo}
              allBlocks={allBricks}
            />
            <VariablesTree
              vars={filterVarMapByVariable(vars, likelyVariable)}
              onVarSelect={onVarSelect}
              likelyVariable={likelyVariable}
              activeKeyPath={activeKeyPath}
            />
          </div>
        ))}
      </div>
      <div className={styles.footer}>
        Use up/down keys to navigate, tab to select
      </div>
    </div>
  );
};

export default React.memo(VarMenu);<|MERGE_RESOLUTION|>--- conflicted
+++ resolved
@@ -173,15 +173,9 @@
   const { data: modVariables } = useAsyncState(
     async () =>
       getPageState(inspectedTab, {
-<<<<<<< HEAD
-        namespace: "blueprint",
+        namespace: StateNamespaces.MOD,
         modComponentId: null,
         modId: activeModComponentFormState.recipe?.id,
-=======
-        namespace: StateNamespaces.MOD,
-        extensionId: null,
-        blueprintId: activeModComponentFormState.recipe?.id,
->>>>>>> 591261da
       }),
     [],
   );
