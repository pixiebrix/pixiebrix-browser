/*
 * Copyright (C) 2023 PixieBrix, Inc.
 *
 * This program is free software: you can redistribute it and/or modify
 * it under the terms of the GNU Affero General Public License as published by
 * the Free Software Foundation, either version 3 of the License, or
 * (at your option) any later version.
 *
 * This program is distributed in the hope that it will be useful,
 * but WITHOUT ANY WARRANTY; without even the implied warranty of
 * MERCHANTABILITY or FITNESS FOR A PARTICULAR PURPOSE.  See the
 * GNU Affero General Public License for more details.
 *
 * You should have received a copy of the GNU Affero General Public License
 * along with this program.  If not, see <http://www.gnu.org/licenses/>.
 */

import {
  getLikelyVariableAtPosition,
  replaceLikelyVariable,
} from "./likelyVariableUtils";

describe("detects the variable and returns its name", () => {
  test.each([
    [0, null], // Before the first variable
    [6, null], // Inside the braces right before the variable
    [7, "@foo"], // At the start of the variable
    [11, "@foo"], // At the end of the variable
    [12, null], // After the variable
    [20, null], // On the braces before the second variable
    [21, "@bar.baz"], // At the start of the second variable
    [29, "@bar.baz"], // At the end of the second variable
    [30, null], // On the braces after the second variable
  ])("returns variable at given position %s", (position, expected) => {
    const template = "abc {{ @foo }} xyz {{@bar.baz}}.";
    const actual = getLikelyVariableAtPosition(template, position).name;
    expect(actual).toEqual(expected);
  });

  test.each([
    [10, null], // In the middle of the item variable "qux"
    [17, "@foo.bar.baz"], // At the start of the variable in the for loop "@foo.bar.baz"
    [29, "@foo.bar.baz"], // At the end of the variable in the for loop "@foo.bar.baz"
    [60, null], // In the middle of the item variable "qux.quux.quuux"
    [90, "@corge.grault.garply"], // At the beginning of the context variable in the loop body "@corge.grault.garply"
  ])("multiline template, variable at position %s", (position, expected) => {
    const template = `
  {% for qux in @foo.bar.baz %}
    Item value: {{ qux.quux.quuux }}
    Context var: {{ @corge.grault.garply }}
  {% endfor %}`;

    const actual = getLikelyVariableAtPosition(template, position).name;
    expect(actual).toEqual(expected);
  });

  test.each([8, 23])("repeated variables at position %s", (position) => {
    const template = "abc {{ @foo }} xyz {{@foo}}.";
    const actual = getLikelyVariableAtPosition(template, position).name;
    expect(actual).toBe("@foo");
  });

  test("indexed access", () => {
    const template = "abc {{ @foo[0].bar }}.";
    const actual = getLikelyVariableAtPosition(template, 8).name;
    expect(actual).toBe("@foo[0].bar");
  });

  test("access with []", () => {
    const template = "abc {{ @foo['bar baz'] }}.";
    const actual = getLikelyVariableAtPosition(template, 8).name;
    expect(actual).toBe("@foo['bar baz']");
  });

  test("standalone @", () => {
    const template = "abc @";
    const actual = getLikelyVariableAtPosition(template, 4).name;
    expect(actual).toBe("@");
  });

  test("clamp position on full match", () => {
    const template = "@abc";
    const actual = getLikelyVariableAtPosition(template, 2, {
      clampPosition: true,
      includeBoundary: true,
    }).name;
    expect(actual).toBe("@a");
  });

  test("clamp position on partial match", () => {
    const template = "{{ @abc";
    const actual = getLikelyVariableAtPosition(template, 5, {
      clampPosition: true,
      includeBoundary: true,
    }).name;
    expect(actual).toBe("@a");
  });

  test("match end boundary", () => {
    const template = "@abc";
    const actual = getLikelyVariableAtPosition(template, 4, {
      includeBoundary: true,
      clampPosition: true,
    }).name;
    expect(actual).toBe("@abc");
  });

  test("match end boundary on partial match", () => {
    const template = "{{ @abc";
    const actual = getLikelyVariableAtPosition(template, 7, {
      includeBoundary: true,
      clampPosition: true,
    }).name;
    expect(actual).toBe("@abc");
  });

  test("match start boundary", () => {
    const template = "{{ @abc }}";
    const actual = getLikelyVariableAtPosition(template, 3, {
      includeBoundary: true,
      clampPosition: true,
    }).name;
    expect(actual).toBe("@");
  });
});

describe("returns the start and end index of the variable", () => {
  test.each([
    [7, 7, 11],
    [21, 21, 29],
  ])(
    "returns start and end indexes of the variable at position %s",
    (position, expectedStartIndex, expectedEndIndex) => {
      const template = "abc {{ @foo }} xyz {{@bar.baz}}.";
      const actual = getLikelyVariableAtPosition(template, position);
      expect(actual.startIndex).toEqual(expectedStartIndex);
      expect(actual.endIndex).toEqual(expectedEndIndex);
    }
  );

  test("standalone @", () => {
    const template = "abc @";
    const actual = getLikelyVariableAtPosition(template, 4);
    expect(actual.startIndex).toBe(4);
    expect(actual.endIndex).toBe(5);
  });
});

describe("replaceLikelyVariable", () => {
  const template = "abc {{ @foo }} xyz {{@bar.baz}} {{@foo}}.";

  test.each([
    {
      position: 8,
      replacement: "@qux.quux",
      expected: "abc {{ @qux.quux }} xyz {{@bar.baz}} {{@foo}}.",
    },
    {
      position: 22,
      replacement: "@qux.quux",
      expected: "abc {{ @foo }} xyz {{@qux.quux}} {{@foo}}.",
    },
  ])(
    "replaces a variable at position $position",
    ({ position, replacement, expected }) => {
      const { newTemplate: actual, newCursorPosition } = replaceLikelyVariable(
        template,
        position,
        replacement
      );

      const endOfVariableIndex =
        expected.indexOf(replacement) + replacement.length;

      expect(actual).toEqual(expected);
      expect(newCursorPosition).toEqual(endOfVariableIndex);
    }
  );

  test("inserts the new var if no likely variable found in the text", () => {
    const { newTemplate: actual, newCursorPosition } = replaceLikelyVariable(
      template,
      0,
      "@qux.quux"
    );

    const expectedTemplate = "{{ @qux.quux }}" + template;
    const endOfVariableIndex =
      expectedTemplate.indexOf("@qux.quux") + "@qux.quux".length;

    expect(actual).toEqual("{{ @qux.quux }}" + template);
    expect(newCursorPosition).toEqual(endOfVariableIndex);
  });

  test("inserts {{ }}", () => {
<<<<<<< HEAD
    const actual = replaceLikelyVariable("abc @foo xyz", 5, "@bar");
    expect(actual).toBe("abc {{ @bar }} xyz");
  });

  test("inserts {{ only", () => {
    const actual = replaceLikelyVariable("abc @foo}} xyz", 4, "@bar");
    expect(actual).toBe("abc {{ @bar}} xyz");
=======
    const { newTemplate: actual, newCursorPosition } = replaceLikelyVariable(
      "abc @foo xyz",
      5,
      "@bar"
    );

    const expectedTemplate = "abc {{ @bar }} xyz";
    const endOfVariableIndex = expectedTemplate.indexOf("@bar") + "@bar".length;

    expect(actual).toEqual(expectedTemplate);
    expect(newCursorPosition).toEqual(endOfVariableIndex);
  });

  test("inserts {{ only", () => {
    const { newTemplate: actual, newCursorPosition } = replaceLikelyVariable(
      "abc @foo}} xyz",
      4,
      "@bar"
    );

    const expectedTemplate = "abc {{ @bar }} xyz";
    const endOfVariableIndex = expectedTemplate.indexOf("@bar") + "@bar".length;

    expect(actual).toEqual("abc {{ @bar}} xyz");
    expect(newCursorPosition).toEqual(endOfVariableIndex);
>>>>>>> c99d6599
  });

  test("does't insert braces in {% %}", () => {
    const template = `
    {% for qux in @foo %}
      abc
    {% endfor %}`;
<<<<<<< HEAD
    const actual = replaceLikelyVariable(template, 20, "@baz");
    expect(actual).toBe(`
=======

    const expectedTemplate = `
>>>>>>> c99d6599
    {% for qux in @baz %}
      abc
    {% endfor %}`;

    const endOfVariableIndex = expectedTemplate.indexOf("@baz") + "@baz".length;

    const { newTemplate: actual, newCursorPosition } = replaceLikelyVariable(
      template,
      20,
      "@baz"
    );

    expect(actual).toEqual(expectedTemplate);
    expect(newCursorPosition).toEqual(endOfVariableIndex);
  });

  test("inserts {{ only in for body", () => {
    const template = `
    {% for qux in @foo %}
      abc @bar }}
    {% endfor %}`;
<<<<<<< HEAD
    const actual = replaceLikelyVariable(template, 39, "@baz");
    expect(actual).toBe(`
=======
    const { newTemplate: actual, newCursorPosition } = replaceLikelyVariable(
      template,
      39,
      "@baz"
    );

    const expectedTemplate = `
>>>>>>> c99d6599
    {% for qux in @foo %}
      abc {{ @baz }}
    {% endfor %}`;

    const endOfVariableIndex = expectedTemplate.indexOf("@baz") + "@baz".length;

    expect(actual).toEqual(expectedTemplate);
    expect(newCursorPosition).toEqual(endOfVariableIndex);
  });

  test("inserts }} only", () => {
<<<<<<< HEAD
    const actual = replaceLikelyVariable("abc {{@foo xyz", 8, "@bar");
    expect(actual).toBe("abc {{@bar }} xyz");
=======
    const { newTemplate: actual, newCursorPosition } = replaceLikelyVariable(
      "abc {{@foo xyz",
      8,
      "@bar"
    );
    const expectedTemplate = "abc {{@bar }} xyz";
    const endOfVariableIndex = expectedTemplate.indexOf("@bar") + "@bar".length;

    expect(actual).toEqual(expectedTemplate);
    expect(newCursorPosition).toEqual(endOfVariableIndex);
>>>>>>> c99d6599
  });

  test("inserts }} only in for body", () => {
    const template = `
    {% for qux in @foo %}
      abc {{ @bar
    {% endfor %}`;
<<<<<<< HEAD
    const actual = replaceLikelyVariable(template, 41, "@baz");
    expect(actual).toBe(`
=======

    const expectedTemplate = `
>>>>>>> c99d6599
    {% for qux in @foo %}
      abc {{ @baz }}
    {% endfor %}`;

    const endOfVariableIndex = expectedTemplate.indexOf("@baz") + "@baz".length;

    const { newTemplate: actual, newCursorPosition } = replaceLikelyVariable(
      template,
      41,
      "@baz"
    );

    expect(actual).toEqual(expectedTemplate);
    expect(newCursorPosition).toEqual(endOfVariableIndex);
  });
});<|MERGE_RESOLUTION|>--- conflicted
+++ resolved
@@ -193,15 +193,6 @@
   });
 
   test("inserts {{ }}", () => {
-<<<<<<< HEAD
-    const actual = replaceLikelyVariable("abc @foo xyz", 5, "@bar");
-    expect(actual).toBe("abc {{ @bar }} xyz");
-  });
-
-  test("inserts {{ only", () => {
-    const actual = replaceLikelyVariable("abc @foo}} xyz", 4, "@bar");
-    expect(actual).toBe("abc {{ @bar}} xyz");
-=======
     const { newTemplate: actual, newCursorPosition } = replaceLikelyVariable(
       "abc @foo xyz",
       5,
@@ -211,7 +202,7 @@
     const expectedTemplate = "abc {{ @bar }} xyz";
     const endOfVariableIndex = expectedTemplate.indexOf("@bar") + "@bar".length;
 
-    expect(actual).toEqual(expectedTemplate);
+    expect(actual).toBe(expectedTemplate);
     expect(newCursorPosition).toEqual(endOfVariableIndex);
   });
 
@@ -225,9 +216,8 @@
     const expectedTemplate = "abc {{ @bar }} xyz";
     const endOfVariableIndex = expectedTemplate.indexOf("@bar") + "@bar".length;
 
-    expect(actual).toEqual("abc {{ @bar}} xyz");
-    expect(newCursorPosition).toEqual(endOfVariableIndex);
->>>>>>> c99d6599
+    expect(actual).toBe("abc {{ @bar}} xyz");
+    expect(newCursorPosition).toEqual(endOfVariableIndex);
   });
 
   test("does't insert braces in {% %}", () => {
@@ -235,13 +225,8 @@
     {% for qux in @foo %}
       abc
     {% endfor %}`;
-<<<<<<< HEAD
-    const actual = replaceLikelyVariable(template, 20, "@baz");
-    expect(actual).toBe(`
-=======
 
     const expectedTemplate = `
->>>>>>> c99d6599
     {% for qux in @baz %}
       abc
     {% endfor %}`;
@@ -254,7 +239,7 @@
       "@baz"
     );
 
-    expect(actual).toEqual(expectedTemplate);
+    expect(actual).toBe(expectedTemplate);
     expect(newCursorPosition).toEqual(endOfVariableIndex);
   });
 
@@ -263,10 +248,6 @@
     {% for qux in @foo %}
       abc @bar }}
     {% endfor %}`;
-<<<<<<< HEAD
-    const actual = replaceLikelyVariable(template, 39, "@baz");
-    expect(actual).toBe(`
-=======
     const { newTemplate: actual, newCursorPosition } = replaceLikelyVariable(
       template,
       39,
@@ -274,7 +255,6 @@
     );
 
     const expectedTemplate = `
->>>>>>> c99d6599
     {% for qux in @foo %}
       abc {{ @baz }}
     {% endfor %}`;
@@ -286,10 +266,6 @@
   });
 
   test("inserts }} only", () => {
-<<<<<<< HEAD
-    const actual = replaceLikelyVariable("abc {{@foo xyz", 8, "@bar");
-    expect(actual).toBe("abc {{@bar }} xyz");
-=======
     const { newTemplate: actual, newCursorPosition } = replaceLikelyVariable(
       "abc {{@foo xyz",
       8,
@@ -300,7 +276,6 @@
 
     expect(actual).toEqual(expectedTemplate);
     expect(newCursorPosition).toEqual(endOfVariableIndex);
->>>>>>> c99d6599
   });
 
   test("inserts }} only in for body", () => {
@@ -308,13 +283,8 @@
     {% for qux in @foo %}
       abc {{ @bar
     {% endfor %}`;
-<<<<<<< HEAD
-    const actual = replaceLikelyVariable(template, 41, "@baz");
-    expect(actual).toBe(`
-=======
 
     const expectedTemplate = `
->>>>>>> c99d6599
     {% for qux in @foo %}
       abc {{ @baz }}
     {% endfor %}`;
