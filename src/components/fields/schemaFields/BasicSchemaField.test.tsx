/*
 * Copyright (C) 2023 PixieBrix, Inc.
 *
 * This program is free software: you can redistribute it and/or modify
 * it under the terms of the GNU Affero General Public License as published by
 * the Free Software Foundation, either version 3 of the License, or
 * (at your option) any later version.
 *
 * This program is distributed in the hope that it will be useful,
 * but WITHOUT ANY WARRANTY; without even the implied warranty of
 * MERCHANTABILITY or FITNESS FOR A PARTICULAR PURPOSE.  See the
 * GNU Affero General Public License for more details.
 *
 * You should have received a copy of the GNU Affero General Public License
 * along with this program.  If not, see <http://www.gnu.org/licenses/>.
 */

/* eslint jest/expect-expect: ["error", { "assertFunctionNames": ["expect", "expectToggleMode"] }] */

import React from "react";
import { render, screen } from "@/pageEditor/testHelpers";
import BasicSchemaField from "@/components/fields/schemaFields/BasicSchemaField";
import { type Schema } from "@/types/schemaTypes";
// eslint-disable-next-line no-restricted-imports -- TODO: Fix over time
import { Formik } from "formik";
import { fireTextInput } from "@/testUtils/formHelpers";
import { waitForEffect } from "@/testUtils/testHelpers";
import registerDefaultWidgets from "./widgets/registerDefaultWidgets";
import { type SchemaFieldProps } from "./propTypes";
<<<<<<< HEAD
import { toExpression } from "@/utils/expressionUtils";
=======
import {
  makeTemplateExpression,
  makeVariableExpression,
} from "@/runtime/expressionCreators";
>>>>>>> eabfaa47

beforeAll(() => {
  registerDefaultWidgets();
});

const renderSchemaField = (
  name: string,
  schema: Schema,
  initialValues: any,
  props?: Partial<SchemaFieldProps>,
) =>
  render(
    <Formik initialValues={initialValues} onSubmit={jest.fn()}>
      <BasicSchemaField name={name} schema={schema} {...props} />
    </Formik>,
  );

describe("option mode switching", () => {
  const expectToggleMode = (container: HTMLElement, mode: string) => {
    expect(
      container.querySelector('[data-testid="toggle-test"]'),
    ).toHaveAttribute("data-test-selected", mode);
  };

  test("switches automatically from variable to text when @ removed - string field", async () => {
    const { container } = renderSchemaField(
      "test",
      { type: "string" },
      {
<<<<<<< HEAD
        test: toExpression("var", "@data"),
=======
        test: makeVariableExpression("@data"),
>>>>>>> eabfaa47
      },
    );

    expectToggleMode(container, "Variable");

    const inputElement = screen.getByLabelText("Test");
    fireTextInput(inputElement, "text");
    await waitForEffect();

    expectToggleMode(container, "Text");
  });

  test("switches automatically from variable to text when @ removed - enum field", async () => {
    const { container } = renderSchemaField(
      "test",
      { type: "string", enum: ["option 1", "option 2"] },
      {
<<<<<<< HEAD
        test: toExpression("var", "@data"),
=======
        test: makeVariableExpression("@data"),
>>>>>>> eabfaa47
      },
    );

    expectToggleMode(container, "Variable");

    const inputElement = screen.getByLabelText("Test");
    fireTextInput(inputElement, "text");
    await waitForEffect();

    expectToggleMode(container, "Text");
  });

  test("automatically switches to var when @ is typed", async () => {
    const { container } = renderSchemaField(
      "test",
      { type: "string" },
      {
<<<<<<< HEAD
        test: toExpression("nunjucks", ""),
=======
        test: makeTemplateExpression("nunjucks", ""),
>>>>>>> eabfaa47
      },
    );

    expectToggleMode(container, "Text");

    const inputElement = screen.getByLabelText("Test");
    fireTextInput(inputElement, "@data.foo");
    await waitForEffect();

    expectToggleMode(container, "Variable");
  });

  test("automatically wraps vars in braces when typing a space after a var", async () => {
    const { container } = renderSchemaField(
      "test",
      { type: "string" },
      {
<<<<<<< HEAD
        test: toExpression("var", "@data.foo"),
=======
        test: makeVariableExpression("@data.foo"),
>>>>>>> eabfaa47
      },
    );

    expectToggleMode(container, "Variable");

    const inputElement: HTMLInputElement = screen.getByLabelText("Test");
    fireTextInput(inputElement, "@data.foo ");
    await waitForEffect();

    expectToggleMode(container, "Text");
    expect(inputElement.value).toBe("{{@data.foo}} ");
  });
});

test("omit if empty", async () => {
  renderSchemaField(
    "test",
    {
      type: ["string", "number", "boolean"],
    },
    {
<<<<<<< HEAD
      test: toExpression("var", "@data.foo"),
=======
      test: makeVariableExpression("@data.foo"),
>>>>>>> eabfaa47
    },
    {
      omitIfEmpty: true,
      label: "testing omit",
    },
  );

  const field = screen.getByLabelText("testing omit");
  expect(screen.getByLabelText("testing omit")).toHaveValue("@data.foo");

  fireTextInput(field, "");
  await waitForEffect();

  expect(screen.getByLabelText("testing omit")).toHaveValue("");

  const fieldToggle = screen.getByTestId("toggle-test");
  expect(fieldToggle).toHaveAttribute("data-test-selected", "Exclude");
});<|MERGE_RESOLUTION|>--- conflicted
+++ resolved
@@ -27,14 +27,7 @@
 import { waitForEffect } from "@/testUtils/testHelpers";
 import registerDefaultWidgets from "./widgets/registerDefaultWidgets";
 import { type SchemaFieldProps } from "./propTypes";
-<<<<<<< HEAD
 import { toExpression } from "@/utils/expressionUtils";
-=======
-import {
-  makeTemplateExpression,
-  makeVariableExpression,
-} from "@/runtime/expressionCreators";
->>>>>>> eabfaa47
 
 beforeAll(() => {
   registerDefaultWidgets();
@@ -64,11 +57,7 @@
       "test",
       { type: "string" },
       {
-<<<<<<< HEAD
         test: toExpression("var", "@data"),
-=======
-        test: makeVariableExpression("@data"),
->>>>>>> eabfaa47
       },
     );
 
@@ -86,11 +75,7 @@
       "test",
       { type: "string", enum: ["option 1", "option 2"] },
       {
-<<<<<<< HEAD
         test: toExpression("var", "@data"),
-=======
-        test: makeVariableExpression("@data"),
->>>>>>> eabfaa47
       },
     );
 
@@ -108,11 +93,7 @@
       "test",
       { type: "string" },
       {
-<<<<<<< HEAD
         test: toExpression("nunjucks", ""),
-=======
-        test: makeTemplateExpression("nunjucks", ""),
->>>>>>> eabfaa47
       },
     );
 
@@ -130,11 +111,7 @@
       "test",
       { type: "string" },
       {
-<<<<<<< HEAD
         test: toExpression("var", "@data.foo"),
-=======
-        test: makeVariableExpression("@data.foo"),
->>>>>>> eabfaa47
       },
     );
 
@@ -156,11 +133,7 @@
       type: ["string", "number", "boolean"],
     },
     {
-<<<<<<< HEAD
       test: toExpression("var", "@data.foo"),
-=======
-      test: makeVariableExpression("@data.foo"),
->>>>>>> eabfaa47
     },
     {
       omitIfEmpty: true,
