--- conflicted
+++ resolved
@@ -43,12 +43,9 @@
 import reportEvent from "@/telemetry/reportEvent";
 import { Events } from "@/telemetry/events";
 import extractIntegrationIdsFromSchema from "@/integrations/util/extractIntegrationIdsFromSchema";
-<<<<<<< HEAD
-import { type FieldAnnotation } from "@/components/form/FieldAnnotation";
-=======
 import { freeze } from "@/utils/objectUtils";
 import { assertNotNullish } from "@/utils/nullishUtils";
->>>>>>> 3388d9c7
+import { type FieldAnnotation } from "@/components/form/FieldAnnotation";
 
 export type IntegrationDependencyWidgetProps = SchemaFieldProps & {
   /** Set the value of the field on mount to the integration auth already selected, or the only available credential (default=true) */
