/*
 * Copyright (C) 2024 PixieBrix, Inc.
 *
 * This program is free software: you can redistribute it and/or modify
 * it under the terms of the GNU Affero General Public License as published by
 * the Free Software Foundation, either version 3 of the License, or
 * (at your option) any later version.
 *
 * This program is distributed in the hope that it will be useful,
 * but WITHOUT ANY WARRANTY; without even the implied warranty of
 * MERCHANTABILITY or FITNESS FOR A PARTICULAR PURPOSE.  See the
 * GNU Affero General Public License for more details.
 *
 * You should have received a copy of the GNU Affero General Public License
 * along with this program.  If not, see <http://www.gnu.org/licenses/>.
 */

import React, { useCallback, useMemo } from "react";
import { type SchemaFieldProps } from "@/components/fields/schemaFields/propTypes";
import { PACKAGE_REGEX } from "@/types/helpers";
import { type AuthOption } from "@/auth/authTypes";
import {
  type IntegrationsFormSlice,
  produceExcludeUnusedDependencies,
} from "@/components/fields/schemaFields/integrations/integrationDependencyFieldUtils";
import { produce } from "immer";
import { setIn, useField, useFormikContext } from "formik";
import { useAuthOptions } from "@/hooks/auth";
import { isEmpty, isEqual, unset } from "lodash";
import { type SelectWidgetOnChange } from "@/components/form/widgets/SelectWidget";
import IntegrationAuthSelectWidget from "@/components/fields/schemaFields/integrations/IntegrationAuthSelectWidget";
import {
  type Expression,
  type OutputKey,
  type IntegrationDependencyVarRef,
} from "@/types/runtimeTypes";
import { type RegistryId } from "@/types/registryTypes";
import { type SafeString, type UUID } from "@/types/stringTypes";
import { type IntegrationDependency } from "@/integrations/integrationTypes";
import { fallbackValue } from "@/utils/asyncStateUtils";
import { freshIdentifier, makeVariableExpression } from "@/utils/variableUtils";
import useAsyncEffect from "use-async-effect";
import reportEvent from "@/telemetry/reportEvent";
import { Events } from "@/telemetry/events";
import extractIntegrationIdsFromSchema from "@/integrations/util/extractIntegrationIdsFromSchema";
import { freeze } from "@/utils/objectUtils";
import { assertNotNullish } from "@/utils/nullishUtils";

export type IntegrationDependencyWidgetProps = SchemaFieldProps & {
  /** Set the value of the field on mount to the integration auth already selected, or the only available credential (default=true) */
  detectDefault?: boolean;
};

const DEFAULT_INTEGRATION_OUTPUT_KEY = "integration" as OutputKey;

export function defaultOutputKey(
  integrationId: RegistryId | null,
  otherOutputKeys: OutputKey[],
): OutputKey {
  let rawKey = DEFAULT_INTEGRATION_OUTPUT_KEY;

  if (integrationId) {
    const match = PACKAGE_REGEX.exec(integrationId);
    rawKey = (match?.groups?.collection?.replace(".", "_").replace("-", "_") ??
      DEFAULT_INTEGRATION_OUTPUT_KEY) as OutputKey;
  }

  // OK to cast to SafeString since defaultOutputKey checks it's a valid PACKAGE_REGEX
  return freshIdentifier(
    rawKey as unknown as SafeString,
    otherOutputKeys,
  ) as OutputKey;
}

/**
 * Return the auth id corresponding to an integration variable usage
 * @see AuthOption.value
 * @see IntegrationDependency.config
 */
function lookupAuthId(
  dependencies: IntegrationDependency[],
  authOptions: AuthOption[],
  value: IntegrationDependencyVarRef,
<<<<<<< HEAD
): UUID | undefined {
  const dependency =
    value == null
      ? null
      : dependencies.find(
          ({ outputKey }) =>
            makeVariableExpression(outputKey).__value__ === value,
        );

  return dependency == null
    ? undefined
    : authOptions.find(({ value }) => value === dependency.configId)?.value;
=======
): UUID | null {
  if (value == null) {
    return null;
  }

  const dependency = dependencies.find(
    ({ outputKey }) => makeVariableExpression(outputKey).__value__ === value,
  );

  return dependency == null
    ? null
    : authOptions.find(({ value }) => value === dependency.configId)?.value ??
        null;
>>>>>>> 3388d9c7
}

/**
 * Key assumptions/limitations:
 * - We're only supporting one integration of each type at this time. If you
 *   change one of the auths for an integration, it will change the other auths
 *   for that integration too
 */
function setIntegrationAuthSelectionForField(
  state: IntegrationsFormSlice,
  fieldName: string,
  authOption: AuthOption,
): IntegrationsFormSlice {
  let outputKey: OutputKey | undefined;

  let nextState = produce(state, (draft) => {
    // Unlike when defaulting, we don't need to check against the registry ids from the schema because this method
    // will only be called with an allowed option.
    const match = draft.integrationDependencies.find(
      ({ integrationId, configId }) =>
        integrationId === authOption.serviceId && configId === authOption.value,
    );

    if (match) {
      console.debug(
        "Dependency already exists for %s, switching integration auth",
        authOption.serviceId,
        { state },
      );
      match.configId = authOption.value;
      outputKey = match.outputKey;
    } else {
      console.debug(
        "Dependency does not exist for %s, creating dependency",
        authOption.serviceId,
        { state },
      );
      outputKey = defaultOutputKey(
        authOption.serviceId,
        draft.integrationDependencies.map((x) => x.outputKey),
      );
      draft.integrationDependencies.push({
        integrationId: authOption.serviceId,
        outputKey,
        configId: authOption.value,
      });
    }
  });

  assertNotNullish(outputKey, "Integration outputKey must be set");

  // Update field value before calling produceExcludeUnusedDependencies, otherwise it will see the stale service var
  nextState = setIn(
    nextState,
    fieldName,
    makeVariableExpression(outputKey),
  ) as IntegrationsFormSlice;

  // Perform cleanup of the service dependencies
  nextState = produceExcludeUnusedDependencies(nextState);

  return nextState;
}

function clearIntegrationSelection(
  state: IntegrationsFormSlice,
  fieldName: string,
  isRequired?: boolean,
): IntegrationsFormSlice {
  const nextState = produce(state, (draft) => {
    if (isRequired) {
      setIn(draft, fieldName, null);
    } else {
      unset(draft, fieldName);
    }
  });
  return produceExcludeUnusedDependencies(nextState);
}

const NO_AUTH_OPTIONS = freeze<AuthOption[]>([]);

// The only reason these inputs are optional is for tests, need to investigate better mocking instead
// @see BotOptions.test.ts
const makeSelectedEventPayload = (
  authOption?: AuthOption,
  isUserAction?: boolean,
) => {
  if (!authOption) {
    return {};
  }

  return {
    integration_id: authOption.serviceId,
    is_user_action: isUserAction,
    auth_label: authOption.label,
    auth_sharing_type: authOption.sharingType,
    auth_is_local: authOption.local,
  };
};

/**
 * A schema-driven Service Selector that automatically maintains the services form state (and output keys)
 * @see IntegrationDependency
 */
const IntegrationDependencyWidget: React.FC<
  IntegrationDependencyWidgetProps
> = ({ detectDefault = true, ...props }) => {
  const { schema, isRequired } = props;
  const { data: authOptions, refetch: refreshOptions } = fallbackValue(
    useAuthOptions(),
    NO_AUTH_OPTIONS,
  );
  const { values: rootValues, setValues: setRootValues } =
    useFormikContext<IntegrationsFormSlice>();
  const [{ value, ...field }, , helpers] =
    useField<Expression<IntegrationDependencyVarRef> | null>(props);

  const { validDefaultIntegrationIds, options } = useMemo(() => {
    // Registry ids specified by the schema, or returns empty if any allowed
    const schemaServiceIds = extractIntegrationIdsFromSchema(schema);

    return {
      validDefaultIntegrationIds: schemaServiceIds,
      options: isEmpty(schemaServiceIds)
        ? authOptions
        : authOptions?.filter((x) => schemaServiceIds.includes(x.serviceId)),
    };
  }, [authOptions, schema]);

  const onChange: SelectWidgetOnChange<AuthOption> = useCallback(
    async ({ target: { value, options } }) => {
      let newState: IntegrationsFormSlice;
      // Value will be null when the selection is "cleared"
      if (value == null) {
        newState = clearIntegrationSelection(
          rootValues,
          field.name,
          isRequired,
        );
        reportEvent(Events.INTEGRATION_WIDGET_CLEAR);
      } else {
        const authOption = options.find((x) => x.value === value);

        assertNotNullish(authOption, `option: ${value} not found in options`);

        newState = setIntegrationAuthSelectionForField(
          rootValues,
          field.name,
          authOption,
        );
        reportEvent(
          Events.INTEGRATION_WIDGET_SELECT,
          makeSelectedEventPayload(authOption, true),
        );
      }

      await setRootValues(newState);
      helpers.setError(undefined);
    },
    // eslint-disable-next-line react-hooks/exhaustive-deps -- formik helpers change on every render
    [rootValues, setRootValues, field.name],
  );

  useAsyncEffect(
    async () => {
      if (value == null && detectDefault) {
        if (rootValues.integrationDependencies == null) {
          throw new TypeError(
            "integrationDependencies prop does not exist on base form state. Is your Formik state configured properly?",
          );
        }

        // Match a permitted integration id that's already configured by another brick
        const match = rootValues.integrationDependencies.find(
          ({ integrationId }) =>
            validDefaultIntegrationIds.includes(integrationId),
        );

        if (match?.outputKey) {
          // If the service is already being used, default to the currently configured auth
          console.debug(
            "Dependency already exists for %s, using output key %s",
            match.integrationId,
            match.outputKey,
            { rootValues, match },
          );
          await helpers.setValue(makeVariableExpression(match.outputKey));
          const authOption = authOptions?.find(
            ({ value }) => value === match.configId,
          );
          reportEvent(
            Events.INTEGRATION_WIDGET_SELECT,
            makeSelectedEventPayload(authOption, false),
          );
        } else if (options?.length === 1) {
          // This condition is only true when the auth services have been filtered by the schema
          console.debug("Defaulting to only integration option", {
            option: options[0],
            options,
          });
          // Try defaulting to the only option available.
          // eslint-disable-next-line @typescript-eslint/no-non-null-assertion, @typescript-eslint/no-unnecessary-type-assertion -- length check above
          const authOption = options[0]!;
          const newState = setIntegrationAuthSelectionForField(
            rootValues,
            field.name,
            authOption,
          );
          await setRootValues(newState);
          reportEvent(
            Events.INTEGRATION_WIDGET_SELECT,
            makeSelectedEventPayload(authOption, false),
          );
        }
      } else if (
        value &&
        !rootValues.integrationDependencies.some((dependency) =>
          isEqual(makeVariableExpression(dependency.outputKey), value),
        )
      ) {
        // This currently happens when a brick is copy-pasted into a separate extension
        // that does not yet have root.integrationDependencies configured, but already
        // has the integration dependency key set up in the (copied) BrickConfig.
        // Clearing the value here allows the preceding if-branch to execute again, which
        // runs the "detectDefault" logic and then calls the integration-dependency-select
        // change handler, which in turn will configure root.integrationDependencies
        // properly for the extension.
        await helpers.setValue(null);
      }
    },
    // Only run on mount
    [validDefaultIntegrationIds, options],
  );

  // The SelectWidget re-looks up the option based on the value
  const selectedValue = useMemo(
    () =>
      value?.__value__
        ? lookupAuthId(
            rootValues.integrationDependencies,
            authOptions ?? [],
            value.__value__,
          )
        : undefined,
    [authOptions, rootValues.integrationDependencies, value?.__value__],
  );

  return (
    <IntegrationAuthSelectWidget
      name={field.name}
      id={field.name}
      value={selectedValue}
      onChange={onChange}
      options={options}
      refreshOptions={() => {
        refreshOptions();
        reportEvent(Events.INTEGRATION_WIDGET_REFRESH);
      }}
      isClearable={!isRequired}
    />
  );
};

export default IntegrationDependencyWidget;<|MERGE_RESOLUTION|>--- conflicted
+++ resolved
@@ -81,20 +81,6 @@
   dependencies: IntegrationDependency[],
   authOptions: AuthOption[],
   value: IntegrationDependencyVarRef,
-<<<<<<< HEAD
-): UUID | undefined {
-  const dependency =
-    value == null
-      ? null
-      : dependencies.find(
-          ({ outputKey }) =>
-            makeVariableExpression(outputKey).__value__ === value,
-        );
-
-  return dependency == null
-    ? undefined
-    : authOptions.find(({ value }) => value === dependency.configId)?.value;
-=======
 ): UUID | null {
   if (value == null) {
     return null;
@@ -108,7 +94,6 @@
     ? null
     : authOptions.find(({ value }) => value === dependency.configId)?.value ??
         null;
->>>>>>> 3388d9c7
 }
 
 /**
