/*
 * Copyright (C) 2024 PixieBrix, Inc.
 *
 * This program is free software: you can redistribute it and/or modify
 * it under the terms of the GNU Affero General Public License as published by
 * the Free Software Foundation, either version 3 of the License, or
 * (at your option) any later version.
 *
 * This program is distributed in the hope that it will be useful,
 * but WITHOUT ANY WARRANTY; without even the implied warranty of
 * MERCHANTABILITY or FITNESS FOR A PARTICULAR PURPOSE.  See the
 * GNU Affero General Public License for more details.
 *
 * You should have received a copy of the GNU Affero General Public License
 * along with this program.  If not, see <http://www.gnu.org/licenses/>.
 */

import React from "react";
import { type Schema } from "@/types/schemaTypes";
import { FontAwesomeIcon } from "@fortawesome/react-fontawesome";
import { faCloud } from "@fortawesome/free-solid-svg-icons";
import FieldTemplate from "@/components/form/FieldTemplate";
import { makeLabelForSchemaField } from "@/components/fields/schemaFields/schemaFieldUtils";
import IntegrationDependencyWidget, {
  type IntegrationDependencyWidgetProps,
} from "@/components/fields/schemaFields/integrations/IntegrationDependencyWidget";
import reportEvent from "@/telemetry/reportEvent";
import { Events } from "@/telemetry/events";
import { getExtensionConsoleUrl } from "@/utils/extensionUtils";

export const IntegrationDependencyFieldDescription: React.FC<{
  schema: Schema;
}> = ({ schema }) => (
  <>
    {schema.description && (
      <>
        <span>{schema.description}</span>
        <br />
      </>
    )}
    <span>
      Select an integration configuration.{" "}
      <a
        href={getExtensionConsoleUrl("services")}
        target="_blank"
        rel="noopener noreferrer"
        onClick={() => {
          reportEvent(Events.INTEGRATION_WIDGET_CONFIGURE_LINK_CLICK);
        }}
      >
        <FontAwesomeIcon icon={faCloud} />
        &nbsp;Configure additional integrations here.
      </a>
    </span>
  </>
);

/**
 * A field layout for a schema-driven Integration Dependency Selector that automatically maintains the integrations form state (and output keys)
 * @see IntegrationDependency
 * @see IntegrationDependencyWidget
 */
const IntegrationDependencyField: React.FunctionComponent<
  IntegrationDependencyWidgetProps
> = ({ detectDefault = true, ...props }) => {
<<<<<<< HEAD
  const { name, schema } = props;
=======
  const { schema } = props;

>>>>>>> 3388d9c7
  // Use FieldTemplate here directly b/c this component is mapping between the Formik state and the options for the
  // select widget.
  return (
    <FieldTemplate
      label={makeLabelForSchemaField(props)}
      description={<IntegrationDependencyFieldDescription schema={schema} />}
      as={IntegrationDependencyWidget}
      {...props}
    />
  );
};

export default IntegrationDependencyField;<|MERGE_RESOLUTION|>--- conflicted
+++ resolved
@@ -63,12 +63,7 @@
 const IntegrationDependencyField: React.FunctionComponent<
   IntegrationDependencyWidgetProps
 > = ({ detectDefault = true, ...props }) => {
-<<<<<<< HEAD
-  const { name, schema } = props;
-=======
   const { schema } = props;
-
->>>>>>> 3388d9c7
   // Use FieldTemplate here directly b/c this component is mapping between the Formik state and the options for the
   // select widget.
   return (
