/*
 * Copyright (C) 2022 PixieBrix, Inc.
 *
 * This program is free software: you can redistribute it and/or modify
 * it under the terms of the GNU Affero General Public License as published by
 * the Free Software Foundation, either version 3 of the License, or
 * (at your option) any later version.
 *
 * This program is distributed in the hope that it will be useful,
 * but WITHOUT ANY WARRANTY; without even the implied warranty of
 * MERCHANTABILITY or FITNESS FOR A PARTICULAR PURPOSE.  See the
 * GNU Affero General Public License for more details.
 *
 * You should have received a copy of the GNU Affero General Public License
 * along with this program.  If not, see <http://www.gnu.org/licenses/>.
 */

import React from "react";
import { inputProperties } from "@/helpers";
import { type Schema, type UiSchema } from "@/core";
import { isEmpty, sortBy } from "lodash";
import SchemaField from "@/components/fields/schemaFields/SchemaField";
import { joinName } from "@/utils";
import pipelineSchema from "@schemas/pipeline.json";
<<<<<<< HEAD
import { schemaPropertiesComparator } from "@/components/fields/schemaFields/schemaUtils";
=======
import {
  isDatabaseField,
  isServiceField,
} from "@/components/fields/schemaFields/fieldTypeCheckers";
>>>>>>> 67d9487b

export type BlockOptionProps = {
  /**
   * The root field name for the block configuration.
   */
  name: string;

  /**
   * The property name of the block configuration -- in general this should be "config"
   * @see BlockConfig
   */
  configKey?: string;
};

const NoOptions: React.FunctionComponent = () => (
  <div>No options available</div>
);

type FieldConfig = {
  prop: string;
  isRequired: boolean;
  fieldSchema: Schema;
  propUiSchema: unknown;
};

export function sortedFields(
  schema: Schema,
  uiSchema: UiSchema | null,
  { preserveSchemaOrder = false }: { preserveSchemaOrder?: boolean } = {}
): FieldConfig[] {
  const optionSchema = inputProperties(schema);

<<<<<<< HEAD
  const fieldComparator = schemaPropertiesComparator(uiSchema);

  const fieldsConfig = Object.entries(optionSchema)
=======
  const order = uiSchema?.["ui:order"] ?? ["*"];
  const asteriskIndex = order.indexOf("*");

  const uiSchemaOrder = (field: FieldConfig) => {
    // https://react-jsonschema-form.readthedocs.io/en/docs/usage/objects/#specifying-property-order
    const propIndex = order.indexOf(field.prop);
    const index = propIndex === -1 ? asteriskIndex : propIndex;
    return index === -1 ? order.length : index;
  };

  const fieldTypeOrder = (field: FieldConfig) => {
    // Integration configurations
    if (isServiceField(field.fieldSchema)) {
      return 0;
    }

    // Databases
    if (isDatabaseField(field.fieldSchema)) {
      return 1;
    }

    // Required fields, and fields that will have input values pre-filled
    if (field.isRequired || field.fieldSchema.default != null) {
      return 2;
    }

    // Optional fields that are excluded by default
    return Number.MAX_SAFE_INTEGER;
  };

  // Order by label
  const labelOrder = (field: FieldConfig) =>
    (field.fieldSchema.title ?? field.prop).toLowerCase();

  const fields: FieldConfig[] = Object.entries(optionSchema)
>>>>>>> 67d9487b
    .filter(
      ([, fieldSchema]) =>
        typeof fieldSchema === "object" &&
        fieldSchema.$ref !== pipelineSchema.$id
    )
    .sort(([field1], [field2]) => fieldComparator(field1, field2))
    .map(([prop, fieldSchema]) => {
      // Fine because coming from Object.entries for the schema
      // eslint-disable-next-line security/detect-object-injection
      const propUiSchema = uiSchema?.[prop];

      return {
        prop,
        isRequired: schema.required?.includes(prop),
        // The fieldSchema type has been filtered so its safe to assume it is Schema
        fieldSchema: fieldSchema as Schema,
        propUiSchema,
      };
    });

  return preserveSchemaOrder && isEmpty(uiSchema)
    ? fields
    : sortBy(fields, uiSchemaOrder, fieldTypeOrder, labelOrder);
}

/**
 * Return the Options fields for configuring a block with the given schema.
 *
 * @param schema the JSONSchema for the block configuration
 * @param uiSchema an optional RJSF UISchema for the block configuration
 * @param preserveSchemaOrder if true, preserve order of the schema properties if no uiSchema is provided
 */
function genericOptionsFactory(
  schema: Schema,
  uiSchema: UiSchema = {},
  { preserveSchemaOrder = false }: { preserveSchemaOrder?: boolean } = {}
): React.FunctionComponent<BlockOptionProps> {
  const optionSchema = inputProperties(schema);
  if (isEmpty(optionSchema)) {
    return NoOptions;
  }

  const sortedFieldsConfig = sortedFields(schema, uiSchema, {
    preserveSchemaOrder,
  });

  const OptionsFields = ({ name, configKey }: BlockOptionProps) => (
    <>
      {sortedFieldsConfig.map(
        ({ prop, fieldSchema, propUiSchema, isRequired }) => (
          <SchemaField
            key={prop}
            name={joinName(name, configKey, prop)}
            schema={fieldSchema}
            isRequired={isRequired}
            uiSchema={propUiSchema}
          />
        )
      )}
    </>
  );

  return OptionsFields;
}

export default genericOptionsFactory;<|MERGE_RESOLUTION|>--- conflicted
+++ resolved
@@ -22,14 +22,10 @@
 import SchemaField from "@/components/fields/schemaFields/SchemaField";
 import { joinName } from "@/utils";
 import pipelineSchema from "@schemas/pipeline.json";
-<<<<<<< HEAD
-import { schemaPropertiesComparator } from "@/components/fields/schemaFields/schemaUtils";
-=======
 import {
   isDatabaseField,
   isServiceField,
 } from "@/components/fields/schemaFields/fieldTypeCheckers";
->>>>>>> 67d9487b
 
 export type BlockOptionProps = {
   /**
@@ -62,11 +58,6 @@
 ): FieldConfig[] {
   const optionSchema = inputProperties(schema);
 
-<<<<<<< HEAD
-  const fieldComparator = schemaPropertiesComparator(uiSchema);
-
-  const fieldsConfig = Object.entries(optionSchema)
-=======
   const order = uiSchema?.["ui:order"] ?? ["*"];
   const asteriskIndex = order.indexOf("*");
 
@@ -102,13 +93,11 @@
     (field.fieldSchema.title ?? field.prop).toLowerCase();
 
   const fields: FieldConfig[] = Object.entries(optionSchema)
->>>>>>> 67d9487b
     .filter(
       ([, fieldSchema]) =>
         typeof fieldSchema === "object" &&
         fieldSchema.$ref !== pipelineSchema.$id
     )
-    .sort(([field1], [field2]) => fieldComparator(field1, field2))
     .map(([prop, fieldSchema]) => {
       // Fine because coming from Object.entries for the schema
       // eslint-disable-next-line security/detect-object-injection
