/*
 * Copyright (C) 2023 PixieBrix, Inc.
 *
 * This program is free software: you can redistribute it and/or modify
 * it under the terms of the GNU Affero General Public License as published by
 * the Free Software Foundation, either version 3 of the License, or
 * (at your option) any later version.
 *
 * This program is distributed in the hope that it will be useful,
 * but WITHOUT ANY WARRANTY; without even the implied warranty of
 * MERCHANTABILITY or FITNESS FOR A PARTICULAR PURPOSE.  See the
 * GNU Affero General Public License for more details.
 *
 * You should have received a copy of the GNU Affero General Public License
 * along with this program.  If not, see <http://www.gnu.org/licenses/>.
 */
@import "@/themes/colors.scss";

$background: rgb(252, 252, 252);
$border: rgba(0, 0, 0, 0.3);

.popover-wrapper {
  // I grabbed this fonts from the page editor stylesheet.
  font-family: -apple-system, BlinkMacSystemFont, "Segoe UI", Roboto,
    "Helvetica Neue", Arial, "Noto Sans", "Liberation Sans", sans-serif,
    "Apple Color Emoji", "Segoe UI Emoji", "Segoe UI Symbol", "Noto Color Emoji";
  font-size: 14px;
  font-style: normal;
  font-weight: 400;
  line-height: 1.5;
  color: #212529;
  letter-spacing: normal;
  position: fixed;
  bottom: 30px;
  left: 30px;
  border: 1px solid $border;
  box-sizing: border-box;
  background: $background;
  cursor: pointer;
  z-index: 10000001;

  .popover-wrapper-header {
    display: flex;
    align-items: center;
    cursor: move;
    padding: 12px;
<<<<<<< HEAD
    background: #ddd;
=======
    background: $popover-header;
>>>>>>> 81b178e9
    svg {
      width: 24px;
      margin-right: 8px;
    }
  }

  .popover-wrapper-body {
    padding: 12px;
  }

  // We're overriding bootstrap components style here to prevent style breaks in react-shadow-dom
  .card-header:first-child {
    border-radius: calc(0.25em - 1px) calc(0.25em - 1px) 0 0;
  }
  .card-header {
    padding: 0.75em 1.25em;
  }
  .card-body {
    padding: 1.25em;
  }

  .btn {
    font-size: 1em;
  }
  .switch.btn {
    min-width: 3.7em;
    min-height: calc(1.5em + 0.75em + 2px);
  }
  .switch-on.btn {
    padding-right: 1.5em;
  }
  .switch-off.btn {
    padding-left: 1.5em;
  }

  .btn-sm {
    padding: 0.5em 0.75em;
    font-size: 1em;
    line-height: 1.5;
    border-radius: 0.2em;
  }
}<|MERGE_RESOLUTION|>--- conflicted
+++ resolved
@@ -44,11 +44,8 @@
     align-items: center;
     cursor: move;
     padding: 12px;
-<<<<<<< HEAD
-    background: #ddd;
-=======
     background: $popover-header;
->>>>>>> 81b178e9
+
     svg {
       width: 24px;
       margin-right: 8px;
