/*
 * Copyright (C) 2022 PixieBrix, Inc.
 *
 * This program is free software: you can redistribute it and/or modify
 * it under the terms of the GNU Affero General Public License as published by
 * the Free Software Foundation, either version 3 of the License, or
 * (at your option) any later version.
 *
 * This program is distributed in the hope that it will be useful,
 * but WITHOUT ANY WARRANTY; without even the implied warranty of
 * MERCHANTABILITY or FITNESS FOR A PARTICULAR PURPOSE.  See the
 * GNU Affero General Public License for more details.
 *
 * You should have received a copy of the GNU Affero General Public License
 * along with this program.  If not, see <http://www.gnu.org/licenses/>.
 */

import styles from "./BrickModal.module.scss";

import React, { CSSProperties, useCallback, useMemo, useState } from "react";
import { Button, Col, Container, Modal, Row } from "react-bootstrap";
import { isEmpty, sortBy } from "lodash";
import { IBlock, IBrick, RegistryId } from "@/core";
import { useDebounce } from "use-debounce";
import Fuse from "fuse.js";
import { isNullOrBlank } from "@/utils";
import { FixedSizeGrid as LazyGrid } from "react-window";
import AutoSizer from "react-virtualized-auto-sizer";
import BrickResult, { BRICK_RESULT_FIXED_HEIGHT_PX } from "./BrickResult";
import { Except } from "type-fest";
import cx from "classnames";
import { FontAwesomeIcon } from "@fortawesome/react-fontawesome";
import { faChevronLeft, faPlus } from "@fortawesome/free-solid-svg-icons";
import TagSearchInput from "@/components/brickModal/TagSearchInput";
import TagList, { TagItem } from "@/components/brickModal/TagList";
import {
  useGetMarketplaceListingsQuery,
  useGetMarketplaceTagsQuery,
} from "@/services/api";
import { MarketplaceListing, MarketplaceTag } from "@/types/contract";
import BrickDetail from "@/components/brickModal/BrickDetail";
import Loader from "@/components/Loader";

const TAG_ALL = "All Categories";

type BrickOption<T extends IBrick = IBlock> = {
  data: T;
  value: RegistryId;
  label: string;
};

function makeBlockOption<T extends IBrick>(brick: T): BrickOption<T> {
  return {
    value: brick.id,
    label: brick.name,
    data: brick,
  };
}

function useSearch<T extends IBrick>(
  bricks: T[],
  taggedBrickIds: Record<string, Set<string>>,
  query: string,
  searchTag: string | null
): Array<BrickOption<T>> {
  const [debouncedQuery] = useDebounce(query, 100, {
    trailing: true,
    leading: false,
  });

  const brickHasTag = useCallback(
    (brick: IBrick) => {
      if (searchTag == null || searchTag === TAG_ALL) {
        return true;
      }

      // eslint-disable-next-line security/detect-object-injection -- tag values come from the API
      return taggedBrickIds[searchTag].has(brick.id);
    },
    [searchTag, taggedBrickIds]
  );

  const { fuse, brickOptions } = useMemo(() => {
    const brickOptions = sortBy(
      (bricks ?? [])
        // We should never show @internal bricks to users. They'll sometimes find their way in from the registry
        .filter((x) => !x.id.startsWith("@internal/") && brickHasTag(x))
        .map((x) => makeBlockOption(x)),
      (x) => x.label
    );
    const fuse: Fuse<BrickOption<T>> = new Fuse(brickOptions, {
      keys: ["label", "data.id", "data.description"],
    });

    return { brickOptions, fuse };
  }, [brickHasTag, bricks]);

  return useMemo(
    () =>
      isNullOrBlank(debouncedQuery)
        ? brickOptions
        : fuse.search(debouncedQuery).map((x) => x.item),
    [debouncedQuery, fuse, brickOptions]
  );
}

type ModalProps<T extends IBrick = IBlock> = {
  bricks: T[];
  onSelect: (brick: T) => void;
  selectCaption?: React.ReactNode;
  close: () => void;
  modalClassName?: string;
};

type ButtonProps = {
  caption?: string | React.ReactNode;
  renderButton?: (onClick: () => void) => React.ReactNode;
};

type ItemType = {
  searchResults: BrickOption[];
  setDetailBrick: (brick: IBrick) => void;
  onSelect: (brick: IBrick) => void;
  close: () => void;
};

const RESULT_COLUMN_COUNT = 2;

function getFlatArrayIndex(rowIndex: number, columnIndex: number): number {
  // Layout items in the grid left to right, top to bottom
  return rowIndex * RESULT_COLUMN_COUNT + columnIndex;
}

// The item renderer must be its own separate component to react-window from re-mounting the results
// https://github.com/bvaughn/react-window/issues/420#issuecomment-585813335
const ItemRenderer = ({
  columnIndex,
  rowIndex,
  style,
  data: { searchResults, setDetailBrick, onSelect, close },
}: {
  columnIndex: number;
  rowIndex: number;
  style: CSSProperties;
  data: ItemType;
}) => {
  const index = getFlatArrayIndex(rowIndex, columnIndex);
  // eslint-disable-next-line security/detect-object-injection -- numeric value from library
  const { data: brick } = searchResults[index] ?? {};
  return (
    <div style={style}>
<<<<<<< HEAD
      <BrickResult
        brick={brick}
        onShowDetail={() => {
          setDetailBrick(brick);
        }}
        onSelect={() => {
          onSelect(brick);
          close();
        }}
      />
=======
      {brick && (
        <BrickResult
          brick={brick}
          onShowDetail={() => {
            setDetailBrick(brick);
          }}
          onSelect={() => {
            onSelect(brick);
            close();
          }}
          selectCaption={selectCaption}
          active={activeBrick?.id === brick.id}
        />
      )}
>>>>>>> 0714db3f
    </div>
  );
};

// Need to provide a key because we reorder elements on search
// See https://react-window.vercel.app/#/api/FixedSizeGrid
type ItemKeyInput = {
  columnIndex: number;
  data: ItemType;
  rowIndex: number;
};
// Here, we use the brick id as the key, which is the "value" prop on the search result option
function itemKey({
  columnIndex,
  data: { searchResults },
  rowIndex,
}: ItemKeyInput): RegistryId | number {
  const resultIndex = getFlatArrayIndex(rowIndex, columnIndex);
  // Number of bricks for the last Grid row could be less than the number of columns
  // Returning the index here, ItemRenderer will render an empty cell
  if (resultIndex >= searchResults.length) {
    return resultIndex;
  }

  return searchResults[resultIndex]?.value;
}

const defaultAddCaption = (
  <span>
    <FontAwesomeIcon icon={faPlus} className="mr-1" /> Add
  </span>
);

function ActualModal<T extends IBrick>({
  bricks = [],
  close,
  onSelect,
  selectCaption = defaultAddCaption,
  modalClassName,
}: ModalProps<T>): React.ReactElement<T> {
  const [query, setQuery] = useState("");
  const [detailBrick, setDetailBrick] = useState<T>(null);

  const {
    data: marketplaceTags = [] as MarketplaceTag[],
    isLoading: isLoadingTags,
  } = useGetMarketplaceTagsQuery();
  const {
    data: listings = {} as Record<RegistryId, MarketplaceListing>,
    isLoading: isLoadingListings,
  } = useGetMarketplaceListingsQuery();

  const taggedBrickIds = useMemo<Record<string, Set<string>>>(() => {
    if (isEmpty(marketplaceTags) || isEmpty(listings)) {
      return {};
    }

    return Object.fromEntries(
      marketplaceTags.map((tag) => [
        tag.name,
        new Set(
          Object.entries(listings)
            .filter(([, listing]) =>
              listing.tags.some((lTag) => lTag.name === tag.name)
            )
            .map(([id]) => id)
        ),
      ])
    );
  }, [marketplaceTags, listings]);

  const tagItems: TagItem[] = [
    { tag: TAG_ALL },
    ...marketplaceTags
      .filter((tag) => tag.subtype === "role")
      .map((tag) => ({
        tag: tag.name,
        icon: tag.fa_icon,
      })),
  ];

  const [searchTag, setSearchTag] = useState<string>(TAG_ALL);

  const searchResults = useSearch(bricks, taggedBrickIds, query, searchTag);

  return (
    <Modal
      className={cx(styles.root, modalClassName)}
      show
      centered
      size="xl"
      onHide={close}
      backdrop
      keyboard={false}
    >
      <Modal.Header closeButton>
        <Container fluid>
          <Row>
            {detailBrick ? (
              <Button
                variant="link"
                onClick={() => {
                  setDetailBrick(null);
                }}
              >
                <FontAwesomeIcon icon={faChevronLeft} /> Back
              </Button>
            ) : (
              <>
                <Col xs={2}>
                  <Modal.Title className={styles.title}>Add Brick</Modal.Title>
                </Col>
                <Col xs={10}>
                  <TagSearchInput
                    name={"brickSearch"}
                    value={query}
                    onValueChange={setQuery}
                    placeholder={"Search"}
                    tag={searchTag === TAG_ALL ? null : searchTag}
                    onClearTag={() => {
                      setSearchTag(TAG_ALL);
                    }}
                    focusInput
                    className={styles.searchInput}
                  />
                </Col>
              </>
            )}
          </Row>
        </Container>
      </Modal.Header>
      <Modal.Body className={styles.body}>
        <Container
          fluid
          className={cx({ [styles.brickDetail]: Boolean(detailBrick) })}
        >
          {detailBrick ? (
            <>
              <Row></Row>
              <BrickDetail
                brick={detailBrick}
                listing={listings[detailBrick.id]}
                selectCaption={selectCaption}
                onSelect={() => {
                  onSelect(detailBrick);
                  close();
                }}
              />
            </>
          ) : (
            <Row>
              <Col xs={2} className={styles.tagList}>
                {isLoadingTags ? (
                  <Loader />
                ) : (
                  <TagList
                    tagItems={tagItems}
                    activeTag={searchTag}
                    onSelectTag={setSearchTag}
                  />
                )}
              </Col>
              <Col xs={10} className={styles.results}>
<<<<<<< HEAD
                {isLoadingListings ? (
                  <Loader />
                ) : (
                  <AutoSizer>
                    {({ height, width }) => (
                      <LazyGrid
                        height={height}
                        width={width}
                        columnWidth={width / RESULT_COLUMN_COUNT}
                        rowHeight={BRICK_RESULT_FIXED_HEIGHT_PX}
                        columnCount={RESULT_COLUMN_COUNT}
                        rowCount={Math.trunc(
                          searchResults.length / RESULT_COLUMN_COUNT
                        )}
                        itemKey={itemKey}
                        itemData={
                          {
                            searchResults,
                            setDetailBrick,
                            activeBrick: detailBrick,
                            selectCaption,
                            onSelect,
                            close,
                          } as ItemType
                        }
                      >
                        {ItemRenderer}
                      </LazyGrid>
                    )}
                  </AutoSizer>
                )}
=======
                <AutoSizer>
                  {({ height, width }) => (
                    <LazyGrid
                      height={height}
                      width={width}
                      columnWidth={width / RESULT_COLUMN_COUNT}
                      rowHeight={brickResultHeightPx}
                      columnCount={RESULT_COLUMN_COUNT}
                      rowCount={Math.ceil(
                        searchResults.length / RESULT_COLUMN_COUNT
                      )}
                      itemKey={itemKey}
                      itemData={
                        {
                          searchResults,
                          setDetailBrick,
                          activeBrick: detailBrick,
                          selectCaption,
                          onSelect,
                          close,
                        } as ItemType
                      }
                    >
                      {ItemRenderer}
                    </LazyGrid>
                  )}
                </AutoSizer>
>>>>>>> 0714db3f
              </Col>
            </Row>
          )}
        </Container>
      </Modal.Body>
    </Modal>
  );
}

function BrickModal<T extends IBrick>({
  caption = "Select a Brick",
  renderButton,
  ...modalProps
}: Except<ModalProps<T>, "close"> & ButtonProps): React.ReactElement<T> {
  const [show, setShow] = useState(false);

  const close = useCallback(() => {
    setShow(false);
  }, [setShow]);

  return (
    <>
      {show && <ActualModal {...modalProps} close={close} />}

      {renderButton ? (
        renderButton(() => {
          setShow(true);
        })
      ) : (
        <Button
          variant="info"
          onClick={() => {
            setShow(true);
          }}
        >
          {caption}
        </Button>
      )}
    </>
  );
}

export default BrickModal;<|MERGE_RESOLUTION|>--- conflicted
+++ resolved
@@ -149,18 +149,6 @@
   const { data: brick } = searchResults[index] ?? {};
   return (
     <div style={style}>
-<<<<<<< HEAD
-      <BrickResult
-        brick={brick}
-        onShowDetail={() => {
-          setDetailBrick(brick);
-        }}
-        onSelect={() => {
-          onSelect(brick);
-          close();
-        }}
-      />
-=======
       {brick && (
         <BrickResult
           brick={brick}
@@ -171,11 +159,8 @@
             onSelect(brick);
             close();
           }}
-          selectCaption={selectCaption}
-          active={activeBrick?.id === brick.id}
         />
       )}
->>>>>>> 0714db3f
     </div>
   );
 };
@@ -339,7 +324,6 @@
                 )}
               </Col>
               <Col xs={10} className={styles.results}>
-<<<<<<< HEAD
                 {isLoadingListings ? (
                   <Loader />
                 ) : (
@@ -351,7 +335,7 @@
                         columnWidth={width / RESULT_COLUMN_COUNT}
                         rowHeight={BRICK_RESULT_FIXED_HEIGHT_PX}
                         columnCount={RESULT_COLUMN_COUNT}
-                        rowCount={Math.trunc(
+                        rowCount={Math.ceil(
                           searchResults.length / RESULT_COLUMN_COUNT
                         )}
                         itemKey={itemKey}
@@ -371,35 +355,6 @@
                     )}
                   </AutoSizer>
                 )}
-=======
-                <AutoSizer>
-                  {({ height, width }) => (
-                    <LazyGrid
-                      height={height}
-                      width={width}
-                      columnWidth={width / RESULT_COLUMN_COUNT}
-                      rowHeight={brickResultHeightPx}
-                      columnCount={RESULT_COLUMN_COUNT}
-                      rowCount={Math.ceil(
-                        searchResults.length / RESULT_COLUMN_COUNT
-                      )}
-                      itemKey={itemKey}
-                      itemData={
-                        {
-                          searchResults,
-                          setDetailBrick,
-                          activeBrick: detailBrick,
-                          selectCaption,
-                          onSelect,
-                          close,
-                        } as ItemType
-                      }
-                    >
-                      {ItemRenderer}
-                    </LazyGrid>
-                  )}
-                </AutoSizer>
->>>>>>> 0714db3f
               </Col>
             </Row>
           )}
