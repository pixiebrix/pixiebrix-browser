/*
 * Copyright (C) 2022 PixieBrix, Inc.
 *
 * This program is free software: you can redistribute it and/or modify
 * it under the terms of the GNU Affero General Public License as published by
 * the Free Software Foundation, either version 3 of the License, or
 * (at your option) any later version.
 *
 * This program is distributed in the hope that it will be useful,
 * but WITHOUT ANY WARRANTY; without even the implied warranty of
 * MERCHANTABILITY or FITNESS FOR A PARTICULAR PURPOSE.  See the
 * GNU Affero General Public License for more details.
 *
 * You should have received a copy of the GNU Affero General Public License
 * along with this program.  If not, see <http://www.gnu.org/licenses/>.
 */

import styles from "./FormEditor.module.scss";

import { useField } from "formik";
import React, { useEffect, useMemo } from "react";
import {
  RJSFSchema,
  SelectStringOption,
  SetActiveField,
} from "@/components/formBuilder/formBuilderTypes";
import { Button, Col, Row } from "react-bootstrap";
import FieldEditor from "./FieldEditor";
import {
  DEFAULT_FIELD_TYPE,
  generateNewPropertyName,
  moveStringInArray,
  normalizeSchema,
  getNormalizedUiOrder,
  replaceStringInArray,
} from "@/components/formBuilder/formBuilderHelpers";
import { UI_ORDER } from "@/components/formBuilder/schemaFieldNames";
import { FontAwesomeIcon } from "@fortawesome/react-fontawesome";
import { faPlus, faTrash } from "@fortawesome/free-solid-svg-icons";
import { Schema } from "@/core";
import { produce } from "immer";
import { joinName } from "@/utils";
import FieldTemplate from "@/components/form/FieldTemplate";
import { SchemaFieldProps } from "@/components/fields/schemaFields/propTypes";
import SchemaField from "@/components/fields/schemaFields/SchemaField";
import LayoutWidget from "@/components/LayoutWidget";
import { findLast, set, unset } from "lodash";

export type FormEditorProps = {
  name: string;
  showFormTitle?: boolean;
  activeField?: string;
  setActiveField: SetActiveField;
  fieldTypes?: SelectStringOption[];
};

const FormEditor: React.FC<FormEditorProps> = ({
  name,
  showFormTitle = true,
  activeField,
  setActiveField,
  fieldTypes,
}) => {
  const [
    { value: rjsfSchema = {} as RJSFSchema },
    ,
    { setValue: setRjsfSchema },
  ] = useField<RJSFSchema>(name);
  const [{ value: uiOrder }, , { setValue: setUiOrder }] = useField<string[]>(
    joinName(name, "uiSchema", UI_ORDER)
  );

  const { schema, uiSchema } = rjsfSchema;

  // Select the active field when FormEditor field changes
  useEffect(
    () => {
      // Trust that activeField changes properly with the schema name
      if (activeField != null) {
        return;
      }

      // eslint-disable-next-line security/detect-object-injection -- UI_ORDER is a known field
      const firstInOrder = uiSchema?.[UI_ORDER]?.[0];
      if (firstInOrder && firstInOrder !== "*") {
        setActiveField(firstInOrder);
        return;
      }

      const firstInProperties = Object.keys(schema?.properties ?? {})[0];
      if (firstInProperties) {
        setActiveField(firstInProperties);
      }
    },
    // eslint-disable-next-line react-hooks/exhaustive-deps -- resetting activeField only on new name
    [name]
  );

  const { titleFieldProps, descriptionFieldProps } = useMemo(() => {
    const titleFieldProps: SchemaFieldProps = {
      name: joinName(name, "schema", "title"),
      schema: { type: "string" },
      label: "Form Title",
    };
    const descriptionFieldProps: SchemaFieldProps = {
      name: joinName(name, "schema", "description"),
      schema: { type: "string" },
      label: "Form Description",
    };
    return { titleFieldProps, descriptionFieldProps };
  }, [name]);

  const propertyKeys = Object.keys(schema?.properties ?? {});

  const addProperty = () => {
    const propertyName = generateNewPropertyName(propertyKeys);
    const newProperty: Schema = {
      title: propertyName,
      type: DEFAULT_FIELD_TYPE,
    };
    const nextUiOrder = activeField
      ? replaceStringInArray(
          getNormalizedUiOrder(propertyKeys, uiOrder),
          activeField,
          activeField,
          propertyName
        )
      : replaceStringInArray(
          getNormalizedUiOrder(propertyKeys, uiOrder),
          "*",
          propertyName,
          "*"
        );

    const nextRjsfSchema = produce(rjsfSchema, (draft) => {
<<<<<<< HEAD
      draft.schema = normalizeSchema(schema);
      set(draft.schema.properties, propertyName, newProperty);
=======
      normalizeSchema(draft);

      // eslint-disable-next-line security/detect-object-injection -- prop name is generated
      draft.schema.properties[propertyName] = newProperty;
>>>>>>> 7ce91563

      if (!uiSchema) {
        draft.uiSchema = {};
      }

      set(draft.uiSchema, UI_ORDER, nextUiOrder);
    });
    setRjsfSchema(nextRjsfSchema);
    setActiveField(propertyName);
  };

  const moveProperty = (direction: "up" | "down") => {
    const nextUiOrder = moveStringInArray(
      getNormalizedUiOrder(propertyKeys, uiOrder),
      activeField,
      direction
    );
    setUiOrder(nextUiOrder);
  };

  const removeProperty = () => {
    const propertyToRemove = activeField;
    const nextUiOrder = replaceStringInArray(
      getNormalizedUiOrder(propertyKeys, uiOrder),
      propertyToRemove
    );
    const nextActiveField = nextUiOrder.length > 1 ? nextUiOrder[0] : undefined;

    setActiveField(nextActiveField);

    const nextRjsfSchema = produce(rjsfSchema, (draft) => {
      normalizeSchema(draft);

      if (schema.required?.length > 0) {
        draft.schema.required = replaceStringInArray(
          schema.required,
          propertyToRemove
        );
      }

      unset(draft.schema.properties, propertyToRemove);

      if (!uiSchema) {
        draft.uiSchema = {};
      }

      set(draft.uiSchema, UI_ORDER, nextUiOrder);
      unset(draft.uiSchema, propertyToRemove);
    });

    setRjsfSchema(nextRjsfSchema);
  };

  // The uiOrder field may not be initialized yet
  const order = uiOrder ?? ["*"];
  const canMoveUp =
    Boolean(activeField) &&
    (order.length > 2
      ? order[0] !== activeField
      : propertyKeys[0] !== activeField);
  const canMoveDown =
    Boolean(activeField) &&
    (order.length === propertyKeys.length + 1
      ? order[order.length - 2] !== activeField
      : Array.isArray(order) &&
        findLast(propertyKeys, (key) => !order.includes(key)) !== activeField);

  return (
    <>
      {showFormTitle && (
        <>
          <SchemaField {...titleFieldProps} />
          <SchemaField {...descriptionFieldProps} />
          <hr />
        </>
      )}
      <Row className={styles.addRow}>
        <Col>
          <Button onClick={addProperty} variant="primary" size="sm">
            <FontAwesomeIcon icon={faPlus} /> Add new field
          </Button>
        </Col>
      </Row>

      <Row className={styles.currentFieldRow}>
        <Col xl="3" className={styles.currentField}>
          <h6>Current Field</h6>
        </Col>
        {activeField && (
          <Col xl>
            <Button onClick={removeProperty} variant="danger" size="sm">
              <FontAwesomeIcon icon={faTrash} /> Remove field
            </Button>
          </Col>
        )}
        <Col xl>
          <small className="text-muted">
            Use the Preview Tab on the right to select a field to edit ⟶
          </small>
        </Col>
      </Row>

      {activeField && Boolean(schema?.properties?.[activeField]) && (
        <FieldEditor
          name={name}
          propertyName={activeField}
          setActiveField={setActiveField}
          fieldTypes={fieldTypes}
        />
      )}

      {activeField && (canMoveUp || canMoveDown) && (
        <FieldTemplate
          name="layoutButtons"
          label="Field Order"
          as={LayoutWidget}
          canMoveUp={canMoveUp}
          moveUp={() => {
            moveProperty("up");
          }}
          canMoveDown={canMoveDown}
          moveDown={() => {
            moveProperty("down");
          }}
        />
      )}
    </>
  );
};

export default FormEditor;<|MERGE_RESOLUTION|>--- conflicted
+++ resolved
@@ -133,15 +133,10 @@
         );
 
     const nextRjsfSchema = produce(rjsfSchema, (draft) => {
-<<<<<<< HEAD
-      draft.schema = normalizeSchema(schema);
-      set(draft.schema.properties, propertyName, newProperty);
-=======
-      normalizeSchema(draft);
+      draft.schema = normalizeSchema(draft);
 
       // eslint-disable-next-line security/detect-object-injection -- prop name is generated
       draft.schema.properties[propertyName] = newProperty;
->>>>>>> 7ce91563
 
       if (!uiSchema) {
         draft.uiSchema = {};
