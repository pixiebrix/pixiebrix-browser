--- conflicted
+++ resolved
@@ -75,16 +75,12 @@
   // Select the active field when FormEditor field changes
   useEffect(
     () => {
-<<<<<<< HEAD
-      // eslint-disable-next-line security/detect-object-injection -- prop name is a constant
-=======
       // Trust that activeField changes properly with the schema name
       if (activeField != null) {
         return;
       }
 
       // eslint-disable-next-line security/detect-object-injection -- UI_ORDER is a known field
->>>>>>> e4fdba1f
       const firstInOrder = uiSchema?.[UI_ORDER]?.[0];
       if (firstInOrder && firstInOrder !== "*") {
         setActiveField(firstInOrder);
