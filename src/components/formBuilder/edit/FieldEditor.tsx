/*
 * Copyright (C) 2024 PixieBrix, Inc.
 *
 * This program is free software: you can redistribute it and/or modify
 * it under the terms of the GNU Affero General Public License as published by
 * the Free Software Foundation, either version 3 of the License, or
 * (at your option) any later version.
 *
 * This program is distributed in the hope that it will be useful,
 * but WITHOUT ANY WARRANTY; without even the implied warranty of
 * MERCHANTABILITY or FITNESS FOR A PARTICULAR PURPOSE.  See the
 * GNU Affero General Public License for more details.
 *
 * You should have received a copy of the GNU Affero General Public License
 * along with this program.  If not, see <http://www.gnu.org/licenses/>.
 */

import { useField } from "formik";
import React, { type ChangeEvent, useEffect, useMemo, useState } from "react";
import styles from "./FieldEditor.module.scss";
import {
  type RJSFSchema,
  type SelectStringOption,
  type SetActiveField,
} from "@/components/formBuilder/formBuilderTypes";
import { UI_WIDGET } from "@/components/formBuilder/schemaFieldNames";
import {
  FIELD_TYPES_WITHOUT_DEFAULT,
  parseUiType,
  produceSchemaOnPropertyNameChange,
  produceSchemaOnUiTypeChange,
  replaceStringInArray,
  stringifyUiType,
  type UiType,
  type UiTypeExtra,
  validateNextPropertyName,
} from "@/components/formBuilder/formBuilderHelpers";
import FieldTemplate from "@/components/form/FieldTemplate";
import { produce } from "immer";
import SelectWidget, {
  type SelectWidgetOnChange,
} from "@/components/form/widgets/SelectWidget";
import SwitchButtonWidget, {
  type CheckBoxLike,
} from "@/components/form/widgets/switchButton/SwitchButtonWidget";
import { uniq } from "lodash";
import { type SchemaFieldProps } from "@/components/fields/schemaFields/propTypes";
import SchemaField from "@/components/fields/schemaFields/SchemaField";
import databaseSchema from "@schemas/database.json";
import googleSheetIdSchema from "@schemas/googleSheetId.json";
import {
  isDatabaseField,
  isGoogleSheetIdField,
} from "@/components/fields/schemaFields/fieldTypeCheckers";
import { type Schema, type SchemaPropertyType } from "@/types/schemaTypes";
import { AnnotationType } from "@/types/annotationTypes";
import { isNullOrBlank } from "@/utils/stringUtils";

const imageForCroppingSourceSchema: Schema = {
  type: "string",
  description:
    "The source image data URI: https://developer.mozilla.org/en-US/docs/Web/HTTP/Basics_of_HTTP/Data_URIs",
};

const UNKNOWN_OPTION: SelectStringOption = {
  label: "unknown",
  value: null,
};

function shouldShowPlaceholderText(uiType: UiType): boolean {
  switch (true) {
    case uiType.propertyType === "number": {
      return true;
    }

    // No need to render placeholder text for anything that isn't propertyType string or number
    case uiType.propertyType !== "string": {
      return false;
    }

    // Single-line text, Paragraph text, Email, and Website fields
    case uiType.uiWidget === "textarea":
    case uiType.propertyFormat === "email":
    case uiType.propertyFormat === "uri":
    case !uiType.uiWidget && !uiType.propertyFormat: {
      return true;
    }

    default: {
      return false;
    }
  }
}

const TextAreaFields: React.FC<{ name: string; propertyName: string }> = ({
  name,
  propertyName,
}) => {
  const [{ value: submitToolbar }] = useField<boolean>(
    `${name}.uiSchema.${propertyName}.ui:options.submitToolbar`,
  );

  return (
    <>
      <SchemaField
        name={`${name}.uiSchema.${propertyName}.ui:options.submitOnEnter`}
        schema={{
          type: "boolean",
          title: "Submit Form on Enter?",
          description:
            "If enabled, pressing Enter will submit the form. Press Shift+Enter for newlines in this mode",
        }}
        isRequired
      />
      <SchemaField
        name={`${name}.uiSchema.${propertyName}.ui:options.submitToolbar`}
        schema={{
          type: "boolean",
          title: "Include Submit Toolbar?",
          description:
            "Select the icon that appears in the bottom right of the Submit Toolbar",
        }}
        isRequired
      />
      {submitToolbar && (
        <SchemaField
          name={`${name}.uiSchema.${propertyName}.ui:options.submitToolbarIcon`}
          schema={{ $ref: "https://app.pixiebrix.com/schemas/icon#" }}
          label="Select Icon"
          description="Select the icon that appears in the bottom right of the Submit Toolbar"
          uiSchema={{
            "ui:widget": "IconWidget",
          }}
        />
      )}
    </>
  );
};

const FieldEditor: React.FC<{
  name: string;
  propertyName: string;
  setActiveField: SetActiveField;
  fieldTypes: SelectStringOption[];
}> = ({ name, propertyName, setActiveField, fieldTypes }) => {
  const [{ value: rjsfSchema }, , { setValue: setRjsfSchema }] =
    useField<RJSFSchema>(name);
  const { schema, uiSchema } = rjsfSchema;
  const fullPropertyName = `${name}.schema.properties.${propertyName}`;
  const [{ value: propertySchema }] = useField<Schema>(fullPropertyName);
  const getFullFieldName = (fieldName: string) =>
    `${fullPropertyName}.${fieldName}`;

  const [internalPropertyName, setInternalPropertyName] = useState<string>("");
  const [propertyNameError, setPropertyNameError] = useState<string>(null);
  useEffect(() => {
    setInternalPropertyName(propertyName);
    setPropertyNameError(null);
  }, [propertyName, schema]);

  const propertyNameAnnotations = useMemo(
    () =>
      isNullOrBlank(propertyNameError)
        ? []
        : [{ message: propertyNameError, type: AnnotationType.Error }],
    [propertyNameError],
  );

  const validatePropertyName = (nextName: string) => {
    const error = validateNextPropertyName(schema, propertyName, nextName);

    setPropertyNameError(error);

    return error;
  };

  const onPropertyNameChange = (event: ChangeEvent<HTMLInputElement>) => {
    const nextName = event.target.value;
    validatePropertyName(nextName);
    setInternalPropertyName(nextName);
  };

  const updatePropertyName = async () => {
    const nextName = internalPropertyName;
    if (nextName === propertyName) {
      return;
    }

    const error = validatePropertyName(nextName);
    if (error) {
      return;
    }

    const nextRjsfSchema = produceSchemaOnPropertyNameChange(
      rjsfSchema,
      propertyName,
      nextName,
    );
    await setRjsfSchema(nextRjsfSchema);
    setActiveField(nextName);
  };

  const onUiTypeChange: SelectWidgetOnChange = async (event) => {
    const { value } = event.target;
    if (!value) {
      return;
    }

    const nextRjsfSchema = produceSchemaOnUiTypeChange(
      rjsfSchema,
      propertyName,
      value,
    );

    await setRjsfSchema(nextRjsfSchema);
  };

  const getSelectedUiTypeOption = () => {
    const fieldSchema = schema.properties[propertyName];
    if (typeof fieldSchema === "boolean") {
      return UNKNOWN_OPTION;
    }

    const isDatabaseFieldType = isDatabaseField(fieldSchema);
    const isGoogleSheetFieldType = isGoogleSheetIdField(fieldSchema);

    const propertyType =
      isDatabaseFieldType || isGoogleSheetFieldType
        ? "string"
        : (propertySchema.type as SchemaPropertyType);

    const uiWidget = isDatabaseFieldType
      ? "database"
      : isGoogleSheetFieldType
        ? "googleSheet"
        : uiSchema?.[propertyName]?.[UI_WIDGET];

    const propertyFormat = propertySchema.format;
    const extra: UiTypeExtra =
      uiWidget === "select" && propertySchema.oneOf !== undefined
        ? "selectWithLabels"
        : undefined;

    const uiType = stringifyUiType({
      propertyType,
      uiWidget,
      propertyFormat,
      extra,
    });

    const selected = fieldTypes.find((option) => option.value === uiType);

    return selected ?? UNKNOWN_OPTION;
  };

  const onRequiredChange = async ({
    target: { value: nextIsRequired },
  }: React.ChangeEvent<CheckBoxLike>) => {
    const nextRjsfSchema = produce(rjsfSchema, (draft) => {
      draft.schema.required ||= [];

      if (nextIsRequired) {
        draft.schema.required.push(propertyName);
        draft.schema.required = uniq(draft.schema.required);
      } else {
        draft.schema.required = replaceStringInArray(
          draft.schema.required,
          propertyName,
        );
      }
    });

    await setRjsfSchema(nextRjsfSchema);
  };

  const isRequired = (schema.required ?? []).includes(propertyName);

  const selectedUiTypeOption = getSelectedUiTypeOption();

  const labelFieldProps: SchemaFieldProps = {
    name: getFullFieldName("title"),
    schema: {
      type: "string",
      description: "The user-visible label for this field",
    },
    label: "Label",
  };
  const descriptionFieldProps: SchemaFieldProps = {
    name: getFullFieldName("description"),
    schema: {
      type: "string",
      description:
        "The user-visible description for the field. Supports [Markdown](https://docs.pixiebrix.com/developing-mods/developer-concepts/working-with-markdown)",
    },
    label: "Field Description",
  };
  const placeholderProps: SchemaFieldProps = {
    name: `${name}.uiSchema.${propertyName}.ui:placeholder`,
    schema: {
      type: "string",
      description:
        "A short hint displayed in the input field before the user enters a value.",
    },
    label: "Placeholder",
  };

  const uiType: UiType =
    selectedUiTypeOption.value == null
      ? {
          propertyType: "null",
          uiWidget: undefined,
          propertyFormat: undefined,
          extra: undefined,
        }
      : parseUiType(selectedUiTypeOption.value);

  const defaultFieldProps: SchemaFieldProps =
    selectedUiTypeOption.value == null
      ? null
      : {
          name: getFullFieldName("default"),
          schema:
            uiType.uiWidget === "database"
              ? {
                  $ref: databaseSchema.$id,
                }
              : uiType.uiWidget === "googleSheet"
                ? {
                    $ref: googleSheetIdSchema.$id,
                  }
                : {
                    type: uiType.propertyType,
                  },
          label: "Default Value",
          description:
            uiType.extra === "selectWithLabels"
              ? 'Should match one of the "const" values from the "Options" field'
              : undefined,
        };

  return (
    <div className={styles.root}>
      <FieldTemplate
        required
        name={fullPropertyName}
        label="Name"
        value={internalPropertyName}
        onChange={onPropertyNameChange}
        onBlur={updatePropertyName}
        touched
        annotations={propertyNameAnnotations}
        description="Enter a name to refer to this value in the output later"
      />
      <SchemaField {...labelFieldProps} />
      <SchemaField {...descriptionFieldProps} />
      <FieldTemplate
        name={getFullFieldName("uiType")}
        label="Input Type"
        as={SelectWidget}
        blankValue={null}
        options={fieldTypes}
        value={selectedUiTypeOption.value}
        onChange={onUiTypeChange}
      />

      {uiType.uiWidget === "imageCrop" && (
        <SchemaField
          label="Image source"
          name={`${name}.uiSchema.${propertyName}.source`}
          schema={imageForCroppingSourceSchema}
        />
      )}

      {defaultFieldProps &&
        !FIELD_TYPES_WITHOUT_DEFAULT.includes(selectedUiTypeOption.value) && (
          <SchemaField {...defaultFieldProps} />
        )}

      {shouldShowPlaceholderText(uiType) && (
        <SchemaField {...placeholderProps} />
      )}

      {propertySchema.enum && (
        <SchemaField
          label="Options"
          name={getFullFieldName("enum")}
          schema={{
            type: "array",
            items: {
              type: "string",
            },
          }}
          isRequired
        />
      )}

      {propertySchema.type === "array" && (
        <SchemaField
          label="Options"
          name={getFullFieldName("items.enum")}
          schema={{
            type: "array",
            items: {
              type: "string",
            },
          }}
          isRequired
        />
      )}

      {propertySchema.oneOf && (
        <SchemaField
          label="Options"
          name={getFullFieldName("oneOf")}
          schema={{
            type: "array",
            items: {
              type: "object",
              properties: {
                const: { type: "string" },
                title: { type: "string" },
              },
              required: ["const"],
            },
          }}
          isRequired
        />
      )}

<<<<<<< HEAD
=======
      {uiType.uiWidget === "textarea" && (
        <>
          <SchemaField
            name={`${name}.uiSchema.${propertyName}.ui:options.rows`}
            schema={{
              type: "number",
              title: "# Rows",
              description:
                "The number of visible text lines for the control. If it is not specified, the default value is 2.",
            }}
          />
          <SchemaField
            name={`${name}.uiSchema.${propertyName}.ui:options.submitOnEnter`}
            schema={{
              type: "boolean",
              title: "Submit Form on Enter?",
              description:
                "If enabled, pressing Enter will submit the form. Press Shift+Enter for newlines in this mode",
            }}
            isRequired
          />
        </>
      )}

>>>>>>> 543a5afa
      <FieldTemplate
        name={`${name}.schema.required`}
        label="Required Field?"
        as={SwitchButtonWidget}
        value={isRequired}
        onChange={onRequiredChange}
      />

      {uiType.uiWidget === "textarea" && (
        <TextAreaFields name={name} propertyName={propertyName} />
      )}
    </div>
  );
};

export default FieldEditor;<|MERGE_RESOLUTION|>--- conflicted
+++ resolved
@@ -92,18 +92,26 @@
   }
 }
 
-const TextAreaFields: React.FC<{ name: string; propertyName: string }> = ({
-  name,
-  propertyName,
+const TextAreaFields: React.FC<{ uiOptionsPath: string }> = ({
+  uiOptionsPath,
 }) => {
   const [{ value: submitToolbar }] = useField<boolean>(
-    `${name}.uiSchema.${propertyName}.ui:options.submitToolbar`,
+    `${uiOptionsPath}.submitToolbar`,
   );
 
   return (
     <>
       <SchemaField
-        name={`${name}.uiSchema.${propertyName}.ui:options.submitOnEnter`}
+        name={`${uiOptionsPath}.rows`}
+        schema={{
+          type: "number",
+          title: "# Rows",
+          description:
+            "The number of visible text lines for the control. If it is not specified, the default value is 2.",
+        }}
+      />
+      <SchemaField
+        name={`${uiOptionsPath}.submitOnEnter`}
         schema={{
           type: "boolean",
           title: "Submit Form on Enter?",
@@ -113,7 +121,7 @@
         isRequired
       />
       <SchemaField
-        name={`${name}.uiSchema.${propertyName}.ui:options.submitToolbar`}
+        name={`${uiOptionsPath}.submitToolbar`}
         schema={{
           type: "boolean",
           title: "Include Submit Toolbar?",
@@ -124,7 +132,7 @@
       />
       {submitToolbar && (
         <SchemaField
-          name={`${name}.uiSchema.${propertyName}.ui:options.submitToolbarIcon`}
+          name={`${uiOptionsPath}.submitToolbarIcon`}
           schema={{ $ref: "https://app.pixiebrix.com/schemas/icon#" }}
           label="Select Icon"
           description="Select the icon that appears in the bottom right of the Submit Toolbar"
@@ -427,33 +435,6 @@
         />
       )}
 
-<<<<<<< HEAD
-=======
-      {uiType.uiWidget === "textarea" && (
-        <>
-          <SchemaField
-            name={`${name}.uiSchema.${propertyName}.ui:options.rows`}
-            schema={{
-              type: "number",
-              title: "# Rows",
-              description:
-                "The number of visible text lines for the control. If it is not specified, the default value is 2.",
-            }}
-          />
-          <SchemaField
-            name={`${name}.uiSchema.${propertyName}.ui:options.submitOnEnter`}
-            schema={{
-              type: "boolean",
-              title: "Submit Form on Enter?",
-              description:
-                "If enabled, pressing Enter will submit the form. Press Shift+Enter for newlines in this mode",
-            }}
-            isRequired
-          />
-        </>
-      )}
-
->>>>>>> 543a5afa
       <FieldTemplate
         name={`${name}.schema.required`}
         label="Required Field?"
@@ -463,7 +444,9 @@
       />
 
       {uiType.uiWidget === "textarea" && (
-        <TextAreaFields name={name} propertyName={propertyName} />
+        <TextAreaFields
+          uiOptionsPath={`${name}.uiSchema.${propertyName}.ui:options`}
+        />
       )}
     </div>
   );
