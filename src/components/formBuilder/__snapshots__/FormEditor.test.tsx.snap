// Jest Snapshot v1, https://goo.gl/fbAQLP

exports[`FormEditor renders empty schema 1`] = `
<DocumentFragment>
  <form
    action="#"
  >
    <div
      class="horizontalFormGroup form-group row"
    >
      <label
        class="horizontalLabel form-label col-form-label col-lg-3"
        for="rjsfSchema.schema.title"
      >
        Form Title
      </label>
      <div
        class="col-lg-9"
      >
        <input
          class="form-control"
          id="rjsfSchema.schema.title"
          name="rjsfSchema.schema.title"
          value=""
        />
      </div>
    </div>
    <div
      class="horizontalFormGroup form-group row"
    >
      <label
        class="horizontalLabel form-label col-form-label col-lg-3"
        for="rjsfSchema.schema.description"
      >
        Form Description
      </label>
      <div
        class="col-lg-9"
      >
        <input
          class="form-control"
          id="rjsfSchema.schema.description"
          name="rjsfSchema.schema.description"
          value=""
        />
      </div>
    </div>
    <hr />
    <div
      class="addRow row"
    >
      <div
        class="col"
      >
        <button
          class="btn btn-primary btn-sm"
          type="button"
        >
          <svg
            aria-hidden="true"
            class="svg-inline--fa fa-plus fa-w-14 "
            data-icon="plus"
            data-prefix="fas"
            focusable="false"
            role="img"
            viewBox="0 0 448 512"
            xmlns="http://www.w3.org/2000/svg"
          >
            <path
              d="M416 208H272V64c0-17.67-14.33-32-32-32h-32c-17.67 0-32 14.33-32 32v144H32c-17.67 0-32 14.33-32 32v32c0 17.67 14.33 32 32 32h144v144c0 17.67 14.33 32 32 32h32c17.67 0 32-14.33 32-32V304h144c17.67 0 32-14.33 32-32v-32c0-17.67-14.33-32-32-32z"
              fill="currentColor"
            />
          </svg>
           Add new field
        </button>
      </div>
    </div>
    <div
      class="currFieldRow row"
    >
      <div
        class="currField col-xl-3"
      >
        <h6>
          Current Field
        </h6>
      </div>
      <div
        class="col-xl"
      >
        <small
          class="text-muted"
        >
          Use the Preview Tab on the right to select a field to edit ⟶
        </small>
      </div>
    </div>
    <button
      type="submit"
    >
      Submit
    </button>
  </form>
</DocumentFragment>
`;

exports[`FormEditor renders simple schema 1`] = `
<DocumentFragment>
  <form
    action="#"
  >
    <div
      class="horizontalFormGroup form-group row"
    >
      <label
        class="horizontalLabel form-label col-form-label col-lg-3"
        for="rjsfSchema.schema.title"
      >
        Form Title
      </label>
      <div
        class="col-lg-9"
      >
        <input
          class="form-control"
          id="rjsfSchema.schema.title"
          name="rjsfSchema.schema.title"
          value="A form"
        />
      </div>
    </div>
    <div
      class="horizontalFormGroup form-group row"
    >
      <label
        class="horizontalLabel form-label col-form-label col-lg-3"
        for="rjsfSchema.schema.description"
      >
        Form Description
      </label>
      <div
        class="col-lg-9"
      >
        <input
          class="form-control"
          id="rjsfSchema.schema.description"
          name="rjsfSchema.schema.description"
          value="A form example."
        />
      </div>
    </div>
    <hr />
    <div
      class="addRow row"
    >
      <div
        class="col"
      >
        <button
          class="btn btn-primary btn-sm"
          type="button"
        >
          <svg
            aria-hidden="true"
            class="svg-inline--fa fa-plus fa-w-14 "
            data-icon="plus"
            data-prefix="fas"
            focusable="false"
            role="img"
            viewBox="0 0 448 512"
            xmlns="http://www.w3.org/2000/svg"
          >
            <path
              d="M416 208H272V64c0-17.67-14.33-32-32-32h-32c-17.67 0-32 14.33-32 32v144H32c-17.67 0-32 14.33-32 32v32c0 17.67 14.33 32 32 32h144v144c0 17.67 14.33 32 32 32h32c17.67 0 32-14.33 32-32V304h144c17.67 0 32-14.33 32-32v-32c0-17.67-14.33-32-32-32z"
              fill="currentColor"
            />
          </svg>
           Add new field
        </button>
      </div>
    </div>
    <div
      class="currFieldRow row"
    >
      <div
        class="currField col-xl-3"
      >
        <h6>
          Current Field
        </h6>
      </div>
      <div
        class="col-xl"
      >
        <button
          class="btn btn-danger btn-sm"
          type="button"
        >
          <svg
            aria-hidden="true"
            class="svg-inline--fa fa-trash fa-w-14 "
            data-icon="trash"
            data-prefix="fas"
            focusable="false"
            role="img"
            viewBox="0 0 448 512"
            xmlns="http://www.w3.org/2000/svg"
          >
            <path
              d="M432 32H312l-9.4-18.7A24 24 0 0 0 281.1 0H166.8a23.72 23.72 0 0 0-21.4 13.3L136 32H16A16 16 0 0 0 0 48v32a16 16 0 0 0 16 16h416a16 16 0 0 0 16-16V48a16 16 0 0 0-16-16zM53.2 467a48 48 0 0 0 47.9 45h245.8a48 48 0 0 0 47.9-45L416 128H32z"
              fill="currentColor"
            />
          </svg>
           Remove field
        </button>
      </div>
      <div
        class="col-xl"
      >
        <small
          class="text-muted"
        >
          Use the Preview Tab on the right to select a field to edit ⟶
        </small>
      </div>
    </div>
    <div
      class="root"
    >
      <div
        class="horizontalFormGroup form-group row"
      >
        <label
          class="horizontalLabel form-label col-form-label col-lg-3"
          for="rjsfSchema.firstName"
        >
          Name
        </label>
        <div
          class="col-lg-9"
        >
          <input
            class="form-control"
            id="rjsfSchema.firstName"
            name="rjsfSchema.firstName"
            required=""
            value="firstName"
          />
          <small
            class="text-muted form-text"
          >
            Enter a name to refer to this value in the output later
          </small>
        </div>
      </div>
      <div
        class="horizontalFormGroup form-group row"
      >
        <label
          class="horizontalLabel form-label col-form-label col-lg-3"
          for="rjsfSchema.schema.properties.firstName.title"
        >
          Label
        </label>
        <div
          class="col-lg-9"
        >
          <input
            class="form-control"
            id="rjsfSchema.schema.properties.firstName.title"
            name="rjsfSchema.schema.properties.firstName.title"
            value="First name"
          />
          <small
            class="text-muted form-text"
          >
            The user-visible label for this field
          </small>
        </div>
      </div>
      <div
        class="horizontalFormGroup form-group row"
      >
        <label
          class="horizontalLabel form-label col-form-label col-lg-3"
          for="rjsfSchema.schema.properties.firstName.description"
        >
          Field Description
        </label>
        <div
          class="col-lg-9"
        >
          <input
            class="form-control"
            id="rjsfSchema.schema.properties.firstName.description"
            name="rjsfSchema.schema.properties.firstName.description"
            value=""
          />
          <small
            class="text-muted form-text"
          >
            Explain to the user what this field is used for
          </small>
        </div>
      </div>
      <div
        class="horizontalFormGroup form-group row"
      >
        <label
          class="horizontalLabel form-label col-form-label col-lg-3"
          for="rjsfSchema.schema.properties.firstName.uiType"
        >
          Input Type
        </label>
        <div
          class="col-lg-9"
        >
          <div
            class=" css-2b097c-container"
          >
            <span
              aria-atomic="false"
              aria-live="polite"
              aria-relevant="additions text"
              class="css-1f43avz-a11yText-A11yText"
            />
            <div
              class=" css-yk16xz-control"
            >
              <div
                class=" css-g1d714-ValueContainer"
              >
                <div
                  class=" css-1uccc91-singleValue"
                >
                  Single line text
                </div>
                <div
                  class="css-b8ldur-Input"
                >
                  <div
                    class=""
                    style="display: inline-block;"
                  >
                    <input
                      aria-autocomplete="list"
                      autocapitalize="none"
                      autocomplete="off"
                      autocorrect="off"
                      id="rjsfSchema.schema.properties.firstName.uiType"
                      spellcheck="false"
                      style="box-sizing: content-box; width: 2px; border: 0px; opacity: 1; outline: 0; padding: 0px;"
                      tabindex="0"
                      type="text"
                      value=""
                    />
                    <div
                      style="position: absolute; top: 0px; left: 0px; visibility: hidden; height: 0px; overflow: scroll; white-space: pre; font-family: -webkit-small-control; letter-spacing: normal; text-transform: none;"
                    />
                  </div>
                </div>
              </div>
              <div
                class=" css-1hb7zxy-IndicatorsContainer"
              >
                <span
                  class=" css-1okebmr-indicatorSeparator"
                />
                <div
                  aria-hidden="true"
                  class=" css-tlfecz-indicatorContainer"
                >
                  <svg
                    aria-hidden="true"
                    class="css-tj5bde-Svg"
                    focusable="false"
                    height="20"
                    viewBox="0 0 20 20"
                    width="20"
                  >
                    <path
                      d="M4.516 7.548c0.436-0.446 1.043-0.481 1.576 0l3.908 3.747 3.908-3.747c0.533-0.481 1.141-0.446 1.574 0 0.436 0.445 0.408 1.197 0 1.615-0.406 0.418-4.695 4.502-4.695 4.502-0.217 0.223-0.502 0.335-0.787 0.335s-0.57-0.112-0.789-0.335c0 0-4.287-4.084-4.695-4.502s-0.436-1.17 0-1.615z"
                    />
                  </svg>
                </div>
              </div>
            </div>
            <input
              name="rjsfSchema.schema.properties.firstName.uiType"
              type="hidden"
              value="string::"
            />
          </div>
        </div>
      </div>
      <div
        class="horizontalFormGroup form-group row"
      >
        <label
          class="horizontalLabel form-label col-form-label col-lg-3"
          for="rjsfSchema.schema.properties.firstName.default"
        >
          Default value
        </label>
        <div
          class="col-lg-9"
        >
          <input
            class="form-control"
            id="rjsfSchema.schema.properties.firstName.default"
            name="rjsfSchema.schema.properties.firstName.default"
            type="string"
            value="Chuck"
          />
        </div>
      </div>
      <div
        class="form-group row"
      >
        <label
          class="form-label col-form-label col-lg-3"
          for="rjsfSchema.schema.required"
        >
          Required Field?
        </label>
        <div
          class="col-lg-9"
        >
          <div
            class="switch btn off btn-light"
          >
            <div
              class="switch-group"
            >
              <span
                class="switch-on btn btn-primary"
              >
                 
              </span>
              <span
                class="switch-off btn btn-light"
              >
                 
              </span>
              <span
                class="switch-handle btn btn-light"
              />
            </div>
          </div>
        </div>
<<<<<<< HEAD
        <label
          class="label col-sm-9"
          for="rjsfSchema.schema.required"
        >
          Required Field?
        </label>
=======
>>>>>>> 64686dbe
      </div>
    </div>
    <div
      class="horizontalFormGroup form-group row"
    >
      <label
        class="horizontalLabel form-label col-form-label col-lg-3"
        for="layoutButtons"
      >
        Field Order
      </label>
      <div
        class="col-lg-9"
      >
        <div
          class="btn-group"
          role="group"
        >
          <button
            class="btn btn-light btn-sm"
            disabled=""
            type="button"
          >
            <svg
              aria-hidden="true"
              class="svg-inline--fa fa-arrow-up fa-w-14 "
              data-icon="arrow-up"
              data-prefix="fas"
              focusable="false"
              role="img"
              viewBox="0 0 448 512"
              xmlns="http://www.w3.org/2000/svg"
            >
              <path
                d="M34.9 289.5l-22.2-22.2c-9.4-9.4-9.4-24.6 0-33.9L207 39c9.4-9.4 24.6-9.4 33.9 0l194.3 194.3c9.4 9.4 9.4 24.6 0 33.9L413 289.4c-9.5 9.5-25 9.3-34.3-.4L264 168.6V456c0 13.3-10.7 24-24 24h-32c-13.3 0-24-10.7-24-24V168.6L69.2 289.1c-9.3 9.8-24.8 10-34.3.4z"
                fill="currentColor"
              />
            </svg>
             Move up
          </button>
          <button
            class="btn btn-light btn-sm"
            type="button"
          >
            <svg
              aria-hidden="true"
              class="svg-inline--fa fa-arrow-down fa-w-14 "
              data-icon="arrow-down"
              data-prefix="fas"
              focusable="false"
              role="img"
              viewBox="0 0 448 512"
              xmlns="http://www.w3.org/2000/svg"
            >
              <path
                d="M413.1 222.5l22.2 22.2c9.4 9.4 9.4 24.6 0 33.9L241 473c-9.4 9.4-24.6 9.4-33.9 0L12.7 278.6c-9.4-9.4-9.4-24.6 0-33.9l22.2-22.2c9.5-9.5 25-9.3 34.3.4L184 343.4V56c0-13.3 10.7-24 24-24h32c13.3 0 24 10.7 24 24v287.4l114.8-120.5c9.3-9.8 24.8-10 34.3-.4z"
                fill="currentColor"
              />
            </svg>
             Move down
          </button>
        </div>
      </div>
    </div>
    <button
      type="submit"
    >
      Submit
    </button>
  </form>
</DocumentFragment>
`;<|MERGE_RESOLUTION|>--- conflicted
+++ resolved
@@ -6,10 +6,10 @@
     action="#"
   >
     <div
-      class="horizontalFormGroup form-group row"
+      class="form-group row"
     >
       <label
-        class="horizontalLabel form-label col-form-label col-lg-3"
+        class="form-label col-form-label col-lg-3"
         for="rjsfSchema.schema.title"
       >
         Form Title
@@ -26,10 +26,10 @@
       </div>
     </div>
     <div
-      class="horizontalFormGroup form-group row"
+      class="form-group row"
     >
       <label
-        class="horizontalLabel form-label col-form-label col-lg-3"
+        class="form-label col-form-label col-lg-3"
         for="rjsfSchema.schema.description"
       >
         Form Description
@@ -47,7 +47,7 @@
     </div>
     <hr />
     <div
-      class="addRow row"
+      class="row"
     >
       <div
         class="col"
@@ -76,10 +76,10 @@
       </div>
     </div>
     <div
-      class="currFieldRow row"
-    >
-      <div
-        class="currField col-xl-3"
+      class="row"
+    >
+      <div
+        class="col-xl-3"
       >
         <h6>
           Current Field
@@ -110,10 +110,10 @@
     action="#"
   >
     <div
-      class="horizontalFormGroup form-group row"
+      class="form-group row"
     >
       <label
-        class="horizontalLabel form-label col-form-label col-lg-3"
+        class="form-label col-form-label col-lg-3"
         for="rjsfSchema.schema.title"
       >
         Form Title
@@ -130,10 +130,10 @@
       </div>
     </div>
     <div
-      class="horizontalFormGroup form-group row"
+      class="form-group row"
     >
       <label
-        class="horizontalLabel form-label col-form-label col-lg-3"
+        class="form-label col-form-label col-lg-3"
         for="rjsfSchema.schema.description"
       >
         Form Description
@@ -151,7 +151,7 @@
     </div>
     <hr />
     <div
-      class="addRow row"
+      class="row"
     >
       <div
         class="col"
@@ -180,10 +180,10 @@
       </div>
     </div>
     <div
-      class="currFieldRow row"
-    >
-      <div
-        class="currField col-xl-3"
+      class="row"
+    >
+      <div
+        class="col-xl-3"
       >
         <h6>
           Current Field
@@ -224,14 +224,12 @@
         </small>
       </div>
     </div>
-    <div
-      class="root"
-    >
-      <div
-        class="horizontalFormGroup form-group row"
+    <div>
+      <div
+        class="form-group row"
       >
         <label
-          class="horizontalLabel form-label col-form-label col-lg-3"
+          class="form-label col-form-label col-lg-3"
           for="rjsfSchema.firstName"
         >
           Name
@@ -254,10 +252,10 @@
         </div>
       </div>
       <div
-        class="horizontalFormGroup form-group row"
+        class="form-group row"
       >
         <label
-          class="horizontalLabel form-label col-form-label col-lg-3"
+          class="form-label col-form-label col-lg-3"
           for="rjsfSchema.schema.properties.firstName.title"
         >
           Label
@@ -279,10 +277,10 @@
         </div>
       </div>
       <div
-        class="horizontalFormGroup form-group row"
+        class="form-group row"
       >
         <label
-          class="horizontalLabel form-label col-form-label col-lg-3"
+          class="form-label col-form-label col-lg-3"
           for="rjsfSchema.schema.properties.firstName.description"
         >
           Field Description
@@ -304,10 +302,10 @@
         </div>
       </div>
       <div
-        class="horizontalFormGroup form-group row"
+        class="form-group row"
       >
         <label
-          class="horizontalLabel form-label col-form-label col-lg-3"
+          class="form-label col-form-label col-lg-3"
           for="rjsfSchema.schema.properties.firstName.uiType"
         >
           Input Type
@@ -394,10 +392,10 @@
         </div>
       </div>
       <div
-        class="horizontalFormGroup form-group row"
+        class="form-group row"
       >
         <label
-          class="horizontalLabel form-label col-form-label col-lg-3"
+          class="form-label col-form-label col-lg-3"
           for="rjsfSchema.schema.properties.firstName.default"
         >
           Default value
@@ -448,22 +446,13 @@
             </div>
           </div>
         </div>
-<<<<<<< HEAD
-        <label
-          class="label col-sm-9"
-          for="rjsfSchema.schema.required"
-        >
-          Required Field?
-        </label>
-=======
->>>>>>> 64686dbe
-      </div>
-    </div>
-    <div
-      class="horizontalFormGroup form-group row"
+      </div>
+    </div>
+    <div
+      class="form-group row"
     >
       <label
-        class="horizontalLabel form-label col-form-label col-lg-3"
+        class="form-label col-form-label col-lg-3"
         for="layoutButtons"
       >
         Field Order
