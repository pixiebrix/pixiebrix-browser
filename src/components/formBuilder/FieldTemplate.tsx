/*
 * Copyright (C) 2023 PixieBrix, Inc.
 *
 * This program is free software: you can redistribute it and/or modify
 * it under the terms of the GNU Affero General Public License as published by
 * the Free Software Foundation, either version 3 of the License, or
 * (at your option) any later version.
 *
 * This program is distributed in the hope that it will be useful,
 * but WITHOUT ANY WARRANTY; without even the implied warranty of
 * MERCHANTABILITY or FITNESS FOR A PARTICULAR PURPOSE.  See the
 * GNU Affero General Public License for more details.
 *
 * You should have received a copy of the GNU Affero General Public License
 * along with this program.  If not, see <http://www.gnu.org/licenses/>.
 */

import styles from "./FieldTemplate.module.scss";
import React from "react";
import cx from "classnames";
import { type FieldTemplateProps } from "@rjsf/utils";
// eslint-disable-next-line no-restricted-imports -- TODO: Fix over time
import { Form, ListGroup } from "react-bootstrap";
// Named import to get the proper type
import { DescriptionField } from "./DescriptionField";
import { type SetActiveField } from "@/components/formBuilder/formBuilderTypes";
import { UI_SCHEMA_ACTIVE } from "@/components/formBuilder/schemaFieldNames";

interface FormPreviewFieldTemplateProps extends FieldTemplateProps {
  setActiveField: SetActiveField;
}

// RJSF Bootstrap 4 implementation ref https://github.com/rjsf-team/react-jsonschema-form/blob/main/packages/bootstrap-4/src/FieldTemplate/FieldTemplate.tsx
const FieldTemplate = ({
  id,
  children,
  displayLabel,
  rawErrors = [],
  rawHelp,
  hidden,
  rawDescription,
  required,
<<<<<<< HEAD
  uiSchema,
  setActiveField,
}: FormPreviewFieldTemplateProps) => {
  // eslint-disable-next-line security/detect-object-injection -- is a constant
  const isActive = Boolean(uiSchema?.[UI_SCHEMA_ACTIVE]);

  const onClick = () => {
    if (!isActive) {
      // TODO: How do we get the `name` of the field? `id` is not the same thing
      // setActiveField();
    }
  };

=======
  schema: { title },
}: FieldTemplateProps) => {
>>>>>>> 21b82ba0
  if (hidden) {
    return <div className="hidden">{children}</div>;
  }

  return (
    <Form.Group
      onClick={onClick}
      className={cx(styles.root, {
        [styles.isActive ?? ""]: isActive,
      })}
    >
      {displayLabel && (
        <Form.Label
          htmlFor={id}
          className={rawErrors.length > 0 ? "text-danger" : ""}
        >
          {/* Cannot use the label prop as RJSF5 defaults to the name if the title is falsy
           * See https://github.com/rjsf-team/react-jsonschema-form/blob/e8aa9e8f2078d86a6048ff3d018bd3030d8d2aba/packages/core/src/components/fields/SchemaField.tsx#L196
           * See https://github.com/pixiebrix/pixiebrix-extension/issues/7106
           */}
          {title}
          {required ? "*" : null}
        </Form.Label>
      )}
      {children}
      {displayLabel && rawDescription && (
        <DescriptionField className="text-muted" description={rawDescription} />
      )}
      {rawErrors.length > 0 && (
        <ListGroup as="ul">
          {rawErrors.map((error, index) => (
            <ListGroup.Item
              as="li"
              key={`${error}-${index}`}
              className="border-0 m-0 p-0"
            >
              <small className="m-0 text-danger">{error}</small>
            </ListGroup.Item>
          ))}
        </ListGroup>
      )}
      {rawHelp && (
        <Form.Text
          className={rawErrors.length > 0 ? "text-danger" : "text-muted"}
          id={id}
        >
          {rawHelp}
        </Form.Text>
      )}
    </Form.Group>
  );
};

export default FieldTemplate;<|MERGE_RESOLUTION|>--- conflicted
+++ resolved
@@ -40,9 +40,9 @@
   hidden,
   rawDescription,
   required,
-<<<<<<< HEAD
   uiSchema,
   setActiveField,
+  schema: { title },
 }: FormPreviewFieldTemplateProps) => {
   // eslint-disable-next-line security/detect-object-injection -- is a constant
   const isActive = Boolean(uiSchema?.[UI_SCHEMA_ACTIVE]);
@@ -54,10 +54,6 @@
     }
   };
 
-=======
-  schema: { title },
-}: FieldTemplateProps) => {
->>>>>>> 21b82ba0
   if (hidden) {
     return <div className="hidden">{children}</div>;
   }
