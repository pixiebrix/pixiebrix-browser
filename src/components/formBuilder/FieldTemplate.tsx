/*
 * Copyright (C) 2023 PixieBrix, Inc.
 *
 * This program is free software: you can redistribute it and/or modify
 * it under the terms of the GNU Affero General Public License as published by
 * the Free Software Foundation, either version 3 of the License, or
 * (at your option) any later version.
 *
 * This program is distributed in the hope that it will be useful,
 * but WITHOUT ANY WARRANTY; without even the implied warranty of
 * MERCHANTABILITY or FITNESS FOR A PARTICULAR PURPOSE.  See the
 * GNU Affero General Public License for more details.
 *
 * You should have received a copy of the GNU Affero General Public License
 * along with this program.  If not, see <http://www.gnu.org/licenses/>.
 */

import styles from "./FieldTemplate.module.scss";
import React from "react";
import cx from "classnames";
import { type FieldTemplateProps } from "@rjsf/utils";
// eslint-disable-next-line no-restricted-imports -- TODO: Fix over time
import { Form, ListGroup } from "react-bootstrap";
// Named import to get the proper type
import { DescriptionField } from "./DescriptionField";
import { type SetActiveField } from "@/components/formBuilder/formBuilderTypes";
import { UI_SCHEMA_ACTIVE } from "@/components/formBuilder/schemaFieldNames";

interface FormPreviewFieldTemplateProps extends FieldTemplateProps {
  setActiveField: SetActiveField;
}

// RJSF Bootstrap 4 implementation ref https://github.com/rjsf-team/react-jsonschema-form/blob/main/packages/bootstrap-4/src/FieldTemplate/FieldTemplate.tsx
const FieldTemplate = ({
  id,
  children,
  displayLabel,
  rawErrors = [],
  rawHelp,
  hidden,
  rawDescription,
  required,
  uiSchema,
  setActiveField,
<<<<<<< HEAD
  schema: { title },
=======
>>>>>>> 008a0c98
}: FormPreviewFieldTemplateProps) => {
  // eslint-disable-next-line security/detect-object-injection -- is a constant
  const isActive = Boolean(uiSchema?.[UI_SCHEMA_ACTIVE]);

  const onClick = () => {
<<<<<<< HEAD
    if (!isActive) {
      // TODO: How do we get the `name` of the field? `id` is not the same thing
      // setActiveField();
=======
    // We're getting an additional event from `#root`
    if (!isActive && id.startsWith("root_")) {
      setActiveField(id.replace("root_", ""));
>>>>>>> 008a0c98
    }
  };

  if (hidden) {
    return <div className="hidden">{children}</div>;
  }

  return (
    <Form.Group
      onClick={onClick}
      className={cx(styles.root, {
        [styles.isActive ?? ""]: isActive,
      })}
    >
      {displayLabel && (
        <Form.Label
          htmlFor={id}
          className={rawErrors.length > 0 ? "text-danger" : ""}
        >
          {/* Cannot use the label prop as RJSF5 defaults to the name if the title is falsy
           * See https://github.com/rjsf-team/react-jsonschema-form/blob/e8aa9e8f2078d86a6048ff3d018bd3030d8d2aba/packages/core/src/components/fields/SchemaField.tsx#L196
           * See https://github.com/pixiebrix/pixiebrix-extension/issues/7106
           */}
          {title}
          {required ? "*" : null}
        </Form.Label>
      )}
      {children}
      {displayLabel && rawDescription && (
        <DescriptionField className="text-muted" description={rawDescription} />
      )}
      {rawErrors.length > 0 && (
        <ListGroup as="ul">
          {rawErrors.map((error, index) => (
            <ListGroup.Item
              as="li"
              key={`${error}-${index}`}
              className="border-0 m-0 p-0"
            >
              <small className="m-0 text-danger">{error}</small>
            </ListGroup.Item>
          ))}
        </ListGroup>
      )}
      {rawHelp && (
        <Form.Text
          className={rawErrors.length > 0 ? "text-danger" : "text-muted"}
          id={id}
        >
          {rawHelp}
        </Form.Text>
      )}
    </Form.Group>
  );
};

export default FieldTemplate;<|MERGE_RESOLUTION|>--- conflicted
+++ resolved
@@ -42,24 +42,15 @@
   required,
   uiSchema,
   setActiveField,
-<<<<<<< HEAD
   schema: { title },
-=======
->>>>>>> 008a0c98
 }: FormPreviewFieldTemplateProps) => {
   // eslint-disable-next-line security/detect-object-injection -- is a constant
   const isActive = Boolean(uiSchema?.[UI_SCHEMA_ACTIVE]);
 
   const onClick = () => {
-<<<<<<< HEAD
-    if (!isActive) {
-      // TODO: How do we get the `name` of the field? `id` is not the same thing
-      // setActiveField();
-=======
     // We're getting an additional event from `#root`
     if (!isActive && id.startsWith("root_")) {
       setActiveField(id.replace("root_", ""));
->>>>>>> 008a0c98
     }
   };
 
