/*
 * Copyright (C) 2023 PixieBrix, Inc.
 *
 * This program is free software: you can redistribute it and/or modify
 * it under the terms of the GNU Affero General Public License as published by
 * the Free Software Foundation, either version 3 of the License, or
 * (at your option) any later version.
 *
 * This program is distributed in the hope that it will be useful,
 * but WITHOUT ANY WARRANTY; without even the implied warranty of
 * MERCHANTABILITY or FITNESS FOR A PARTICULAR PURPOSE.  See the
 * GNU Affero General Public License for more details.
 *
 * You should have received a copy of the GNU Affero General Public License
 * along with this program.  If not, see <http://www.gnu.org/licenses/>.
 */

import React, { useContext, useState } from "react";
import { type BrickPipeline } from "@/bricks/types";
import AsyncButton, { type AsyncButtonProps } from "@/components/AsyncButton";
import { runHeadlessPipeline } from "@/contentScript/messenger/api";
import { uuidv4 } from "@/types/helpers";
import DocumentContext from "@/components/documentBuilder/render/DocumentContext";
import { type Except } from "type-fest";
import apiVersionOptions from "@/runtime/apiVersionOptions";
import { type DynamicPath } from "@/components/documentBuilder/documentBuilderTypes";
import { getTopLevelFrame } from "webext-messenger";
import { getRootCause, hasSpecificErrorCause } from "@/errors/errorHelpers";
import { SubmitPanelAction } from "@/bricks/errors";
import cx from "classnames";
import { boolean } from "@/utils/typeUtils";
import { mapPathToTraceBranches } from "@/components/documentBuilder/utils";

type ButtonElementProps = Except<AsyncButtonProps, "onClick"> & {
  onClick: BrickPipeline;
  elementName: string;
  tracePath: DynamicPath;
  /**
   * True to expand the button to the full width of the container.
   */
  fullWidth?: boolean;
};

const ButtonElement: React.FC<ButtonElementProps> = ({
  onClick,
  tracePath,
  disabled: rawDisabled,
  fullWidth = false,
  className,
  ...restProps
}) => {
  const {
    onAction,
    options: { ctxt, logger, meta },
  } = useContext(DocumentContext);

  const [counter, setCounter] = useState(0);

  if (!meta.extensionId) {
    throw new Error("ButtonElement requires meta.extensionId");
  }

  const handler = async () => {
    const currentCounter = counter;
    setCounter((previous) => previous + 1);

    // We currently only support associating the sidebar with the content script in the top-level frame (frameId: 0)
    const topLevelFrame = await getTopLevelFrame();

    try {
      await runHeadlessPipeline(topLevelFrame, {
        nonce: uuidv4(),
        context: ctxt,
        pipeline: onClick,
        // TODO: pass runtime version via DocumentContext instead of hard-coding it. This will break for v4+
        options: apiVersionOptions("v3"),
        messageContext: logger.context,
        meta: {
          ...meta,
          branches: [
<<<<<<< HEAD
=======
            ...meta.branches,
>>>>>>> 35b1c4b2
            ...mapPathToTraceBranches(tracePath),
            { key: "onClick", counter: currentCounter },
          ],
        },
      });
    } catch (error) {
      if (hasSpecificErrorCause(error, SubmitPanelAction)) {
        // The error was created by the SubmitPanelEffect brick
        const rootCause = getRootCause(error) as SubmitPanelAction;
        onAction({ type: rootCause.type, detail: rootCause.detail });
      } else {
        throw error;
      }
    }
  };

  return (
    <AsyncButton
      onClick={handler}
      disabled={boolean(rawDisabled)}
      // `btn-block` is the classname in Bootstrap 4
      // Discussion: https://stackoverflow.com/questions/23183343/bootstrap-btn-block-not-working
      className={cx(className, { "btn-block": fullWidth })}
      {...restProps}
    />
  );
};

export default ButtonElement;<|MERGE_RESOLUTION|>--- conflicted
+++ resolved
@@ -78,10 +78,7 @@
         meta: {
           ...meta,
           branches: [
-<<<<<<< HEAD
-=======
             ...meta.branches,
->>>>>>> 35b1c4b2
             ...mapPathToTraceBranches(tracePath),
             { key: "onClick", counter: currentCounter },
           ],
