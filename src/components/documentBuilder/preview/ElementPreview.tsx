--- conflicted
+++ resolved
@@ -26,10 +26,7 @@
 import AddElementAction from "./AddElementAction";
 import { getAllowedChildTypes } from "@/components/documentBuilder/allowedElementTypes";
 import getPreviewComponentDefinition from "./getPreviewComponentDefinition";
-import { SCROLL_HEADER_NODE_INTO_VIEW_EVENT } from "@/pageEditor/tabs/editTab/editorNodes/PipelineHeaderNode";
-
-export const SCROLL_TO_DOCUMENT_PREVIEW_ELEMENT_EVENT =
-  "scroll-to-document-preview-element";
+import { SCROLL_TO_HEADER_NODE_EVENT } from "@/pageEditor/tabs/editTab/editorNodes/PipelineHeaderNode";
 
 export const SCROLL_TO_DOCUMENT_PREVIEW_ELEMENT_EVENT =
   "scroll-to-document-preview-element";
@@ -85,6 +82,9 @@
     );
 
     if (isActive) {
+      window.dispatchEvent(
+        new Event(`${SCROLL_TO_HEADER_NODE_EVENT}-${elementName}`)
+      );
       scrollIntoView();
     }
 
@@ -124,7 +124,7 @@
     }
 
     window.dispatchEvent(
-      new Event(`${SCROLL_HEADER_NODE_INTO_VIEW_EVENT}-${elementName}`)
+      new Event(`${SCROLL_TO_HEADER_NODE_EVENT}-${elementName}`)
     );
   };
 
@@ -173,11 +173,7 @@
       elementName={elementName}
       isHovered={isHovered}
       isActive={isActive}
-<<<<<<< HEAD
       elementRef={elementRef}
-=======
-      ref={elementRef}
->>>>>>> a3b5b67a
     >
       {props?.children}
       {isContainer &&
