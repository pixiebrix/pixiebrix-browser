--- conflicted
+++ resolved
@@ -31,22 +31,12 @@
 import { getComponentDefinition } from "@/components/documentBuilder/documentTree";
 import elementTypeLabels from "@/components/documentBuilder/elementTypeLabels";
 import HoveredLabel from "./HoveredLabel";
-<<<<<<< HEAD
+import ImagePlaceholder from "@/components/imagePlaceholder/ImagePlaceholder";
+import { isValidUrl } from "@/utils";
+
 import ActiveLabel from "./ActiveLabel";
 import Unknown from "./elementsPreview/Unknown";
 import Basic from "./elementsPreview/Basic";
-=======
-import ImagePlaceholder from "@/components/imagePlaceholder/ImagePlaceholder";
-import { isValidUrl } from "@/utils";
-
-type PreviewComponentProps = {
-  className?: string;
-  isHovered: boolean;
-  onClick: React.MouseEventHandler<HTMLDivElement>;
-  onMouseEnter: React.MouseEventHandler<HTMLDivElement>;
-  onMouseLeave: React.MouseEventHandler<HTMLDivElement>;
-};
->>>>>>> c088635d
 
 function getPreviewComponentDefinition(
   element: DocumentElement
@@ -59,7 +49,6 @@
     case "header_2":
     case "header_3":
     case "text": {
-<<<<<<< HEAD
       const documentComponent = getComponentDefinition(element);
       return {
         Component: Basic,
@@ -67,29 +56,6 @@
           documentComponent,
         },
       };
-=======
-      const { Component, props } = getComponentDefinition(element);
-      const PreviewComponent: React.FC<PreviewComponentProps> = ({
-        children,
-        className,
-        isHovered,
-        ...restPreviewProps
-      }) => (
-        <div
-          className={cx(documentTreeStyles.shiftRightWrapper, className)}
-          {...restPreviewProps}
-        >
-          {isHovered && (
-            <HoveredLabel
-              className={documentTreeStyles.labelShiftRight}
-              elementType={element.type}
-            />
-          )}
-          <Component {...props} />
-        </div>
-      );
-
-      return { Component: PreviewComponent, props };
     }
 
     case "image": {
@@ -127,7 +93,6 @@
       );
 
       return { Component: PreviewComponent, props };
->>>>>>> c088635d
     }
 
     case "container":
@@ -330,7 +295,6 @@
     }
 
     default: {
-<<<<<<< HEAD
       const documentComponent = getComponentDefinition(element);
       return {
         Component: Unknown,
@@ -338,9 +302,6 @@
           documentComponent,
         },
       };
-=======
-      return getComponentDefinition(element);
->>>>>>> c088635d
     }
   }
 }
