--- conflicted
+++ resolved
@@ -30,11 +30,7 @@
 import faStyleSheet from "@fortawesome/fontawesome-svg-core/styles.css?loadAsUrl";
 import { expectContext } from "@/utils/expectContext";
 import { once } from "lodash";
-<<<<<<< HEAD
-import { MAX_Z_INDEX, PIXIEBRIX_QUICKBAR_CONTAINER_ID } from "@/domConstants";
-=======
 import { MAX_Z_INDEX, PIXIEBRIX_QUICK_BAR_CONTAINER_ID } from "@/domConstants";
->>>>>>> 73365f9c
 import { useEventListener } from "@/hooks/useEventListener";
 import { Stylesheets } from "@/components/Stylesheets";
 import selection from "@/utils/selectionController";
@@ -178,19 +174,11 @@
   expectContext("contentScript");
 
   if (isLoadedInIframe()) {
-<<<<<<< HEAD
-    // Only include quick bar in top-level frame
-=======
->>>>>>> 73365f9c
     return;
   }
 
   const container = document.createElement("div");
-<<<<<<< HEAD
-  container.id = PIXIEBRIX_QUICKBAR_CONTAINER_ID;
-=======
   container.id = PIXIEBRIX_QUICK_BAR_CONTAINER_ID;
->>>>>>> 73365f9c
   document.body.prepend(container);
   ReactDOM.render(<QuickBarApp />, container);
 
