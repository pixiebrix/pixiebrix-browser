--- conflicted
+++ resolved
@@ -131,11 +131,7 @@
 
   const gridRef = useRef<LazyGrid>();
 
-<<<<<<< HEAD
-  const { allBricks, isLoading: isLoadingAllBlocks } = useAllBricks();
-=======
   const { allBricks, isLoading: isLoadingAllBricks } = useAllBricks();
->>>>>>> 38e2f8a7
 
   const reduxDispatch = useDispatch();
   const closeModal = useCallback(() => {
@@ -215,11 +211,7 @@
   }, [marketplaceTags, partnerKey]);
 
   const filteredBlocks = useMemo<Brick[]>(() => {
-<<<<<<< HEAD
-    if (isLoadingAllBlocks || isLoadingTags || isEmpty(allBricks)) {
-=======
     if (isLoadingAllBricks || isLoadingTags || isEmpty(allBricks)) {
->>>>>>> 38e2f8a7
       return [];
     }
 
@@ -235,11 +227,7 @@
     return typedBlocks.map(({ block }) => block);
   }, [
     allBricks,
-<<<<<<< HEAD
-    isLoadingAllBlocks,
-=======
     isLoadingAllBricks,
->>>>>>> 38e2f8a7
     isLoadingTags,
     partnerKey,
     taggedBrickIds,
