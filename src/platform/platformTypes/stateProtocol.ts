--- conflicted
+++ resolved
@@ -15,17 +15,14 @@
  * along with this program.  If not, see <http://www.gnu.org/licenses/>.
  */
 
-<<<<<<< HEAD
+import type { Except, JsonObject } from "type-fest";
+import type { ModComponentRef } from "@/types/modComponentTypes";
 import type { RegistryId } from "@/types/registryTypes";
 import type { ModVariablesDefinition } from "@/types/modDefinitionTypes";
-=======
->>>>>>> b1dc2903
 import type {
   MergeStrategy,
   StateNamespace,
 } from "@/platform/state/stateTypes";
-import type { Except, JsonObject } from "type-fest";
-import type { ModComponentRef } from "@/types/modComponentTypes";
 
 /**
  * The variable store/state for the platform.
@@ -36,13 +33,9 @@
  */
 export type StateProtocol = {
   /**
-<<<<<<< HEAD
    * Get the current state for the given namespace.
-=======
-   * Get the current state.
    *
    * @since 2.1.2 asynchronous
->>>>>>> b1dc2903
    */
   getState(args: {
     namespace: StateNamespace;
@@ -50,13 +43,9 @@
   }): Promise<JsonObject>;
 
   /**
-<<<<<<< HEAD
    * Set the current state for the given namespace.
-=======
-   * Set the state for a given namespace.
    *
    * @since 2.1.2 asynchronous
->>>>>>> b1dc2903
    */
   setState(args: {
     namespace: StateNamespace;
@@ -64,7 +53,6 @@
     data: JsonObject;
     mergeStrategy: MergeStrategy;
   }): Promise<JsonObject>;
-<<<<<<< HEAD
 
   /**
    * Register variables and their synchronization policy for a mod.
@@ -80,6 +68,4 @@
     modId: RegistryId,
     variables: ModVariablesDefinition,
   ): void;
-=======
->>>>>>> b1dc2903
 };