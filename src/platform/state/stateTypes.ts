/*
 * Copyright (C) 2024 PixieBrix, Inc.
 *
 * This program is free software: you can redistribute it and/or modify
 * it under the terms of the GNU Affero General Public License as published by
 * the Free Software Foundation, either version 3 of the License, or
 * (at your option) any later version.
 *
 * This program is distributed in the hope that it will be useful,
 * but WITHOUT ANY WARRANTY; without even the implied warranty of
 * MERCHANTABILITY or FITNESS FOR A PARTICULAR PURPOSE.  See the
 * GNU Affero General Public License for more details.
 *
 * You should have received a copy of the GNU Affero General Public License
 * along with this program.  If not, see <http://www.gnu.org/licenses/>.
 */

import type { ValueOf } from "type-fest";
import type { UUID } from "@/types/stringTypes";
import type { RegistryId } from "@/types/registryTypes";

export const MergeStrategies = {
  SHALLOW: "shallow",
  REPLACE: "replace",
  DEEP: "deep",
} as const;

export type MergeStrategy = ValueOf<typeof MergeStrategies>;

export const StateNamespaces = {
  MOD: "blueprint",
  PRIVATE: "extension",
  PUBLIC: "shared",
} as const;

export type StateNamespace = ValueOf<typeof StateNamespaces>;

/**
 * [Experimental] policy to sync state changes across frames/tabs.
 * @since 2.1.3
 */
export const SyncPolicies = {
  NONE: "none",
<<<<<<< HEAD
  TAB: "tab",
  SESSION: "session",
};
=======
  SESSION: "session",
} as const;
>>>>>>> 8021e8c0

export type SyncPolicy = ValueOf<typeof SyncPolicies>;

/**
 * JavaScript event name fired for state change events.
 */
export const STATE_CHANGE_JS_EVENT_TYPE = "statechange" as const;

/**
 * Event detail fired when mod state changes.
 */
export type StateChangeEventDetail = {
  namespace: StateNamespace;
  // TODO: https://github.com/pixiebrix/pixiebrix-extension/issues/8845 -- rename deprecated fieldnames
  // Keep using extensionId/blueprintId for now for backward compatability because the values are made available
  // in `@input.event`. It's unlikely anyone is relying on them in the wild, though.
  blueprintId: RegistryId;
  extensionId?: UUID;
};

/**
 * Returns true if the event is a state change event.
 * @see StateChangeEventDetail
 */
export function isStateChangeEvent(
  event: Event,
): event is CustomEvent<StateChangeEventDetail> {
  return (
    event.type === STATE_CHANGE_JS_EVENT_TYPE &&
    "detail" in event &&
    "namespace" in (event as CustomEvent).detail
  );
}<|MERGE_RESOLUTION|>--- conflicted
+++ resolved
@@ -41,14 +41,9 @@
  */
 export const SyncPolicies = {
   NONE: "none",
-<<<<<<< HEAD
   TAB: "tab",
   SESSION: "session",
-};
-=======
-  SESSION: "session",
 } as const;
->>>>>>> 8021e8c0
 
 export type SyncPolicy = ValueOf<typeof SyncPolicies>;
 
