/*
 * Copyright (C) 2024 PixieBrix, Inc.
 *
 * This program is free software: you can redistribute it and/or modify
 * it under the terms of the GNU Affero General Public License as published by
 * the Free Software Foundation, either version 3 of the License, or
 * (at your option) any later version.
 *
 * This program is distributed in the hope that it will be useful,
 * but WITHOUT ANY WARRANTY; without even the implied warranty of
 * MERCHANTABILITY or FITNESS FOR A PARTICULAR PURPOSE.  See the
 * GNU Affero General Public License for more details.
 *
 * You should have received a copy of the GNU Affero General Public License
 * along with this program.  If not, see <http://www.gnu.org/licenses/>.
 */

import type { PlatformCapability } from "@/platform/capabilities";
import type { ElementReference } from "@/types/runtimeTypes";
import type { SanitizedIntegrationConfig } from "@/integrations/integrationTypes";
import type { NetworkRequestConfig } from "@/types/networkTypes";
import type { RemoteResponse } from "@/types/contract";
import type { Nullishable } from "@/utils/nullishUtils";
import type { FormDefinition } from "@/platform/forms/formTypes";
import type { SemVerString } from "@/types/registryTypes";
import type { JavaScriptPayload } from "@/sandbox/messenger/api";
import type { Logger } from "@/types/loggerTypes";
import type { AudioProtocol } from "@/platform/platformTypes/audioProtocol";
import type { ClipboardProtocol } from "@/platform/platformTypes/clipboardProtocol";
import type { ContextMenuProtocol } from "@/platform/platformTypes/contextMenuProtocol";
import type { BadgeProtocol } from "@/platform/platformTypes/badgeProtocol";
import type { ToastProtocol } from "@/platform/platformTypes/toastProtocol";
import type { DebuggerProtocol } from "@/platform/platformTypes/debuggerProtocol";
import type { StateProtocol } from "@/platform/platformTypes/stateProtocol";
import type { TemplateProtocol } from "@/platform/platformTypes/templateProtocol";
import type { SnippetShortcutMenuProtocol } from "@/platform/platformTypes/snippetShortcutMenuProtocol";
import type { TextSelectionMenuProtocol } from "@/platform/platformTypes/textSelectionMenuProtocol";
import type { PanelProtocol } from "@/platform/platformTypes/panelProtocol";
import type { QuickBarProtocol } from "@/platform/platformTypes/quickBarProtocol";
import type { ModComponentRef } from "@/types/modComponentTypes";

/**
 * A protocol for the platform/environment running the mods.
 *
 * The goal is to provide a clear abstraction between bricks and the platform they are running.
 *
 * For example:
 * - Web Extension: has access to Web APIs, web extension APIs, and has access to a target page DOM.
 *   Can only run sandboxed Javascript, due to MV3 remote code restrictions.
 * - Web App: has access to Web APIs
 */
export interface PlatformProtocol {
  /**
   * The platform name.
   */
  readonly platformName: string;

  /**
   * The platform version. For the extension, corresponds to the extension version.
   */
  readonly version: SemVerString;

  /**
   * The capabilities of the platform. Used for static analysis of mods.
   */
  readonly capabilities: readonly PlatformCapability[];

  /**
   * Open a URL. On the web, typically opens in a new tab.
   * @since 1.8.10
   */
  open: (url: URL) => Promise<void>;

  /**
   * Show a blocking alert.
   * @since 1.8.10
   */
  alert: typeof window.alert;

  /**
   * Show a blocking prompt.
   * @since 1.8.10
   */
  prompt: typeof window.prompt;

  /**
   * Show an ephemeral form.
   * @since 1.8.10
   */
  form: (
    definition: FormDefinition,
    controller: AbortController,
<<<<<<< HEAD
    componentRef: ModComponentRef,
=======
    modComponentRef: ModComponentRef,
>>>>>>> 8ca6af55
  ) => Promise<unknown>;

  /**
   * Run sandboxed Javascript. Does not have access to the DOM.
   * @since 1.8.10
   * @param code the function to run
   * @param data the data to pass to the function
   */
  runSandboxedJavascript: (args: JavaScriptPayload) => Promise<unknown>;

  /**
   * Prompt the user to select one or more elements on a host page.
   * @since 1.8.10
   */
  // XXX: this method only makes sense in the context of a content script. We might choose to exclude it from
  // the platform protocol.
  userSelectElementRefs: () => Promise<ElementReference[]>;

  /**
   * Perform an API request.
   * @since 1.8.10
   */
  request: <TData>(
    integrationConfig: Nullishable<SanitizedIntegrationConfig>,
    requestConfig: NetworkRequestConfig,
  ) => Promise<RemoteResponse<TData>>;

  /**
   * The runtime logger for the platform.
   * @since 1.8.10
   */
  get logger(): Logger;

  /**
   * The context menu protocol for the platform.
   * @since 1.8.10
   */
  get contextMenus(): ContextMenuProtocol;

  /**
   * The audio protocol for the platform.
   * @since 1.8.10
   */
  get audio(): AudioProtocol;

  /**
   * The clipboard protocol for the platform.
   * @since 1.8.10
   */
  get clipboard(): ClipboardProtocol;

  /**
   * The variable store/state for the platform. Generalizes "page state" to context without a page.
   * @since 1.8.10
   */
  get state(): StateProtocol;

  /**
   * The template engines for the platform.
   * @since 1.8.10
   */
  get templates(): TemplateProtocol;

  /**
   * The registry for the quick bar.
   * @since 1.8.10
   */
  get quickBar(): QuickBarProtocol;

  /**
   * The registry for the text selection menu.
   * @since 1.8.10
   */
  get textSelectionMenu(): TextSelectionMenuProtocol;

  /**
   * The registry for the text editor command popover.
   * @since 1.8.10
   */
  get snippetShortcutMenu(): SnippetShortcutMenuProtocol;

  /**
   * Protocol for showing notification toasts to the user
   * @since 1.8.10
   */
  get toasts(): ToastProtocol;

  /**
   * Protocol for showing panels to the user
   * @since 1.8.10
   */
  get panels(): PanelProtocol;

  /**
   * Protocol for debugging/tracing mods.
   * @since 1.8.10
   */
  get debugger(): DebuggerProtocol;

  /**
   * The badge, e.g., the toolbar icon in a web extension.
   * @since 1.8.10
   */
  get badge(): BadgeProtocol;
}<|MERGE_RESOLUTION|>--- conflicted
+++ resolved
@@ -90,11 +90,7 @@
   form: (
     definition: FormDefinition,
     controller: AbortController,
-<<<<<<< HEAD
-    componentRef: ModComponentRef,
-=======
     modComponentRef: ModComponentRef,
->>>>>>> 8ca6af55
   ) => Promise<unknown>;
 
   /**
