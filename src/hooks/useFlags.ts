/*
 * Copyright (C) 2024 PixieBrix, Inc.
 *
 * This program is free software: you can redistribute it and/or modify
 * it under the terms of the GNU Affero General Public License as published by
 * the Free Software Foundation, either version 3 of the License, or
 * (at your option) any later version.
 *
 * This program is distributed in the hope that it will be useful,
 * but WITHOUT ANY WARRANTY; without even the implied warranty of
 * MERCHANTABILITY or FITNESS FOR A PARTICULAR PURPOSE.  See the
 * GNU Affero General Public License for more details.
 *
 * You should have received a copy of the GNU Affero General Public License
 * along with this program.  If not, see <http://www.gnu.org/licenses/>.
 */

import { useEffect, useMemo } from "react";
import { useGetFeatureFlagsQuery } from "@/data/service/api";
import {
  addAuthListener as addAuthStorageListener,
  removeAuthListener as removeAuthStorageListener,
} from "@/auth/authStorage";
import type { FetchableAsyncState } from "@/types/sliceTypes";
import { mergeAsyncState } from "@/utils/asyncStateUtils";
<<<<<<< HEAD

export const RESTRICTED_PREFIX = "restricted";

// Flags controlled on backend at http://github.com/pixiebrix/pixiebrix-app/blob/f082ff5161ff79f696d9a8c35c755430e88fa4ab/api/serializers/account.py#L173-L173
type RestrictedFeature =
  | "workshop"
  | "services"
  | "permissions"
  | "reset"
  | "marketplace"
  | "uninstall"
  | "clear-token"
  | "service-url"
  | "page-editor";
=======
import {
  type FeatureFlag,
  mapRestrictedFeatureToFeatureFlag,
  type RestrictedFeature,
} from "@/auth/featureFlags";
>>>>>>> 1de9d8be

export type FlagHelpers = {
  permit: (area: RestrictedFeature) => boolean;
  restrict: (area: RestrictedFeature) => boolean;
  flagOn: (flag: FeatureFlag) => boolean;
  flagOff: (flag: FeatureFlag) => boolean;
};

type HookResult = FlagHelpers & {
  // The async state for use in deriving values that require valid flags. NOTE: the data is not serializable,
  // so the state might not work with any state helpers that require serializable data (e.g., due to cloning, Immer,
  // or Redux).
  state: FetchableAsyncState<FlagHelpers>;
};

/**
 * Hook for feature flags and organization restrictions.
 *
 * For permit/restrict, features will be restricted in the fetching/loading state.
 *
 * If not in a React context, use featureFlagStorage.flagOn.
 *
 * @see flagOn
 */
function useFlags(): HookResult {
  const queryState = useGetFeatureFlagsQuery();
  const { refetch } = queryState;

  useEffect(() => {
    const listener = () => {
      void refetch();
    };

    addAuthStorageListener(listener);

    return () => {
      removeAuthStorageListener(listener);
    };
  }, [refetch]);

  return useMemo(() => {
    const flagSet = new Set(queryState.data);

    const helpers: FlagHelpers = {
      permit: (area: RestrictedFeature) =>
        !flagSet.has(mapRestrictedFeatureToFeatureFlag(area)),
      restrict: (area: RestrictedFeature) =>
        flagSet.has(mapRestrictedFeatureToFeatureFlag(area)),
      flagOn: (flag: FeatureFlag) => flagSet.has(flag),
      flagOff: (flag: FeatureFlag) => !flagSet.has(flag),
    };

    return {
      ...helpers,
      state: {
        ...mergeAsyncState(queryState, () => helpers),
        refetch: queryState.refetch,
      },
    };
  }, [queryState]);
}

export default useFlags;<|MERGE_RESOLUTION|>--- conflicted
+++ resolved
@@ -23,28 +23,11 @@
 } from "@/auth/authStorage";
 import type { FetchableAsyncState } from "@/types/sliceTypes";
 import { mergeAsyncState } from "@/utils/asyncStateUtils";
-<<<<<<< HEAD
-
-export const RESTRICTED_PREFIX = "restricted";
-
-// Flags controlled on backend at http://github.com/pixiebrix/pixiebrix-app/blob/f082ff5161ff79f696d9a8c35c755430e88fa4ab/api/serializers/account.py#L173-L173
-type RestrictedFeature =
-  | "workshop"
-  | "services"
-  | "permissions"
-  | "reset"
-  | "marketplace"
-  | "uninstall"
-  | "clear-token"
-  | "service-url"
-  | "page-editor";
-=======
 import {
   type FeatureFlag,
   mapRestrictedFeatureToFeatureFlag,
   type RestrictedFeature,
 } from "@/auth/featureFlags";
->>>>>>> 1de9d8be
 
 export type FlagHelpers = {
   permit: (area: RestrictedFeature) => boolean;
