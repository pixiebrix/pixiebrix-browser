/*
 * Copyright (C) 2023 PixieBrix, Inc.
 *
 * This program is free software: you can redistribute it and/or modify
 * it under the terms of the GNU Affero General Public License as published by
 * the Free Software Foundation, either version 3 of the License, or
 * (at your option) any later version.
 *
 * This program is distributed in the hope that it will be useful,
 * but WITHOUT ANY WARRANTY; without even the implied warranty of
 * MERCHANTABILITY or FITNESS FOR A PARTICULAR PURPOSE.  See the
 * GNU Affero General Public License for more details.
 *
 * You should have received a copy of the GNU Affero General Public License
 * along with this program.  If not, see <http://www.gnu.org/licenses/>.
 */

import { type AuthOption, type AuthSharing } from "@/auth/authTypes";
import { readRawConfigurations } from "@/services/registry";
import { useGetServiceAuthsQuery } from "@/services/api";
import { sortBy } from "lodash";
<<<<<<< HEAD
import { type RemoteIntegrationConfig } from "@/types/contract";
import { type IntegrationConfig } from "@/types/serviceTypes";
=======
import { type SanitizedAuth } from "@/types/contract";
import { type IntegrationConfig } from "@/types/integrationTypes";
>>>>>>> b0c930e3
import { type ModDefinition } from "@/types/modDefinitionTypes";
import { type RegistryId } from "@/types/registryTypes";
import { getRequiredServiceIds } from "@/utils/recipeUtils";
import useAsyncState from "@/hooks/useAsyncState";
import { type FetchableAsyncState } from "@/types/sliceTypes";
import useMergeAsyncState from "@/hooks/useMergeAsyncState";

function defaultLabel(label: string): string {
  const normalized = (label ?? "").trim();
  return normalized === "" ? "Default" : normalized;
}

export function getSharingType(auth: RemoteIntegrationConfig): AuthSharing {
  if (auth.organization?.name) {
    return "shared";
  }

  if (auth.user) {
    return "private";
  }

  return "built-in";
}

const getVisibilityLabel = (auth: RemoteIntegrationConfig): string => {
  const sharingType = getSharingType(auth);
  switch (sharingType) {
    case "shared": {
      return auth.organization.name;
    }

    case "private": {
      return "Private";
    }

    default: {
      return "✨ Built-in";
    }
  }
};

function getRemoteLabel(auth: RemoteIntegrationConfig): string {
  return `${defaultLabel(auth.label)} — ${getVisibilityLabel(auth)}`;
}

function mapConfigurationsToOptions(
  localServices: IntegrationConfig[],
  remoteServices: RemoteIntegrationConfig[]
) {
  const localOptions = sortBy(
    localServices.map((serviceConfiguration) => ({
      value: serviceConfiguration.id,
      label: `${defaultLabel(serviceConfiguration.label)} — Private`,
      local: true,
      serviceId: serviceConfiguration.serviceId,
      sharingType: "private" as AuthSharing,
    })),
    (x) => x.label
  );

  const sharedOptions = sortBy(
    remoteServices.map((remoteAuth) => ({
      value: remoteAuth.id,
      label: getRemoteLabel(remoteAuth),
      local: false,
      user: remoteAuth.user,
      serviceId: remoteAuth.service.config.metadata.id,
      sharingType: getSharingType(remoteAuth),
    })),
    (x) => (x.user ? 0 : 1),
    (x) => x.label
  );

  return [...localOptions, ...sharedOptions];
}

/**
 * Return available integration configuration options suitable for display in a react-select dropdown.
 */
export function useAuthOptions(): FetchableAsyncState<AuthOption[]> {
  // Using readRawConfigurations instead of the store for now so that we can refresh the list independent of the
  // redux store. (The option may have been added in a different tab). At some point, we'll need parts of the redux
  // store to reload if it's changed on another tab
  const localServicesState = useAsyncState<IntegrationConfig[]>(
    readRawConfigurations,
    []
  );

  const remoteServiceState = useGetServiceAuthsQuery();

  return useMergeAsyncState(
    localServicesState,
    remoteServiceState,
    mapConfigurationsToOptions
  );
}

export function getDefaultAuthOptionsForRecipe(
  recipe: ModDefinition,
  authOptions: AuthOption[]
): Record<RegistryId, AuthOption | null> {
  const requiredServiceIds = getRequiredServiceIds(recipe);

  return Object.fromEntries(
    requiredServiceIds.map((serviceId) => {
      const authOptionsForService = authOptions.filter(
        (authOption) => authOption.serviceId === serviceId
      );

      // Prefer arbitrary personal or shared configuration
      const personalOrSharedOption = authOptionsForService.find((authOption) =>
        ["private", "shared"].includes(authOption.sharingType)
      );
      if (personalOrSharedOption) {
        return [serviceId, personalOrSharedOption];
      }

      // Default to built-in option otherwise
      const builtInOption = authOptionsForService.find(
        (authOption) => authOption.sharingType === "built-in"
      );
      if (builtInOption) {
        return [serviceId, builtInOption];
      }

      return [serviceId, null];
    })
  );
}<|MERGE_RESOLUTION|>--- conflicted
+++ resolved
@@ -19,13 +19,8 @@
 import { readRawConfigurations } from "@/services/registry";
 import { useGetServiceAuthsQuery } from "@/services/api";
 import { sortBy } from "lodash";
-<<<<<<< HEAD
 import { type RemoteIntegrationConfig } from "@/types/contract";
-import { type IntegrationConfig } from "@/types/serviceTypes";
-=======
-import { type SanitizedAuth } from "@/types/contract";
 import { type IntegrationConfig } from "@/types/integrationTypes";
->>>>>>> b0c930e3
 import { type ModDefinition } from "@/types/modDefinitionTypes";
 import { type RegistryId } from "@/types/registryTypes";
 import { getRequiredServiceIds } from "@/utils/recipeUtils";
