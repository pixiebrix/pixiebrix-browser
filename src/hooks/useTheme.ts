/*
 * Copyright (C) 2022 PixieBrix, Inc.
 *
 * This program is free software: you can redistribute it and/or modify
 * it under the terms of the GNU Affero General Public License as published by
 * the Free Software Foundation, either version 3 of the License, or
 * (at your option) any later version.
 *
 * This program is distributed in the hope that it will be useful,
 * but WITHOUT ANY WARRANTY; without even the implied warranty of
 * MERCHANTABILITY or FITNESS FOR A PARTICULAR PURPOSE.  See the
 * GNU Affero General Public License for more details.
 *
 * You should have received a copy of the GNU Affero General Public License
 * along with this program.  If not, see <http://www.gnu.org/licenses/>.
 */

import { useEffect } from "react";
import { selectSettings } from "@/store/settingsSelectors";
import settingsSlice from "@/store/settingsSlice";
import { useDispatch, useSelector } from "react-redux";
<<<<<<< HEAD
import { DEFAULT_THEME, Theme, THEMES } from "@/options/constants";
=======
import { DEFAULT_THEME } from "@/options/constants";
>>>>>>> 3fced747
import { activatePartnerTheme } from "@/background/messenger/api";
import { persistor } from "@/options/store";
import { useAsyncState } from "@/hooks/common";
import { ManualStorageKey, readStorage } from "@/chrome";
<<<<<<< HEAD
import { getThemeLogo, ThemeLogo } from "@/utils/themeUtils";
=======
import {
  addThemeClassToDocumentRoot,
  getThemeLogo,
  ThemeLogo,
} from "@/utils/themeUtils";
>>>>>>> 3fced747

const MANAGED_PARTNER_ID_KEY = "partnerId" as ManualStorageKey;

const activateBackgroundTheme = async (): Promise<void> => {
  // Flush the Redux state to localStorage to ensure the background page sees the latest state
  await persistor.flush();
  await activatePartnerTheme();
};

const addThemeClassToDocumentRoot = (theme: Theme): void => {
  for (const theme of THEMES) {
    document.documentElement.classList.remove(theme);
  }

  if (theme && theme !== DEFAULT_THEME) {
    document.documentElement.classList.add(theme);
  }
};

const useTheme = (): { logo: ThemeLogo } => {
  const { theme, partnerId } = useSelector(selectSettings);
  const dispatch = useDispatch();
  const themeLogo = getThemeLogo(theme);

  const [managedPartnerId, isLoading] = useAsyncState(
    readStorage(MANAGED_PARTNER_ID_KEY, undefined, "managed"),
    [],
    null
  );

  useEffect(() => {
    if (partnerId === null && !isLoading) {
      // Initialize initial partner id with the one in managed storage, if any
      dispatch(
        settingsSlice.actions.setPartnerId({
          partnerId: managedPartnerId ?? "",
        })
      );
    }
  }, [partnerId, dispatch, isLoading, managedPartnerId]);

  useEffect(() => {
    dispatch(
      settingsSlice.actions.setTheme({
        theme: partnerId ?? DEFAULT_THEME,
      })
    );

    void activateBackgroundTheme();
    addThemeClassToDocumentRoot(theme);
  }, [dispatch, partnerId, theme]);

  return {
    logo: themeLogo,
  };
};

export default useTheme;<|MERGE_RESOLUTION|>--- conflicted
+++ resolved
@@ -19,24 +19,16 @@
 import { selectSettings } from "@/store/settingsSelectors";
 import settingsSlice from "@/store/settingsSlice";
 import { useDispatch, useSelector } from "react-redux";
-<<<<<<< HEAD
-import { DEFAULT_THEME, Theme, THEMES } from "@/options/constants";
-=======
 import { DEFAULT_THEME } from "@/options/constants";
->>>>>>> 3fced747
 import { activatePartnerTheme } from "@/background/messenger/api";
 import { persistor } from "@/options/store";
 import { useAsyncState } from "@/hooks/common";
 import { ManualStorageKey, readStorage } from "@/chrome";
-<<<<<<< HEAD
-import { getThemeLogo, ThemeLogo } from "@/utils/themeUtils";
-=======
 import {
   addThemeClassToDocumentRoot,
   getThemeLogo,
   ThemeLogo,
 } from "@/utils/themeUtils";
->>>>>>> 3fced747
 
 const MANAGED_PARTNER_ID_KEY = "partnerId" as ManualStorageKey;
 
@@ -44,16 +36,6 @@
   // Flush the Redux state to localStorage to ensure the background page sees the latest state
   await persistor.flush();
   await activatePartnerTheme();
-};
-
-const addThemeClassToDocumentRoot = (theme: Theme): void => {
-  for (const theme of THEMES) {
-    document.documentElement.classList.remove(theme);
-  }
-
-  if (theme && theme !== DEFAULT_THEME) {
-    document.documentElement.classList.add(theme);
-  }
 };
 
 const useTheme = (): { logo: ThemeLogo } => {
