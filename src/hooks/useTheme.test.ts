--- conflicted
+++ resolved
@@ -17,16 +17,7 @@
 
 import { useGetOrganizationTheme, useGetThemeName } from "@/hooks/useTheme";
 import { DEFAULT_THEME } from "@/themes/themeTypes";
-<<<<<<< HEAD
 import { mockAnonymousUser, mockAuthenticatedUser } from "@/testUtils/userMock";
-=======
-import {
-  mockAnonymousUser,
-  mockCachedUser,
-  mockLoadingCachedUser,
-} from "@/testUtils/userMock";
-import { renderHook } from "@/testUtils/renderWithCommonStore";
->>>>>>> 4d380e90
 import settingsSlice from "@/store/settings/settingsSlice";
 import { uuidv4 } from "@/types/helpers";
 import { authActions, authSlice } from "@/auth/authSlice";
@@ -38,21 +29,13 @@
 } from "@/testUtils/factories/authFactories";
 import { renderHook } from "@/pageEditor/testHelpers";
 
-<<<<<<< HEAD
-describe("useGetTheme", () => {
+describe("useGetThemeName", () => {
   test("has no partner", async () => {
     await mockAuthenticatedUser(userFactory());
 
-    const { result: themeResult, waitFor } = renderHook(() => useGetTheme());
-=======
-describe("useGetThemeName", () => {
-  test("has no partner", () => {
-    mockCachedUser(userFactory());
-
-    const {
-      result: { current: theme },
-    } = renderHook(() => useGetThemeName());
->>>>>>> 4d380e90
+    const { result: themeResult, waitFor } = renderHook(() =>
+      useGetThemeName(),
+    );
 
     await waitFor(() => {
       expect(themeResult.current).toBe(DEFAULT_THEME);
@@ -62,21 +45,18 @@
   test("has partnerId and no me partner", async () => {
     await mockAuthenticatedUser(userFactory());
 
-<<<<<<< HEAD
-    const { result: themeResult, waitFor } = renderHook(() => useGetTheme(), {
-=======
-    const {
-      result: { current: theme },
-    } = renderHook(() => useGetThemeName(), {
->>>>>>> 4d380e90
-      setupRedux(dispatch) {
-        dispatch(
-          settingsSlice.actions.setPartnerId({
-            partnerId: "automation-anywhere",
-          }),
-        );
-      },
-    });
+    const { result: themeResult, waitFor } = renderHook(
+      () => useGetThemeName(),
+      {
+        setupRedux(dispatch) {
+          dispatch(
+            settingsSlice.actions.setPartnerId({
+              partnerId: "automation-anywhere",
+            }),
+          );
+        },
+      },
+    );
 
     await waitFor(() => {
       expect(themeResult.current).toBe("automation-anywhere");
@@ -86,19 +66,16 @@
   test("has theme, but no partnerId and no me partner", async () => {
     mockAnonymousUser();
 
-<<<<<<< HEAD
-    const { result: themeResult, waitFor } = renderHook(() => useGetTheme(), {
-=======
-    const {
-      result: { current: theme },
-    } = renderHook(() => useGetThemeName(), {
->>>>>>> 4d380e90
-      setupRedux(dispatch) {
-        dispatch(
-          settingsSlice.actions.setTheme({ theme: "automation-anywhere" }),
-        );
-      },
-    });
+    const { result: themeResult, waitFor } = renderHook(
+      () => useGetThemeName(),
+      {
+        setupRedux(dispatch) {
+          dispatch(
+            settingsSlice.actions.setTheme({ theme: "automation-anywhere" }),
+          );
+        },
+      },
+    );
 
     await waitFor(() => {
       expect(themeResult.current).toBe(DEFAULT_THEME);
@@ -108,26 +85,23 @@
   test("has cached partner, but no me partner", async () => {
     mockAnonymousUser();
 
-<<<<<<< HEAD
-    const { result: themeResult, waitFor } = renderHook(() => useGetTheme(), {
-=======
-    const {
-      result: { current: theme },
-    } = renderHook(() => useGetThemeName(), {
->>>>>>> 4d380e90
-      setupRedux(dispatch) {
-        dispatch(
-          authSlice.actions.setAuth(
-            authStateFactory({
-              partner: {
-                name: "Automation Anywhere",
-                theme: "automation-anywhere",
-              },
-            }),
-          ),
-        );
-      },
-    });
+    const { result: themeResult, waitFor } = renderHook(
+      () => useGetThemeName(),
+      {
+        setupRedux(dispatch) {
+          dispatch(
+            authSlice.actions.setAuth(
+              authStateFactory({
+                partner: {
+                  name: "Automation Anywhere",
+                  theme: "automation-anywhere",
+                },
+              }),
+            ),
+          );
+        },
+      },
+    );
 
     await waitFor(() => {
       expect(themeResult.current).toBe("automation-anywhere");
@@ -137,17 +111,16 @@
   test("has partnerId, and me partner", async () => {
     await mockAuthenticatedUser(partnerUserFactory());
 
-<<<<<<< HEAD
-    const { result: themeResult, waitFor } = renderHook(() => useGetTheme(), {
-=======
-    const {
-      result: { current: theme },
-    } = renderHook(() => useGetThemeName(), {
->>>>>>> 4d380e90
-      setupRedux(dispatch) {
-        dispatch(settingsSlice.actions.setPartnerId({ partnerId: "default" }));
-      },
-    });
+    const { result: themeResult, waitFor } = renderHook(
+      () => useGetThemeName(),
+      {
+        setupRedux(dispatch) {
+          dispatch(
+            settingsSlice.actions.setPartnerId({ partnerId: "default" }),
+          );
+        },
+      },
+    );
 
     await waitFor(() => {
       expect(themeResult.current).toBe("automation-anywhere");
@@ -157,29 +130,23 @@
   test("has me partner, and different cached partner", async () => {
     await mockAuthenticatedUser(partnerUserFactory());
 
-<<<<<<< HEAD
-    const { result: themeResult, waitFor } = renderHook(() => useGetTheme(), {
-      setupRedux(dispatch) {
-        dispatch(
-          authActions.setAuth(
-=======
-    const {
-      result: { current: theme },
-    } = renderHook(() => useGetThemeName(), {
-      setupRedux(dispatch) {
-        dispatch(
-          authSlice.actions.setAuth(
->>>>>>> 4d380e90
-            authStateFactory({
-              partner: {
-                name: "PixieBrix",
-                theme: "default",
-              },
-            }),
-          ),
-        );
-      },
-    });
+    const { result: themeResult, waitFor } = renderHook(
+      () => useGetThemeName(),
+      {
+        setupRedux(dispatch) {
+          dispatch(
+            authActions.setAuth(
+              authStateFactory({
+                partner: {
+                  name: "PixieBrix",
+                  theme: "default",
+                },
+              }),
+            ),
+          );
+        },
+      },
+    );
 
     await waitFor(() => {
       expect(themeResult.current).toBe("automation-anywhere");
@@ -190,41 +157,7 @@
 describe("useGetOrganizationTheme", () => {
   const customTestLogoUrl = "https://test-logo.svg";
 
-<<<<<<< HEAD
   test("new organization theme trumps cached organization theme", async () => {
-=======
-  test("uses cached organization theme while me is loading", () => {
-    mockLoadingCachedUser();
-
-    const {
-      result: { current: organizationTheme },
-    } = renderHook(() => useGetOrganizationTheme(), {
-      setupRedux(dispatch) {
-        dispatch(
-          authSlice.actions.setAuth(
-            authStateFactory({
-              organization: {
-                id: uuidv4(),
-                name: "Cached Organization",
-                theme: {
-                  show_sidebar_logo: true,
-                  logo: customTestLogoUrl,
-                  toolbar_icon: "someOldOne.svg",
-                },
-              },
-            }),
-          ),
-        );
-      },
-    });
-
-    expect(organizationTheme.showSidebarLogo).toBe(true);
-    expect(organizationTheme.customSidebarLogo).toBe(customTestLogoUrl);
-    expect(organizationTheme.toolbarIcon).toBe("someOldOne.svg");
-  });
-
-  test("new organization theme trumps cached organization theme", () => {
->>>>>>> 4d380e90
     const newTestLogoUrl = "https://new-test-logo.svg";
     const newTestToolbarIconUrl = "https://test-logo.svg";
 
@@ -240,7 +173,6 @@
       }),
     );
 
-<<<<<<< HEAD
     const { result: organizationThemeResult, waitFor } = renderHook(
       () => useGetOrganizationTheme(),
       {
@@ -256,41 +188,14 @@
             },
           });
         },
-=======
-    const {
-      result: { current: organizationTheme },
-    } = renderHook(() => useGetOrganizationTheme(), {
-      setupRedux(dispatch) {
-        dispatch(
-          authSlice.actions.setAuth(
-            authStateFactory({
-              organization: {
-                id: uuidv4(),
-                name: "Cached Organization",
-                theme: {
-                  show_sidebar_logo: true,
-                  logo: customTestLogoUrl,
-                  toolbar_icon: "someOldOne.svg",
-                },
-              },
-            }),
-          ),
-        );
->>>>>>> 4d380e90
-      },
-    );
-
-<<<<<<< HEAD
+      },
+    );
+
     await waitFor(() => {
       expect(organizationThemeResult.current.showSidebarLogo).toBe(false);
     });
     expect(organizationThemeResult.current.customSidebarLogo).toBe(
       newTestLogoUrl,
     );
-=======
-    expect(organizationTheme.showSidebarLogo).toBe(false);
-    expect(organizationTheme.customSidebarLogo).toBe(newTestLogoUrl);
-    expect(organizationTheme.toolbarIcon).toBe(newTestToolbarIconUrl);
->>>>>>> 4d380e90
   });
 });