--- conflicted
+++ resolved
@@ -21,35 +21,7 @@
     <!--See https://github.com/pixiebrix/pixiebrix-extension/wiki/Development-commands#react-dev-tools -->
     <!--<script src="http://localhost:8097"></script>-->
     <meta charset="utf8" />
-<<<<<<< HEAD
-=======
-    <style>
-      html {
-        display: flex;
-        height: 100%;
-      }
-      body {
-        margin: 0;
-        padding: 0;
-        height: 100%;
-        flex: 1;
-        display: flex;
-      }
-      #container {
-        display: flex;
-        flex: 1;
-        width: 100%;
-        height: 100vh;
-        position: fixed;
-        top: 0;
-        left: 0;
-        right: 0;
-        bottom: 0;
-      }
-    </style>
-
     <link rel="stylesheet" href="loadingScreen.css" />
->>>>>>> 361ba238
     <link rel="stylesheet" href="devtoolsPanel.css" />
   </head>
   <body>
