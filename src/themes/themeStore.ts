--- conflicted
+++ resolved
@@ -56,20 +56,6 @@
   expectContext("extension");
   try {
     const client = await getApiClient();
-<<<<<<< HEAD
-    if (organizationId) {
-      const orgUUID = validateUUID(organizationId);
-      return await client
-        .get(
-          // Is an unauthenticated endpoint
-          `/api/organizations/${orgUUID}/theme/`,
-        )
-        .json<OrganizationTheme>();
-    }
-
-    const data = await client.get("/api/me/").json<Me>();
-    return data.organization?.theme;
-=======
     const [
       { partnerId: managedPartnerId, managedOrganizationId },
       { data: meApiResponse },
@@ -114,7 +100,6 @@
         : DEFAULT_THEME,
       lastFetched: Date.now(),
     };
->>>>>>> ad78b861
   } catch (error) {
     reportError(error);
     return initialTheme;
