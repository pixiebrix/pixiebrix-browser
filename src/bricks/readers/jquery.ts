--- conflicted
+++ resolved
@@ -252,13 +252,8 @@
 
 export async function readJQuery(
   reader: JQueryConfig,
-<<<<<<< HEAD
   root: HTMLElement | Document = document
 ): Promise<Record<string, Result>> {
-=======
-  root: HTMLElement | Document = document,
-): Promise<JsonObject> {
->>>>>>> 9c0e8c26
   const { selectors } = reader;
   if (!root) {
     throw new Error("jQuery reader requires the document or element(s)");
