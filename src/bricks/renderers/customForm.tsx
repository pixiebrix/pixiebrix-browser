--- conflicted
+++ resolved
@@ -486,15 +486,9 @@
       await setPageState(topLevelFrame, {
         namespace: storage.namespace ?? StateNamespaces.MOD,
         data: cleanValues,
-<<<<<<< HEAD
-        mergeStrategy: "shallow",
+        mergeStrategy: MergeStrategies.SHALLOW,
         modComponentId: extensionId,
         modId: blueprintId,
-=======
-        mergeStrategy: MergeStrategies.SHALLOW,
-        extensionId,
-        blueprintId,
->>>>>>> 591261da
       });
       return;
     }
