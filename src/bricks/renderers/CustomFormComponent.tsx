/*
 * Copyright (C) 2023 PixieBrix, Inc.
 *
 * This program is free software: you can redistribute it and/or modify
 * it under the terms of the GNU Affero General Public License as published by
 * the Free Software Foundation, either version 3 of the License, or
 * (at your option) any later version.
 *
 * This program is distributed in the hope that it will be useful,
 * but WITHOUT ANY WARRANTY; without even the implied warranty of
 * MERCHANTABILITY or FITNESS FOR A PARTICULAR PURPOSE.  See the
 * GNU Affero General Public License for more details.
 *
 * You should have received a copy of the GNU Affero General Public License
 * along with this program.  If not, see <http://www.gnu.org/licenses/>.
 */

import React from "react";
import { type Schema, type UiSchema } from "@/types/schemaTypes";
import { type JsonObject } from "type-fest";
import cx from "classnames";
import ErrorBoundary from "@/components/ErrorBoundary";
import { Stylesheets } from "@/components/Stylesheets";
import bootstrap from "bootstrap/dist/css/bootstrap.min.css?loadAsUrl";
import bootstrapOverrides from "@/pageEditor/sidebar/sidebarBootstrapOverrides.scss?loadAsUrl";
import custom from "@/bricks/renderers/customForm.css?loadAsUrl";
import JsonSchemaForm from "@rjsf/bootstrap-4";
import validator from "@rjsf/validator-ajv6";
import FieldTemplate from "@/components/formBuilder/FieldTemplate";
import { type IChangeEvent } from "@rjsf/core";
import ImageCropWidget from "@/components/formBuilder/ImageCropWidget";
import RjsfSelectWidget from "@/components/formBuilder/RjsfSelectWidget";
import DescriptionField from "@/components/formBuilder/DescriptionField";
import TextAreaWidget from "@/components/formBuilder/TextAreaWidget";
import RjsfSubmitContext from "@/components/formBuilder/RjsfSubmitContext";

const fields = {
  DescriptionField,
};

const uiWidgets = {
  imageCrop: ImageCropWidget,
  SelectWidget: RjsfSelectWidget,
  TextareaWidget: TextAreaWidget,
};

const CustomFormComponent: React.FunctionComponent<{
  schema: Schema;
  uiSchema: UiSchema;
  submitCaption: string;
  formData: JsonObject;
  autoSave: boolean;
  onSubmit: (values: JsonObject) => Promise<void>;
  className?: string;
}> = ({
  schema,
  uiSchema,
  submitCaption,
  formData,
  autoSave,
  className,
  onSubmit,
}) => (
  <div
    className={cx("CustomForm", className, {
      // Since 1.7.33, support a className prop to allow for adjusting margin/padding. To maintain the legacy
      // behavior, apply the default only if the className prop is not provided.
      "p-3": className === undefined,
    })}
  >
    <ErrorBoundary>
      <Stylesheets href={[bootstrap, bootstrapOverrides, custom]}>
<<<<<<< HEAD
        <JsonSchemaForm
          schema={schema}
          uiSchema={uiSchema}
          formData={formData}
          fields={fields}
          widgets={uiWidgets}
          validator={validator}
          templates={{ FieldTemplate }}
          onChange={async ({ formData }: IChangeEvent<JsonObject>) => {
            if (autoSave) {
              await onSubmit(formData);
            }
          }}
          onSubmit={async ({ formData }: IChangeEvent<JsonObject>) => {
            await onSubmit(formData);
=======
        <RjsfSubmitContext.Provider
          value={{
            async submitForm() {
              await onSubmit(formData);
            },
>>>>>>> a8c2b82c
          }}
        >
          <JsonSchemaForm
            schema={schema}
            uiSchema={uiSchema}
            formData={formData}
            fields={fields}
            widgets={uiWidgets}
            FieldTemplate={FieldTemplate}
            onChange={async ({ formData }: IChangeEvent<JsonObject>) => {
              if (autoSave) {
                await onSubmit(formData);
              }
            }}
            onSubmit={async ({ formData }: ISubmitEvent<JsonObject>) => {
              await onSubmit(formData);
            }}
          >
            {autoSave || uiSchema["ui:submitButtonOptions"]?.norender ? (
              <div />
            ) : (
              <div>
                <button className="btn btn-primary" type="submit">
                  {submitCaption}
                </button>
              </div>
            )}
          </JsonSchemaForm>
        </RjsfSubmitContext.Provider>
      </Stylesheets>
    </ErrorBoundary>
  </div>
);

export default CustomFormComponent;<|MERGE_RESOLUTION|>--- conflicted
+++ resolved
@@ -70,29 +70,11 @@
   >
     <ErrorBoundary>
       <Stylesheets href={[bootstrap, bootstrapOverrides, custom]}>
-<<<<<<< HEAD
-        <JsonSchemaForm
-          schema={schema}
-          uiSchema={uiSchema}
-          formData={formData}
-          fields={fields}
-          widgets={uiWidgets}
-          validator={validator}
-          templates={{ FieldTemplate }}
-          onChange={async ({ formData }: IChangeEvent<JsonObject>) => {
-            if (autoSave) {
-              await onSubmit(formData);
-            }
-          }}
-          onSubmit={async ({ formData }: IChangeEvent<JsonObject>) => {
-            await onSubmit(formData);
-=======
         <RjsfSubmitContext.Provider
           value={{
             async submitForm() {
               await onSubmit(formData);
             },
->>>>>>> a8c2b82c
           }}
         >
           <JsonSchemaForm
@@ -101,7 +83,8 @@
             formData={formData}
             fields={fields}
             widgets={uiWidgets}
-            FieldTemplate={FieldTemplate}
+            validator={validator}
+            templates={{ FieldTemplate }}
             onChange={async ({ formData }: IChangeEvent<JsonObject>) => {
               if (autoSave) {
                 await onSubmit(formData);
