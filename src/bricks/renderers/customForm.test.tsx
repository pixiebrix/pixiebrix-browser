--- conflicted
+++ resolved
@@ -351,15 +351,9 @@
 
       expect(
         getState({
-<<<<<<< HEAD
-          namespace: "blueprint",
+          namespace: StateNamespaces.MOD,
           modComponentId: options.logger.context.extensionId,
           modId: options.logger.context.blueprintId,
-=======
-          namespace: StateNamespaces.MOD,
-          extensionId: options.logger.context.extensionId,
-          blueprintId: options.logger.context.blueprintId,
->>>>>>> 591261da
         }),
       ).toStrictEqual({
         name: value,
