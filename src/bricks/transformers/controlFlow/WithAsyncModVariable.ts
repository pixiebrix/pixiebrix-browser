--- conflicted
+++ resolved
@@ -201,16 +201,10 @@
           [stateKey]: data,
         },
         // Using shallow will replace the state key, but keep other keys
-<<<<<<< HEAD
-        mergeStrategy: strategy === "put" ? "shallow" : "deep",
+        mergeStrategy:
+          strategy === "put" ? MergeStrategies.SHALLOW : MergeStrategies.DEEP,
         modComponentId: extensionId,
         modId: blueprintId,
-=======
-        mergeStrategy:
-          strategy === "put" ? MergeStrategies.SHALLOW : MergeStrategies.DEEP,
-        extensionId,
-        blueprintId,
->>>>>>> 591261da
       });
     };
 
@@ -219,15 +213,9 @@
 
     // Get/set page state calls are synchronous from the content script, so safe to call sequentially
     const currentState = getState({
-<<<<<<< HEAD
-      namespace: "blueprint",
+      namespace: StateNamespaces.MOD,
       modComponentId: extensionId,
       modId: blueprintId,
-=======
-      namespace: StateNamespaces.MOD,
-      extensionId,
-      blueprintId,
->>>>>>> 591261da
     });
 
     // eslint-disable-next-line security/detect-object-injection -- user provided value that's readonly
