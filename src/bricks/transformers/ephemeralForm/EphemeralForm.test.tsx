--- conflicted
+++ resolved
@@ -15,13 +15,8 @@
  * along with this program.  If not, see <http://www.gnu.org/licenses/>.
  */
 
-<<<<<<< HEAD
 import { getFormDefinition } from "@/contentScript/messenger/strict/api";
-import { render, screen } from "@testing-library/react";
-=======
-import { getFormDefinition } from "@/contentScript/messenger/api";
 import { render } from "@testing-library/react";
->>>>>>> ea72159a
 import React from "react";
 import EphemeralForm from "./EphemeralForm";
 import { screen } from "shadow-dom-testing-library";
