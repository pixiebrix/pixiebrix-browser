/*
 * Copyright (C) 2024 PixieBrix, Inc.
 *
 * This program is free software: you can redistribute it and/or modify
 * it under the terms of the GNU Affero General Public License as published by
 * the Free Software Foundation, either version 3 of the License, or
 * (at your option) any later version.
 *
 * This program is distributed in the hope that it will be useful,
 * but WITHOUT ANY WARRANTY; without even the implied warranty of
 * MERCHANTABILITY or FITNESS FOR A PARTICULAR PURPOSE.  See the
 * GNU Affero General Public License for more details.
 *
 * You should have received a copy of the GNU Affero General Public License
 * along with this program.  If not, see <http://www.gnu.org/licenses/>.
 */

import { TransformerABC } from "@/types/bricks/transformerTypes";
import { type BrickArgs, type BrickOptions } from "@/types/runtimeTypes";
import { type Schema } from "@/types/schemaTypes";
import { validateRegistryId } from "@/types/helpers";
import { type BrickConfig } from "@/bricks/types";
import { type FormDefinition } from "@/platform/forms/formTypes";
import { isExpression } from "@/utils/expressionUtils";
import type { PlatformCapability } from "@/platform/capabilities";
import { mapMessageContextToModComponentRef } from "@/utils/modUtils";

export const TEMPORARY_FORM_SCHEMA: Schema = {
  type: "object",
  properties: {
    schema: {
      type: "object",
      description: "The JSON Schema for the form",
      additionalProperties: true,
    },
    uiSchema: {
      type: "object",
      description: "The react-jsonschema-form uiSchema for the form",
      additionalProperties: true,
    },
    cancelable: {
      type: "boolean",
      description: "Whether or not the user can cancel the form (default=true)",
      default: true,
    },
    submitCaption: {
      type: "string",
      description: "The submit button caption (default='Submit')",
      default: "Submit",
    },
    location: {
      type: "string",
      enum: ["modal", "sidebar"],
      description: "The location of the form (default='modal')",
      default: "modal",
    },
    stylesheets: {
      type: "array",
      items: {
        type: "string",
        format: "uri",
      },
      title: "CSS Stylesheet URLs",
      description:
        "Stylesheets will apply to the form in the order listed here",
    },
    disableParentStyles: {
      type: "boolean",
      title: "Disable Parent Styling",
      description:
        "Disable the default/inherited styling for the rendered form",
    },
  },
  required: ["schema"],
};

export class FormTransformer extends TransformerABC {
  static BRICK_ID = validateRegistryId("@pixiebrix/form-modal");
  override defaultOutputKey = "form";

  constructor() {
    super(
      FormTransformer.BRICK_ID,
      "Show a modal or sidebar form",
      "Show a form as a modal or in the sidebar, and return the input",
    );
  }

  inputSchema = TEMPORARY_FORM_SCHEMA;

  override outputSchema: Schema = {
    type: "object",
    additionalProperties: true,
  };

  override getOutputSchema(config: BrickConfig): Schema | undefined {
    const formSchema = config.config?.schema as Schema;

    if (isExpression(formSchema)) {
      return this.outputSchema;
    }

    return formSchema ?? this.outputSchema;
  }

  override async getRequiredCapabilities(): Promise<PlatformCapability[]> {
    return ["form"];
  }

  async transform(
    {
      schema,
      uiSchema = {},
      cancelable = true,
      submitCaption = "Submit",
      location = "modal",
      stylesheets = [],
      disableParentStyles = false,
    }: BrickArgs<FormDefinition>,
    { logger, abortSignal, platform }: BrickOptions,
  ): Promise<unknown> {
    // Repackage the definition from the brick input with default values
    const formDefinition: FormDefinition = {
      schema,
      uiSchema,
      cancelable,
      submitCaption,
      location,
      stylesheets,
      disableParentStyles,
    };

    const controller = new AbortController();

    abortSignal?.addEventListener("abort", () => {
      controller.abort();
    });

<<<<<<< HEAD
    if (logger.context.modComponentId == null) {
      throw new Error(`${this.name} must be run in a mod context`);
    }

    try {
      return await platform.form(formDefinition, controller, {
        componentId: logger.context.modComponentId,
        modId: logger.context.modId,
      });
=======
    try {
      // `mapMessageContextToModComponentRef` throws if there's no mod component or starter brick in the context
      return await platform.form(
        formDefinition,
        controller,
        mapMessageContextToModComponentRef(logger.context),
      );
>>>>>>> 5723114c
    } finally {
      controller.abort();
    }
  }
}<|MERGE_RESOLUTION|>--- conflicted
+++ resolved
@@ -136,17 +136,6 @@
       controller.abort();
     });
 
-<<<<<<< HEAD
-    if (logger.context.modComponentId == null) {
-      throw new Error(`${this.name} must be run in a mod context`);
-    }
-
-    try {
-      return await platform.form(formDefinition, controller, {
-        componentId: logger.context.modComponentId,
-        modId: logger.context.modId,
-      });
-=======
     try {
       // `mapMessageContextToModComponentRef` throws if there's no mod component or starter brick in the context
       return await platform.form(
@@ -154,7 +143,6 @@
         controller,
         mapMessageContextToModComponentRef(logger.context),
       );
->>>>>>> 5723114c
     } finally {
       controller.abort();
     }
