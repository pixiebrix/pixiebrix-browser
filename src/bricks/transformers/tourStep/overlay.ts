/*
 * Copyright (C) 2024 PixieBrix, Inc.
 *
 * This program is free software: you can redistribute it and/or modify
 * it under the terms of the GNU Affero General Public License as published by
 * the Free Software Foundation, either version 3 of the License, or
 * (at your option) any later version.
 *
 * This program is distributed in the hope that it will be useful,
 * but WITHOUT ANY WARRANTY; without even the implied warranty of
 * MERCHANTABILITY or FITNESS FOR A PARTICULAR PURPOSE.  See the
 * GNU Affero General Public License for more details.
 *
 * You should have received a copy of the GNU Affero General Public License
 * along with this program.  If not, see <http://www.gnu.org/licenses/>.
 */

// Adapted from https://github.com/shipshapecode/shepherd/blob/master/src/js/utils/overlay-path.js

// Other possible approaches:
// - https://stackoverflow.com/questions/48184793/how-to-darken-background-except-of-one-element
// - https://stackoverflow.com/questions/24706934/style-all-but-one-element-to-dim-background
// - https://www.webtips.dev/webtips/css/how-to-darken-background-to-give-focus

/**
 * Generates the svg path data for a rounded rectangle overlay
 * @param dimension Dimensions of rectangle.
 * @param width Width.
 * @param height Height.
 * @param [x] Offset from top left corner in x axis. default 0.
 * @param [y] Offset from top left corner in y axis. default 0.
 * @param [r] Corner Radius. Keep this smaller than half of width or height.
<<<<<<< HEAD
 * @returns - Rounded rectangle overlay path data.
=======
 * @returns Rounded rectangle overlay path data.
>>>>>>> fdb8834d
 */
function makeOverlayPath({
  width,
  height,
  x = 0,
  y = 0,
  r = 0,
}: {
  width: number;
  height: number;
  x: number;
  y: number;
  r:
    | number
    | {
        topLeft: number;
        topRight: number;
        bottomRight: number;
        bottomLeft: number;
      };
}) {
  const { innerWidth: w, innerHeight: h } = window;
  const {
    topLeft = 0,
    topRight = 0,
    bottomRight = 0,
    bottomLeft = 0,
  } = typeof r === "number"
    ? { topLeft: r, topRight: r, bottomRight: r, bottomLeft: r }
    : r;

  return `M${w},${h}\
H0\
V0\
H${w}\
V${h}\
Z\
M${x + topLeft},${y}\
a${topLeft},${topLeft},0,0,0-${topLeft},${topLeft}\
V${height + y - bottomLeft}\
a${bottomLeft},${bottomLeft},0,0,0,${bottomLeft},${bottomLeft}\
H${width + x - bottomRight}\
a${bottomRight},${bottomRight},0,0,0,${bottomRight}-${bottomRight}\
V${y + topRight}\
a${topRight},${topRight},0,0,0-${topRight}-${topRight}\
Z`;
}

/**
 * Get the visible height of the target element relative to its scrollParent.
 * If there is no scroll parent, the height of the element is returned.
 *
 * @param element The target element
 * @param [scrollParent] The scrollable parent element
 */
function _getVisibleHeight(
  element: HTMLElement,
  scrollParent: HTMLElement | null,
) {
  const elementRect = element.getBoundingClientRect();
  let top = elementRect.y || elementRect.top;
  let bottom = elementRect.bottom || top + elementRect.height;
  if (scrollParent) {
    const scrollRect = scrollParent.getBoundingClientRect();
    const scrollTop = scrollRect.y || scrollRect.top;
    const scrollBottom = scrollRect.bottom || scrollTop + scrollRect.height;
    top = Math.max(top, scrollTop);
    bottom = Math.min(bottom, scrollBottom);
  }

  const height = Math.max(bottom - top, 0); // Default to 0 if height is negative
  return { y: top, height };
}

/**
 * Find the closest scrollable parent element
 * @param element The target element
 */
function _getScrollParent(element: HTMLElement | null): HTMLElement | null {
  if (!element) {
    return null;
  }

  const isHtmlElement = element instanceof HTMLElement;
  const overflowY = isHtmlElement && window.getComputedStyle(element).overflowY;
  const isScrollable = overflowY !== "hidden" && overflowY !== "visible";
  if (isScrollable && element.scrollHeight >= element.clientHeight) {
    return element;
  }

  return _getScrollParent(element.parentElement);
}

/**
 * Uses the bounds of the element we want the opening overtop of to set the dimensions of the opening and position it
 * @param modalOverlayOpeningPadding An amount of padding to add around the modal overlay opening
 * @param modalOverlayOpeningRadius An amount of border radius to add around the modal overlay opening
 * @param scrollParent The scrollable parent of the target element
 * @param targetElement The element the opening will expose
 */
function positionModal(
  modalOverlayOpeningPadding: number,
  modalOverlayOpeningRadius: number,
  scrollParent: HTMLElement | null,
  targetElement: HTMLElement,
) {
  const { y, height } = _getVisibleHeight(targetElement, scrollParent);
  const { x, width, left } = targetElement.getBoundingClientRect();

  // `getBoundingClientRect` is not consistent. Some browsers use x and y, while others use left and top
  return {
    width: width + modalOverlayOpeningPadding * 2,
    height: height + modalOverlayOpeningPadding * 2,
    x: (x || left) - modalOverlayOpeningPadding,
    y: y - modalOverlayOpeningPadding,
    r: modalOverlayOpeningRadius,
  };
}

export function addOverlay(
  target: HTMLElement,
  {
    modalOverlayOpeningPadding = 5,
    modalOverlayOpeningRadius = 5,
  }: {
    modalOverlayOpeningPadding?: number;
    modalOverlayOpeningRadius?: number;
  } = {},
): () => void {
  if (target === document.body) {
    throw new Error("Cannot add overlay to body");
  }

  const scrollParent = _getScrollParent(target);

  const path = makeOverlayPath(
    positionModal(
      modalOverlayOpeningPadding,
      modalOverlayOpeningRadius,
      scrollParent,
      target,
    ),
  );
  const $svg = $(
    `<svg class="pixiebrix-modal-overlay-container pixiebrix-modal-is-visible"><path d="${path}"</svg>`,
  );

  // Setup recursive function to call requestAnimationFrame to update the modal opening position (e.g. due to scroll)
  let rafId: number | undefined;

  const rafLoop = () => {
    rafId = undefined;
    const path = makeOverlayPath(
      positionModal(
        modalOverlayOpeningPadding,
        modalOverlayOpeningRadius,
        scrollParent,
        target,
      ),
    );

    $svg.find("path").attr("d", path);

    rafId = requestAnimationFrame(rafLoop);
  };

  rafLoop();

  $(document.body).append($svg);

  return () => {
    $svg.remove();
    if (rafId) {
      cancelAnimationFrame(rafId);
    }
  };
}<|MERGE_RESOLUTION|>--- conflicted
+++ resolved
@@ -30,11 +30,7 @@
  * @param [x] Offset from top left corner in x axis. default 0.
  * @param [y] Offset from top left corner in y axis. default 0.
  * @param [r] Corner Radius. Keep this smaller than half of width or height.
-<<<<<<< HEAD
- * @returns - Rounded rectangle overlay path data.
-=======
  * @returns Rounded rectangle overlay path data.
->>>>>>> fdb8834d
  */
 function makeOverlayPath({
   width,
