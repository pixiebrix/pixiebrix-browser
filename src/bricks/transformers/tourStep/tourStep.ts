--- conflicted
+++ resolved
@@ -36,7 +36,7 @@
 import * as UNSAFE_panelController from "@/platform/panels/panelController";
 import { AbortPanelAction } from "@/bricks/errors";
 import { $safeFind } from "@/utils/domUtils";
-import { isPipelineExpression, toExpression } from "@/utils/expressionUtils";
+import { toExpression } from "@/utils/expressionUtils";
 import type {
   RefreshTrigger,
   TemporaryPanelDefinition,
@@ -538,11 +538,7 @@
     let result;
 
     try {
-<<<<<<< HEAD
-      if (isPipelineExpression(onBeforeShow)) {
-=======
       if (onBeforeShow?.__value__) {
->>>>>>> 4eab102d
         await options.runPipeline(
           onBeforeShow,
           {
@@ -567,11 +563,7 @@
 
       result = await this.displayStep(target, modifiedArgs, options);
 
-<<<<<<< HEAD
-      if (isPipelineExpression(onAfterShow)) {
-=======
       if (onAfterShow?.__value__) {
->>>>>>> 4eab102d
         await options.runPipeline(
           onAfterShow,
           {
