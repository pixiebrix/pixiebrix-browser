/*
 * Copyright (C) 2024 PixieBrix, Inc.
 *
 * This program is free software: you can redistribute it and/or modify
 * it under the terms of the GNU Affero General Public License as published by
 * the Free Software Foundation, either version 3 of the License, or
 * (at your option) any later version.
 *
 * This program is distributed in the hope that it will be useful,
 * but WITHOUT ANY WARRANTY; without even the implied warranty of
 * MERCHANTABILITY or FITNESS FOR A PARTICULAR PURPOSE.  See the
 * GNU Affero General Public License for more details.
 *
 * You should have received a copy of the GNU Affero General Public License
 * along with this program.  If not, see <http://www.gnu.org/licenses/>.
 */

import { validateRegistryId } from "@/types/helpers";
import {
  type BrickArgs,
  type BrickOptions,
  type PipelineExpression,
} from "@/types/runtimeTypes";
import { expectContext } from "@/utils/expectContext";
import { IS_ROOT_AWARE_BRICK_PROPS } from "@/bricks/rootModeHelpers";
import { type JsonObject } from "type-fest";
import { TransformerABC } from "@/types/bricks/transformerTypes";
import { type Schema } from "@/types/schemaTypes";
import { type Location } from "@/types/starterBrickTypes";
import type {
  RefreshTrigger,
  TemporaryPanelEntryMetadata,
} from "@/platform/panels/panelTypes";
import { mapMessageContextToModComponentRef } from "@/utils/modUtils";

class DisplayTemporaryInfo extends TransformerABC {
  static BRICK_ID = validateRegistryId("@pixiebrix/display");
  override defaultOutputKey = "infoOutput";

  constructor() {
    super(
      DisplayTemporaryInfo.BRICK_ID,
      "Display Temporary Information",
      "Display a document in a temporary sidebar panel",
    );
  }

  override async isRootAware(): Promise<boolean> {
    return true;
  }

  inputSchema: Schema = {
    type: "object",
    properties: {
      title: {
        type: "string",
        description:
          "A display title for the temporary document, shown in the tab name",
      },
      body: {
        $ref: "https://app.pixiebrix.com/schemas/pipeline#",
        description: "The render pipeline for the temporary document",
      },
      location: {
        type: "string",
        title: "Location",
        oneOf: [
          { const: "panel", title: "Sidebar" },
          { const: "modal", title: "Modal" },
          { const: "popover", title: "Popover" },
        ],
        default: "panel",
        description: "The location of the information (default='Sidebar')",
      },
      refreshTrigger: {
        type: "string",
        title: "Refresh Trigger",
        oneOf: [
          { const: "manual", title: "Manual" },
          { const: "statechange", title: "Mod Variable/Page State Changed" },
        ],
        description: "An optional trigger for refreshing the document",
      },
      ...IS_ROOT_AWARE_BRICK_PROPS,
    },
    required: ["body"],
  };

  async transform(
    {
      title,
      body: bodyPipeline,
      location = "panel",
      refreshTrigger = "manual",
      isRootAware = false,
    }: BrickArgs<{
      title: string;
      location: Location;
      refreshTrigger: RefreshTrigger;
      body: PipelineExpression;
      isRootAware: boolean;
    }>,
    {
<<<<<<< HEAD
      logger: {
        context: { modComponentId: extensionId, modId: blueprintId },
      },
=======
      logger: { context },
>>>>>>> 5723114c
      root = document,
      platform,
      runRendererPipeline,
      abortSignal,
    }: BrickOptions,
  ): Promise<JsonObject | null> {
    expectContext("contentScript");

    const target = isRootAware ? root : document;

    // Counter for tracking branch execution
    let counter = 0;

    const panelEntryMetadata: TemporaryPanelEntryMetadata = {
      heading: title,
      // Throws if there's no mod component or starter brick in the context
      modComponentRef: mapMessageContextToModComponentRef(context),
    };

    const getPayload = async () => {
      const result = await runRendererPipeline(
        bodyPipeline,
        {
          key: "body",
          counter,
        },
        {},
        target,
      );

      counter++;

      return result;
    };

    return platform.panels.showTemporary({
      panelEntryMetadata,
      getPayload,
      location,
      signal: abortSignal,
      target,
      refreshTrigger,
    });
  }
}

export default DisplayTemporaryInfo;<|MERGE_RESOLUTION|>--- conflicted
+++ resolved
@@ -101,13 +101,7 @@
       isRootAware: boolean;
     }>,
     {
-<<<<<<< HEAD
-      logger: {
-        context: { modComponentId: extensionId, modId: blueprintId },
-      },
-=======
       logger: { context },
->>>>>>> 5723114c
       root = document,
       platform,
       runRendererPipeline,
