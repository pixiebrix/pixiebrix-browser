/*
 * Copyright (C) 2024 PixieBrix, Inc.
 *
 * This program is free software: you can redistribute it and/or modify
 * it under the terms of the GNU Affero General Public License as published by
 * the Free Software Foundation, either version 3 of the License, or
 * (at your option) any later version.
 *
 * This program is distributed in the hope that it will be useful,
 * but WITHOUT ANY WARRANTY; without even the implied warranty of
 * MERCHANTABILITY or FITNESS FOR A PARTICULAR PURPOSE.  See the
 * GNU Affero General Public License for more details.
 *
 * You should have received a copy of the GNU Affero General Public License
 * along with this program.  If not, see <http://www.gnu.org/licenses/>.
 */

import DisplayTemporaryInfo from "@/bricks/transformers/temporaryInfo/DisplayTemporaryInfo";
import blockRegistry from "@/bricks/registry";
import {
  ContextBrick,
  contextBrick,
  echoBrick,
  simpleInput,
  teapotBrick,
  testOptions,
  throwBrick,
} from "@/runtime/pipelineTests/pipelineTestHelpers";
import { DocumentRenderer } from "@/bricks/renderers/document";
import { getExampleBrickConfig } from "@/bricks/exampleBrickConfigs";
import { reducePipeline } from "@/runtime/reducePipeline";
import { type BusinessError } from "@/errors/businessErrors";
import {
  isRendererErrorPayload,
  type PanelPayload,
  type TemporaryPanelEntry,
} from "@/types/sidebarTypes";
import {
  showTemporarySidebarPanel,
  updateTemporarySidebarPanel,
} from "@/contentScript/sidebarController";
import {
  cancelTemporaryPanelsForExtension,
  updatePanelDefinition,
  waitForTemporaryPanel,
} from "@/platform/panels/panelController";
import { uuidv4 } from "@/types/helpers";
import ConsoleLogger from "@/utils/ConsoleLogger";
import { tick } from "@/starterBricks/starterBrickTestUtils";
import pDefer from "p-defer";
import { type RendererErrorPayload } from "@/types/rendererTypes";
import {
  MergeStrategies,
  setState,
  StateNamespaces,
} from "@/platform/state/stateController";
import { contextAsPlainObject } from "@/runtime/extendModVariableContext";
import { unary } from "lodash";
import { toExpression } from "@/utils/expressionUtils";
import { showModal } from "@/contentScript/modalDom";
import { isLoadedInIframe } from "@/utils/iframeUtils";
import { modComponentRefFactory } from "@/testUtils/factories/modComponentFactories";
<<<<<<< HEAD
=======

import { mapModComponentRefToMessageContext } from "@/utils/modUtils";
>>>>>>> 08aabee7

jest.mock("@/contentScript/modalDom");
jest.mock("@/contentScript/sidebarController");
jest.mock("@/platform/panels/panelController");
jest.mock("@/utils/iframeUtils");

const displayTemporaryInfoBlock = new DisplayTemporaryInfo();
const renderer = new DocumentRenderer();

function reduceOptionsFactory() {
  return {
    ...testOptions("v3"),
<<<<<<< HEAD
    logger: new ConsoleLogger(modComponentRefFactory()),
=======
    logger: new ConsoleLogger(
      mapModComponentRefToMessageContext(modComponentRefFactory()),
    ),
>>>>>>> 08aabee7
  };
}

describe("DisplayTemporaryInfo", () => {
  beforeEach(() => {
    jest.mocked(isLoadedInIframe).mockReturnValue(false);

    blockRegistry.clear();
    blockRegistry.register([
      echoBrick,
      teapotBrick,
      contextBrick,
      throwBrick,
      renderer,
      displayTemporaryInfoBlock,
    ]);

    jest.clearAllMocks();
  });

  test("isRootAware", async () => {
    await expect(displayTemporaryInfoBlock.isRootAware()).resolves.toBe(true);
  });

  test("it returns run payload for sidebar panel", async () => {
    const modComponentRef = modComponentRefFactory();

    const config = getExampleBrickConfig(renderer.id);
    const pipeline = {
      id: displayTemporaryInfoBlock.id,
      config: {
        title: "Test Temp Panel",
        body: toExpression("pipeline", [{ id: renderer.id, config }]),
      },
    };

    await reducePipeline(pipeline, simpleInput({}), {
      ...testOptions("v3"),
<<<<<<< HEAD
      logger: new ConsoleLogger(modComponentRef),
=======
      logger: new ConsoleLogger(
        mapModComponentRefToMessageContext(modComponentRef),
      ),
>>>>>>> 08aabee7
    });

    // Show function will be called with a "loading" payload
    expect(showTemporarySidebarPanel).toHaveBeenCalledExactlyOnceWith({
      modComponentRef,
      nonce: expect.toBeString(),
      heading: expect.toBeString(),
      payload: expect.objectContaining({
        loadingMessage: expect.toBeString(),
      }),
    });

    // Panel will be updated when the real payload is ready
    expect(updatePanelDefinition).toHaveBeenCalledExactlyOnceWith({
      modComponentRef,
      nonce: expect.toBeString(),
      heading: expect.toBeString(),
      payload: expect.objectContaining({
        blockId: renderer.id,
        args: expect.anything(),
        ctxt: expect.anything(),
      }),
    });
  });

  test("it returns error", async () => {
    const message = "display info test error";

    const pipeline = {
      id: displayTemporaryInfoBlock.id,
      config: {
        title: "Test Temp Panel",
        body: toExpression("pipeline", [
          { id: throwBrick.id, config: { message } },
          { id: renderer.id, config: getExampleBrickConfig(renderer.id) },
        ]),
      },
    };

    let payload: PanelPayload;
    jest
      .mocked(showTemporarySidebarPanel)
      .mockImplementation(async (entry: TemporaryPanelEntry) => {
        payload = entry.payload;
      });
    jest
      .mocked(updatePanelDefinition)
      .mockImplementation((entry: TemporaryPanelEntry) => {
        payload = entry.payload;
      });

    await reducePipeline(pipeline, simpleInput({}), reduceOptionsFactory());

    expect(isRendererErrorPayload(payload)).toBe(true);
    const error = payload as RendererErrorPayload;
    const errorMessage = (error.error as BusinessError).message;
    expect(errorMessage).toStrictEqual(message);
  });

  test("it registers panel for modal", async () => {
    const config = getExampleBrickConfig(renderer.id);
    const pipeline = {
      id: displayTemporaryInfoBlock.id,
      config: {
        title: "Test Temp Panel",
        body: toExpression("pipeline", [{ id: renderer.id, config }]),
        location: "modal",
      },
    };

    const modComponentRef = modComponentRefFactory();

    const options = {
      ...testOptions("v3"),
<<<<<<< HEAD
      logger: new ConsoleLogger(modComponentRef),
=======
      logger: new ConsoleLogger(
        mapModComponentRefToMessageContext(modComponentRef),
      ),
>>>>>>> 08aabee7
    };

    await reducePipeline(pipeline, simpleInput({}), options);

    expect(showModal).toHaveBeenCalled();
    expect(showTemporarySidebarPanel).not.toHaveBeenCalled();

    expect(waitForTemporaryPanel).toHaveBeenCalledWith({
      nonce: expect.toBeString(),
      extensionId: modComponentRef.extensionId,
      location: "modal",
      entry: expect.objectContaining({
        modComponentRef,
        heading: "Test Temp Panel",
        nonce: expect.toBeString(),
        payload: expect.toBeObject(),
      }),
    });
  });

  test("it errors from frame", async () => {
    const modComponentRef = modComponentRefFactory();
    jest.mocked(isLoadedInIframe).mockReturnValue(true);

    const config = getExampleBrickConfig(renderer.id);
    const pipeline = {
      id: displayTemporaryInfoBlock.id,
      config: {
        title: "Test Temp Panel",
        body: toExpression("pipeline", [{ id: renderer.id, config }]),
        location: "panel",
        isRootAware: true,
      },
    };

    const options = {
      ...testOptions("v3"),
<<<<<<< HEAD
      logger: new ConsoleLogger(modComponentRef),
=======
      logger: new ConsoleLogger(
        mapModComponentRefToMessageContext(modComponentRef),
      ),
>>>>>>> 08aabee7
    };

    await expect(
      reducePipeline(pipeline, simpleInput({}), options),
    ).rejects.toThrow("Cannot show sidebar in a frame");
  });

  test("requires target for popover", async () => {
    const config = getExampleBrickConfig(renderer.id);
    const pipeline = {
      id: displayTemporaryInfoBlock.id,
      config: {
        title: "Test Temp Panel",
        body: toExpression("pipeline", [{ id: renderer.id, config }]),
        location: "popover",
        isRootAware: true,
      },
    };

    await expect(
      reducePipeline(pipeline, simpleInput({}), reduceOptionsFactory()),
    ).rejects.toThrow("Target must be an element for popover");
  });

  test("it registers a popover panel", async () => {
    document.body.innerHTML = '<div><div id="target"></div></div>';

    const config = getExampleBrickConfig(renderer.id);
    const pipeline = {
      id: displayTemporaryInfoBlock.id,
      config: {
        title: "Test Temp Panel",
        isRootAware: true,
        body: toExpression("pipeline", [{ id: renderer.id, config }]),
        location: "popover",
      },
    };

    const root = document.querySelector<HTMLElement>("#target");

    await reducePipeline(
      pipeline,
      { ...simpleInput({}), root },
      reduceOptionsFactory(),
    );

    expect(showModal).not.toHaveBeenCalled();
    expect(showTemporarySidebarPanel).not.toHaveBeenCalled();
    expect(cancelTemporaryPanelsForExtension).toHaveBeenCalled();

    expect(
      document.body.querySelector(".pixiebrix-tooltips-container"),
    ).not.toBeNull();
  });

  test("it listens for statechange", async () => {
    document.body.innerHTML = '<div><div id="target"></div></div>';

    const deferredPromise = pDefer<any>();
    jest
      .mocked(waitForTemporaryPanel)
      .mockImplementation(async () => deferredPromise.promise);

    const config = getExampleBrickConfig(renderer.id);
    const pipeline = {
      id: displayTemporaryInfoBlock.id,
      config: {
        title: "Test Temp Panel",
        body: toExpression("pipeline", [{ id: renderer.id, config }]),
        location: "panel",
        refreshTrigger: "statechange",
      },
    };

    void reducePipeline(pipeline, simpleInput({}), reduceOptionsFactory());

    await tick();

    expect(jest.mocked(showTemporarySidebarPanel)).toHaveBeenCalled();

    $(document).trigger("statechange");

    await tick();

    expect(jest.mocked(updateTemporarySidebarPanel)).toHaveBeenCalled();

    deferredPromise.resolve();
  });

  test("body receives updated public mod variable on re-render", async () => {
    document.body.innerHTML = '<div><div id="target"></div></div>';

    const deferredPromise = pDefer<any>();
    jest
      .mocked(waitForTemporaryPanel)
      .mockImplementation(async () => deferredPromise.promise);

    const config = getExampleBrickConfig(renderer.id);

    const pipeline = {
      id: displayTemporaryInfoBlock.id,
      config: {
        title: "Test Temp Panel",
        body: toExpression("pipeline", [
          { id: ContextBrick.BLOCK_ID, config: {} },
          { id: renderer.id, config },
        ]),
        location: "panel",
        refreshTrigger: "statechange",
      },
    };

    const extensionId = uuidv4();

    const options = {
      ...testOptions("v3"),
      logger: new ConsoleLogger(
        modComponentRefFactory({
          extensionId,
          blueprintId: null,
        }),
      ),
    };

    void reducePipeline(pipeline, simpleInput({}), options);

    await tick();

    expect(
      ContextBrick.contexts.map(unary(contextAsPlainObject)),
    ).toStrictEqual([{ "@input": {}, "@mod": {}, "@options": {} }]);
    expect(jest.mocked(showTemporarySidebarPanel)).toHaveBeenCalled();

    setState({
      namespace: StateNamespaces.MOD,
      data: { foo: 42 },
      mergeStrategy: MergeStrategies.REPLACE,
      modComponentId: extensionId,
      modId: null,
    });

    await tick();

    expect(
      ContextBrick.contexts.map(unary(contextAsPlainObject)),
    ).toStrictEqual([
      { "@input": {}, "@mod": {}, "@options": {} },
      { "@input": {}, "@mod": { foo: 42 }, "@options": {} },
    ]);
    expect(jest.mocked(updateTemporarySidebarPanel)).toHaveBeenCalled();

    deferredPromise.resolve();
  });
});<|MERGE_RESOLUTION|>--- conflicted
+++ resolved
@@ -60,11 +60,8 @@
 import { showModal } from "@/contentScript/modalDom";
 import { isLoadedInIframe } from "@/utils/iframeUtils";
 import { modComponentRefFactory } from "@/testUtils/factories/modComponentFactories";
-<<<<<<< HEAD
-=======
 
 import { mapModComponentRefToMessageContext } from "@/utils/modUtils";
->>>>>>> 08aabee7
 
 jest.mock("@/contentScript/modalDom");
 jest.mock("@/contentScript/sidebarController");
@@ -77,13 +74,9 @@
 function reduceOptionsFactory() {
   return {
     ...testOptions("v3"),
-<<<<<<< HEAD
-    logger: new ConsoleLogger(modComponentRefFactory()),
-=======
     logger: new ConsoleLogger(
       mapModComponentRefToMessageContext(modComponentRefFactory()),
     ),
->>>>>>> 08aabee7
   };
 }
 
@@ -122,13 +115,9 @@
 
     await reducePipeline(pipeline, simpleInput({}), {
       ...testOptions("v3"),
-<<<<<<< HEAD
-      logger: new ConsoleLogger(modComponentRef),
-=======
       logger: new ConsoleLogger(
         mapModComponentRefToMessageContext(modComponentRef),
       ),
->>>>>>> 08aabee7
     });
 
     // Show function will be called with a "loading" payload
@@ -203,13 +192,9 @@
 
     const options = {
       ...testOptions("v3"),
-<<<<<<< HEAD
-      logger: new ConsoleLogger(modComponentRef),
-=======
       logger: new ConsoleLogger(
         mapModComponentRefToMessageContext(modComponentRef),
       ),
->>>>>>> 08aabee7
     };
 
     await reducePipeline(pipeline, simpleInput({}), options);
@@ -247,13 +232,9 @@
 
     const options = {
       ...testOptions("v3"),
-<<<<<<< HEAD
-      logger: new ConsoleLogger(modComponentRef),
-=======
       logger: new ConsoleLogger(
         mapModComponentRefToMessageContext(modComponentRef),
       ),
->>>>>>> 08aabee7
     };
 
     await expect(
