--- conflicted
+++ resolved
@@ -115,16 +115,9 @@
 
     await reducePipeline(pipeline, simpleInput({}), {
       ...testOptions("v3"),
-<<<<<<< HEAD
-      logger: new ConsoleLogger({
-        modComponentId: extensionId,
-        modId: blueprintId,
-      }),
-=======
       logger: new ConsoleLogger(
         mapModComponentRefToMessageContext(modComponentRef),
       ),
->>>>>>> 5723114c
     });
 
     // Show function will be called with a "loading" payload
@@ -199,15 +192,9 @@
 
     const options = {
       ...testOptions("v3"),
-<<<<<<< HEAD
-      logger: new ConsoleLogger({
-        modComponentId: extensionId,
-      }),
-=======
       logger: new ConsoleLogger(
         mapModComponentRefToMessageContext(modComponentRef),
       ),
->>>>>>> 5723114c
     };
 
     await reducePipeline(pipeline, simpleInput({}), options);
@@ -245,15 +232,9 @@
 
     const options = {
       ...testOptions("v3"),
-<<<<<<< HEAD
-      logger: new ConsoleLogger({
-        modComponentId: extensionId,
-      }),
-=======
       logger: new ConsoleLogger(
         mapModComponentRefToMessageContext(modComponentRef),
       ),
->>>>>>> 5723114c
     };
 
     await expect(
@@ -273,18 +254,6 @@
       },
     };
 
-<<<<<<< HEAD
-    const extensionId = uuidv4();
-
-    const options = {
-      ...testOptions("v3"),
-      logger: new ConsoleLogger({
-        modComponentId: extensionId,
-      }),
-    };
-
-=======
->>>>>>> 5723114c
     await expect(
       reducePipeline(pipeline, simpleInput({}), reduceOptionsFactory()),
     ).rejects.toThrow("Target must be an element for popover");
@@ -306,22 +275,11 @@
 
     const root = document.querySelector<HTMLElement>("#target");
 
-<<<<<<< HEAD
-    const options = {
-      ...testOptions("v3"),
-      logger: new ConsoleLogger({
-        modComponentId: extensionId,
-      }),
-    };
-
-    await reducePipeline(pipeline, { ...simpleInput({}), root }, options);
-=======
     await reducePipeline(
       pipeline,
       { ...simpleInput({}), root },
       reduceOptionsFactory(),
     );
->>>>>>> 5723114c
 
     expect(showModal).not.toHaveBeenCalled();
     expect(showTemporarySidebarPanel).not.toHaveBeenCalled();
@@ -351,20 +309,7 @@
       },
     };
 
-<<<<<<< HEAD
-    const extensionId = uuidv4();
-
-    const options = {
-      ...testOptions("v3"),
-      logger: new ConsoleLogger({
-        modComponentId: extensionId,
-      }),
-    };
-
-    void reducePipeline(pipeline, simpleInput({}), options);
-=======
     void reducePipeline(pipeline, simpleInput({}), reduceOptionsFactory());
->>>>>>> 5723114c
 
     await tick();
 
@@ -406,18 +351,12 @@
 
     const options = {
       ...testOptions("v3"),
-<<<<<<< HEAD
-      logger: new ConsoleLogger({
-        modComponentId: extensionId,
-      }),
-=======
       logger: new ConsoleLogger(
         modComponentRefFactory({
           extensionId,
           blueprintId: null,
         }),
       ),
->>>>>>> 5723114c
     };
 
     void reducePipeline(pipeline, simpleInput({}), options);
