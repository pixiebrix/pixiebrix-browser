/*
 * Copyright (C) 2023 PixieBrix, Inc.
 *
 * This program is free software: you can redistribute it and/or modify
 * it under the terms of the GNU Affero General Public License as published by
 * the Free Software Foundation, either version 3 of the License, or
 * (at your option) any later version.
 *
 * This program is distributed in the hope that it will be useful,
 * but WITHOUT ANY WARRANTY; without even the implied warranty of
 * MERCHANTABILITY or FITNESS FOR A PARTICULAR PURPOSE.  See the
 * GNU Affero General Public License for more details.
 *
 * You should have received a copy of the GNU Affero General Public License
 * along with this program.  If not, see <http://www.gnu.org/licenses/>.
 */

import { JQTransformer } from "./jq";
import { JSONPathTransformer } from "./jsonPath";
import { GetAPITransformer } from "./httpGet";
import { RemoteMethod } from "./remoteMethod";
import { RegexTransformer } from "./regex";
import { MappingTransformer } from "./mapping";
import IdentityTransformer from "./IdentityTransformer";
import { UrlParser } from "./parseUrl";
import { FormData } from "./FormData";
import { Prompt } from "./prompt";
import { DetectElement } from "./detect";
import { FormTransformer } from "./ephemeralForm/formTransformer";
import { Base64Decode, Base64Encode } from "./encode";
import { TemplateTransformer } from "./template";
import { UrlParams } from "./url";
import { ComponentReader } from "./component/ComponentReader";
import { JQueryReader } from "./jquery/JQueryReader";
import { ParseCsv } from "./parseCsv";
import { ParseDataUrl } from "./parseDataUrl";
import { ParseDate } from "./parseDate";
import { ScreenshotTab } from "./screenshotTab";
import { TableReader, TablesReader } from "./component/TableReader";
import ParseJson from "./ParseJson";
import ForEach from "./controlFlow/ForEach";
import IfElse from "./controlFlow/IfElse";
import TryExcept from "./controlFlow/TryExcept";
import ForEachElement from "@/bricks/transformers/controlFlow/ForEachElement";
import { RandomNumber } from "@/bricks/transformers/randomNumber";
import Retry from "@/bricks/transformers/controlFlow/Retry";
import DisplayTemporaryInfo from "@/bricks/transformers/temporaryInfo/DisplayTemporaryInfo";
import TraverseElements from "@/bricks/transformers/traverseElements";
import TourStepTransformer from "@/bricks/transformers/tourStep/tourStep";
import { type Brick } from "@/types/brickTypes";
import { SelectElement } from "@/bricks/transformers/selectElement";
import Run from "@/bricks/transformers/controlFlow/Run";
import ExtensionDiagnostics from "@/bricks/transformers/extensionDiagnostics";
import { Readable } from "@/bricks/transformers/readable";
import { SplitText } from "@/bricks/transformers/splitText";
import MapValues from "@/bricks/transformers/controlFlow/MapValues";
import ConvertDocument from "@/bricks/transformers/convertDocument";
import { SearchText } from "@/bricks/transformers/searchText";
import { WithAsyncModVariable } from "@/bricks/transformers/controlFlow/WithAsyncModVariable";
import { JavaScriptTransformer } from "@/bricks/transformers/javascript";
<<<<<<< HEAD
import type { RegistryProtocol } from "@/registry/memoryRegistry";
import type { RegistryId } from "@/types/registryTypes";
import RunBrickByIdTransformer from "@/bricks/transformers/RunBrickByIdTransformer";
import GetBrickInterfaceTransformer from "@/bricks/transformers/GetBrickInterfaceTransformer";
=======
import RunMetadataTransformer from "@/bricks/transformers/RunMetadataTransformer";
>>>>>>> e3c5cad3

function getAllTransformers(
  registry: RegistryProtocol<RegistryId, Brick>,
): Brick[] {
  return [
    new JavaScriptTransformer(),
    new JQTransformer(),
    new ParseJson(),
    new JSONPathTransformer(),
    new GetAPITransformer(),
    new RemoteMethod(),
    new RegexTransformer(),
    new MappingTransformer(),
    new IdentityTransformer(),
    new UrlParser(),
    new FormData(),
    new Prompt(),
    new DetectElement(),
    new FormTransformer(),
    new Base64Encode(),
    new Base64Decode(),
    new TemplateTransformer(),
    new UrlParams(),
    new SplitText(),
    new SearchText(),
    new JQueryReader(),
    new Readable(),
    new ComponentReader(),
    new TableReader(),
    new TablesReader(),
    new ParseCsv(),
    new ConvertDocument(),
    new ParseDataUrl(),
    new ParseDate(),
    new ScreenshotTab(),
    new RandomNumber(),
    new TraverseElements(),
    new SelectElement(),
    new ExtensionDiagnostics(),

<<<<<<< HEAD
    // Reflection/Meta Bricks
    new RunBrickByIdTransformer(registry),
    new GetBrickInterfaceTransformer(registry),
=======
    // Reflection
    new RunMetadataTransformer(),
>>>>>>> e3c5cad3

    // Control Flow Bricks
    new ForEach(),
    new IfElse(),
    new TryExcept(),
    new ForEachElement(),
    new Retry(),
    new Run(),
    new MapValues(),
    new WithAsyncModVariable(),

    // Render Pipelines
    new DisplayTemporaryInfo(),
    new TourStepTransformer(),
  ];
}

export default getAllTransformers;<|MERGE_RESOLUTION|>--- conflicted
+++ resolved
@@ -58,14 +58,11 @@
 import { SearchText } from "@/bricks/transformers/searchText";
 import { WithAsyncModVariable } from "@/bricks/transformers/controlFlow/WithAsyncModVariable";
 import { JavaScriptTransformer } from "@/bricks/transformers/javascript";
-<<<<<<< HEAD
 import type { RegistryProtocol } from "@/registry/memoryRegistry";
 import type { RegistryId } from "@/types/registryTypes";
 import RunBrickByIdTransformer from "@/bricks/transformers/RunBrickByIdTransformer";
 import GetBrickInterfaceTransformer from "@/bricks/transformers/GetBrickInterfaceTransformer";
-=======
 import RunMetadataTransformer from "@/bricks/transformers/RunMetadataTransformer";
->>>>>>> e3c5cad3
 
 function getAllTransformers(
   registry: RegistryProtocol<RegistryId, Brick>,
@@ -106,14 +103,10 @@
     new SelectElement(),
     new ExtensionDiagnostics(),
 
-<<<<<<< HEAD
     // Reflection/Meta Bricks
     new RunBrickByIdTransformer(registry),
     new GetBrickInterfaceTransformer(registry),
-=======
-    // Reflection
     new RunMetadataTransformer(),
->>>>>>> e3c5cad3
 
     // Control Flow Bricks
     new ForEach(),
