--- conflicted
+++ resolved
@@ -133,17 +133,7 @@
       );
     }
 
-<<<<<<< HEAD
-    const {
-      modComponentId: extensionId,
-      label,
-      modComponentLabel: extensionLabel,
-      modId: blueprintId,
-    } = logger.context;
-    const nonce = uuidv4();
-=======
     const { extensionId } = logger.context;
->>>>>>> ecd07632
     const abortController = new AbortController();
     const stylesheetLink = await injectStylesheet(stylesheetUrl);
 
