--- conflicted
+++ resolved
@@ -157,12 +157,7 @@
       // XXX: old actions will still appear in the quick bar unless the extension point clears out the old actions
       id: `${logger.context.modComponentId}-${title}`,
       // Additional metadata, for enabling clearing out old actions
-<<<<<<< HEAD
-      extensionPointId: logger.context.starterBrickId,
-      extensionId: logger.context.modComponentId,
-=======
       modComponentRef: mapMessageContextToModComponentRef(logger.context),
->>>>>>> 5723114c
       // Can only provide a parent if the parent exists
       parent: quickBar.knownGeneratorRootIds.has(parentId)
         ? parentId
