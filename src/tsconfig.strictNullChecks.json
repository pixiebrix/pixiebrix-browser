{
  "extends": "../tsconfig.json",
  "compilerOptions": {
    "strictNullChecks": true
  },
  "files": [
    "./__mocks__/@/components/DelayedRender.tsx",
    "./__mocks__/@/contentScript/focusCaptureDialog.ts",
    "./__mocks__/@/hooks/useContextInvalidated.ts",
    "./__mocks__/@/icons/getSvgIcon.ts",
    "./__mocks__/@/icons/list.ts",
    "./__mocks__/@/sandbox/messenger/api.ts",
    "./__mocks__/@/store/uninstallUtils.ts",
    "./__mocks__/@/telemetry/logging.ts",
    "./__mocks__/@/telemetry/reportError.ts",
    "./__mocks__/@/telemetry/reportEvent.ts",
    "./__mocks__/@/utils/expectContext.ts",
    "./__mocks__/@/utils/injectScriptTag.ts",
    "./__mocks__/@/utils/injectStylesheet.ts",
    "./__mocks__/@uipath/robot.ts",
    "./activation/ActivationLink.tsx",
<<<<<<< HEAD
=======
    "./activation/activationLinkUtils.ts",
>>>>>>> 142d73d8
    "./activation/WizardValuesModIntegrationsContextAdapter.tsx",
    "./activation/activateLinkClickHandler.ts",
    "./activation/wizardTypes.ts",
    "./analysis/analysisVisitors/varAnalysis/parseTemplateVariables.ts",
    "./analysis/analysisVisitors/varAnalysis/varMap.ts",
    "./analysis/asyncAnalysisQueue.ts",
    "./auth/authConstants.ts",
    "./auth/authSelectors.ts",
    "./auth/authSlice.ts",
    "./auth/authTypes.ts",
    "./background/activateBrowserActionIcon.ts",
    "./background/auth/authStorage.ts",
    "./background/auth/codeGrantFlow.ts",
    "./background/auth/implicitGrantFlow.ts",
    "./background/axiosFetch.ts",
    "./background/capture.ts",
    "./background/contentScript.ts",
    "./background/dataStore.ts",
    "./background/externalProtocol.ts",
    "./background/messenger/strict/api.ts",
    "./background/messenger/strict/registration.ts",
    "./background/partnerTheme.ts",
    "./background/setToolbarBadge.test.ts",
    "./background/sidePanel.ts",
    "./background/toolbarBadge.ts",
    "./background/walkthroughModalTrigger.ts",
    "./bricks/available.ts",
    "./bricks/effects/cancel.ts",
    "./bricks/effects/clipboard.ts",
    "./bricks/effects/confetti.ts",
    "./bricks/effects/customEvent.ts",
    "./bricks/effects/error.ts",
    "./bricks/effects/event.ts",
    "./bricks/effects/exportCsv.ts",
    "./bricks/effects/forms.ts",
    "./bricks/effects/highlightText.ts",
    "./bricks/effects/postMessage.ts",
    "./bricks/effects/replaceText.ts",
    "./bricks/effects/submitPanel.ts",
    "./bricks/effects/telemetry.ts",
    "./bricks/effects/vue.ts",
    "./bricks/effects/wait.ts",
    "./bricks/errors.ts",
    "./bricks/readers/ArrayCompositeReader.ts",
    "./bricks/readers/BlankReader.ts",
    "./bricks/readers/CompositeReader.ts",
    "./bricks/readers/DocumentReader.ts",
    "./bricks/readers/ImageExifReader.ts",
    "./bricks/readers/ImageReader.ts",
    "./bricks/readers/ManifestReader.ts",
    "./bricks/readers/PageMetadataReader.ts",
    "./bricks/readers/PageSemanticReader.ts",
    "./bricks/readers/SelectionReader.ts",
    "./bricks/readers/TimestampReader.ts",
    "./bricks/readers/jquery.ts",
    "./bricks/renderers/CustomFormComponent.tsx",
    "./bricks/renderers/PropertyTree.tsx",
    "./bricks/renderers/common.ts",
    "./bricks/renderers/dataTable.ts",
    "./bricks/renderers/documentView/DocumentViewProps.tsx",
    "./bricks/renderers/iframe.ts",
    "./bricks/rootModeHelpers.ts",
    "./bricks/transformers/IdentityTransformer.ts",
    "./bricks/transformers/component/TableReader.ts",
    "./bricks/transformers/ephemeralForm/formTransformer.ts",
    "./bricks/transformers/ephemeralForm/formTypes.ts",
    "./bricks/transformers/ephemeralForm/modalUtils.tsx",
    "./bricks/transformers/jquery/JQueryReader.ts",
    "./bricks/transformers/jsonPath.ts",
    "./bricks/transformers/mapping.ts",
    "./bricks/transformers/screenshotTab.ts",
    "./bricks/transformers/temporaryInfo/DisplayTemporaryInfo.ts",
    "./bricks/transformers/temporaryInfo/messenger/api.ts",
    "./bricks/transformers/temporaryInfo/messenger/registration.ts",
    "./bricks/transformers/temporaryInfo/popoverUtils.ts",
    "./bricks/transformers/temporaryInfo/receiverProtocol.ts",
    "./bricks/transformers/temporaryInfo/temporaryPanelProtocol.ts",
    "./bricks/transformers/tourStep/overlay.ts",
    "./bricks/transformers/url.ts",
    "./bricks/types.ts",
    "./components/Alert.tsx",
    "./components/AsyncButton.tsx",
    "./components/AsyncStateGate.tsx",
    "./components/BlockFormSubmissionViaEnterIfFirstChild.tsx",
    "./components/Centered.tsx",
    "./components/ConfirmNavigationModal.tsx",
    "./components/ConfirmationModal.tsx",
    "./components/DelayedRender.tsx",
    "./components/Effect.tsx",
    "./components/ErrorBoundary.tsx",
    "./components/LayoutWidget.tsx",
    "./components/LinkButton.tsx",
    "./components/Loader.tsx",
    "./components/Markdown.tsx",
    "./components/MarkdownInline.tsx",
    "./components/ModalLayout.tsx",
    "./components/Stylesheets.tsx",
    "./components/TooltipIconButton.tsx",
    "./components/UnstyledButton.tsx",
    "./components/addBlockModal/TagList.tsx",
    "./components/addBlockModal/addBlockModalConstants.ts",
    "./components/addBlockModal/addBlockModalHelpers.ts",
    "./components/addBlockModal/addBlockModalTypes.ts",
    "./components/addBlockModal/groupListingsByTag.ts",
    "./components/annotationAlert/FieldAnnotationAlert.tsx",
    "./components/asyncCard/AsyncCard.tsx",
    "./components/asyncIcon.ts",
    "./components/banner/Banner.tsx",
    "./components/documentBuilder/allowedElementTypes.ts",
    "./components/documentBuilder/createNewElement.ts",
    "./components/documentBuilder/documentBuilderTypes.ts",
    "./components/documentBuilder/edit/getElementCollectionName.ts",
    "./components/documentBuilder/elementTypeLabels.ts",
    "./components/documentBuilder/outline/outlineHelpers.ts",
    "./components/documentBuilder/preview/AddElementAction.tsx",
    "./components/documentBuilder/preview/elementsPreview/Unknown.tsx",
    "./components/documentBuilder/preview/flaps/HoveredFlap.tsx",
    "./components/documentBuilder/render/CardElement.tsx",
    "./components/documentBuilder/render/DocumentContext.tsx",
    "./components/documentBuilder/utils.ts",
    "./components/ellipsisMenu/EllipsisMenu.tsx",
    "./components/errors/InputValidationErrorDetail.tsx",
    "./components/errors/NetworkErrorDetail.tsx",
    "./components/errors/OutputValidationErrorDetail.tsx",
    "./components/errors/RemoteApiErrorDetail.tsx",
    "./components/errors/getErrorDetails.tsx",
    "./components/fields/IconWidget.tsx",
    "./components/fields/fieldUtils.ts",
    "./components/fields/schemaFields/FieldRuntimeContext.ts",
    "./components/fields/schemaFields/WorkshopMessage.tsx",
    "./components/fields/schemaFields/optionIcon/OptionIcon.tsx",
    "./components/fields/schemaFields/schemaUtils.ts",
    "./components/fields/schemaFields/widgets/WidgetLoadingIndicator.tsx",
    "./components/fields/schemaFields/widgets/cssClassWidgets/types.ts",
    "./components/fields/schemaFields/widgets/cssClassWidgets/utils.ts",
    "./components/fields/schemaFields/widgets/varPopup/likelyVariableUtils.ts",
    "./components/fields/schemaFields/widgets/varPopup/popoverTheme.ts",
    "./components/fields/schemaFields/widgets/varPopup/utils.ts",
    "./components/fields/schemaFields/widgets/widgetUtils.ts",
    "./components/floatingActions/floatingActionsConstants.ts",
    "./components/floatingActions/store.ts",
    "./components/form/FieldAnnotation.ts",
    "./components/form/FieldTemplate.tsx",
    "./components/form/Form.tsx",
    "./components/form/FormErrorContext.ts",
    "./components/form/lockedLabel/LockedExtensionPointLabel.tsx",
    "./components/form/popoverInfoLabel/PopoverInfoLabel.tsx",
    "./components/form/widgets/KeyNameWidget.tsx",
    "./components/form/widgets/createMenuListWithAddButton.tsx",
    "./components/form/widgets/radioItemList/RadioItemListWidget.tsx",
    "./components/form/widgets/radioItemList/radioItemListWidgetTypes.ts",
    "./components/form/widgets/switchButton/SwitchButtonWidget.tsx",
    "./components/form/widgets/useAddCreatablePlaceholder.ts",
    "./components/formBuilder/BaseInputTemplate.tsx",
    "./components/formBuilder/DescriptionField.tsx",
    "./components/formBuilder/DescriptionFieldTemplate.tsx",
    "./components/formBuilder/FieldTemplate.tsx",
    "./components/formBuilder/ImageCropWidget.tsx",
    "./components/formBuilder/RjsfSelectWidget.tsx",
    "./components/formBuilder/RjsfSubmitContext.ts",
    "./components/formBuilder/RjsfTemplates.ts",
    "./components/formBuilder/TextAreaWidget.tsx",
    "./components/formBuilder/formBuilderTypes.ts",
    "./components/formBuilder/preview/FormPreviewSchemaField.tsx",
    "./components/formBuilder/preview/ImageCropWidgetPreview.tsx",
    "./components/formBuilder/schemaFieldNames.ts",
    "./components/imagePlaceholder/ImagePlaceholder.tsx",
    "./components/jsonTree/JsonTree.tsx",
    "./components/jsonTree/treeHooks.tsx",
    "./components/onboarding/OnboardingChecklistCard.tsx",
    "./components/paginatedTable/PaginatedTable.tsx",
    "./components/pagination/Pagination.tsx",
    "./components/quickBar/QuickBarResults.tsx",
    "./components/quickBar/defaultActions.tsx",
    "./components/quickBar/quickBarRegistry.ts",
    "./components/quickBar/quickBarTheme.tsx",
    "./components/quickBar/quickbarTypes.ts",
    "./components/quickBar/useActionGenerators.ts",
    "./components/quickBar/useActions.ts",
    "./components/quickBar/utils.ts",
    "./components/selectionToolPopover/SelectionToolPopover.tsx",
    "./components/walkthroughModal/showWalkthroughModal.ts",
    "./contentScript/browserActionInstantHandler.ts",
    "./contentScript/context.ts",
    "./contentScript/contextMenus.ts",
    "./contentScript/elementReference.ts",
    "./contentScript/ephemeralFormProtocol.ts",
    "./contentScript/ephemeralPanelController.tsx",
    "./contentScript/focusCaptureDialog.ts",
    "./contentScript/messenger/runBrickTypes.ts",
    "./contentScript/messenger/strict/api.ts",
    "./contentScript/messenger/strict/registration.ts",
    "./contentScript/pageEditor/beautify.ts",
    "./contentScript/pageState.ts",
    "./contentScript/ready.ts",
    "./contentScript/setExtensionIdInApp.ts",
    "./contentScript/sidebarController.tsx",
    "./contentScript/sidebarDomControllerLite.ts",
    "./contentScript/uipath.ts",
    "./contentScript/walkthroughModalProtocol.tsx",
    "./contrib/automationanywhere/aaTypes.ts",
    "./contrib/automationanywhere/aaUtils.ts",
    "./contrib/automationanywhere/contract.ts",
    "./contrib/ckeditor.ts",
    "./contrib/google/sheets/core/getSheetIdIntegrationOutputKey.ts",
    "./contrib/google/sheets/core/handleGoogleRequestRejection.ts",
    "./contrib/google/sheets/core/schemas.ts",
    "./contrib/google/sheets/core/sheetsHelpers.ts",
    "./contrib/google/sheets/core/types.ts",
    "./contrib/google/sheets/core/useOnChangeEffect.ts",
    "./contrib/navigationRules.ts",
    "./contrib/salesforce/navigation.ts",
    "./contrib/uipath/UiPathRobot.ts",
    "./contrib/uipath/localProcess.ts",
    "./contrib/uipath/quietLogger.ts",
    "./contrib/uipath/typeUtils.ts",
    "./contrib/uipath/uipathContract.ts",
    "./contrib/zapier/contract.ts",
    "./development/errorsBadge.ts",
    "./development/hooks/useMessengerLogging.ts",
    "./development/hooks/useRenderCount.ts",
    "./development/messengerLogging.ts",
    "./development/runtimeLogging.ts",
    "./development/visualInjection.ts",
    "./domConstants.ts",
    "./errors/assertProtocolUrl.ts",
    "./errors/businessErrors.ts",
    "./errors/clientRequestErrors.ts",
    "./errors/contextInvalidated.ts",
    "./errors/errorHelpers.ts",
    "./errors/genericErrors.ts",
    "./errors/knownErrorMessages.ts",
    "./errors/networkErrorHelpers.ts",
    "./errors/rejectOnCancelled.ts",
    "./extensionConsole/SidebarLink.tsx",
    "./extensionConsole/components/ServiceFieldError.tsx",
    "./extensionConsole/pages/activateExtension/activateTypes.ts",
    "./extensionConsole/pages/activateMod/IntegrationDescriptor.tsx",
    "./extensionConsole/pages/activateMod/UrlPermissionsList.tsx",
    "./extensionConsole/pages/brickEditor/CodeEditor.tsx",
    "./extensionConsole/pages/brickEditor/referenceTab/DetailSection.tsx",
    "./extensionConsole/pages/mods/emptyView/EmptyView.tsx",
    "./extensionConsole/pages/mods/gridView/GridCardErrorBoundary.tsx",
    "./extensionConsole/pages/mods/labels/LastUpdatedLabel.tsx",
    "./extensionConsole/pages/mods/labels/SharingLabel.tsx",
    "./extensionConsole/pages/mods/listView/ListGroupHeader.tsx",
    "./extensionConsole/pages/mods/listView/ListItemErrorBoundary.tsx",
    "./extensionConsole/pages/mods/modals/shareModals/useSortOrganizations.ts",
    "./extensionConsole/pages/mods/modsPageSelectors.ts",
    "./extensionConsole/pages/mods/modsPageSlice.ts",
    "./extensionConsole/pages/onboarding/DefaultSetupCard.tsx",
    "./extensionConsole/pages/onboarding/partner/partnerOnboardingUtils.ts",
    "./extensionConsole/pages/settings/PrivacySettings.tsx",
    "./extensionConsole/pages/settings/SettingToggle.tsx",
    "./extensionConsole/pages/useRegistryIdParam.ts",
    "./extensionConsole/pages/workshop/workshopTypes.ts",
    "./extensionConsole/pages/workshop/workshopUtils.ts",
    "./extensionConsole/toggleSidebar.tsx",
    "./extensionContext.ts",
    "./globals.d.ts",
    "./hooks/useAsyncExternalStore.ts",
    "./hooks/useAsyncState.ts",
    "./hooks/useAuthorizationGrantFlow.ts",
    "./hooks/useAutoFocusConfiguration.ts",
    "./hooks/useContextInvalidated.ts",
    "./hooks/useDebouncedEffect.ts",
    "./hooks/useDeriveAsyncState.ts",
    "./hooks/useEventListener.ts",
    "./hooks/useFlags.ts",
    "./hooks/useIsMounted.ts",
    "./hooks/useKeyboardShortcut.ts",
    "./hooks/useMemoCompare.ts",
    "./hooks/useMergeAsyncState.ts",
    "./hooks/useQuickbarShortcut.ts",
    "./hooks/useReduxState.ts",
    "./hooks/useReportError.ts",
    "./hooks/useSetDocumentTitle.ts",
    "./hooks/useTimeoutState.ts",
    "./hooks/useUndo.ts",
    "./hooks/useUpdatableAsyncState.ts",
    "./hooks/useUserAction.ts",
    "./hooks/useWindowSize.ts",
    "./icons/Icon.tsx",
    "./icons/IconSelector.tsx",
    "./icons/constants.ts",
    "./icons/getSvgIcon.ts",
    "./icons/list.ts",
    "./icons/types.ts",
    "./integrations/UserDefinedIntegration.ts",
    "./integrations/components/IntegrationAuthSelector.tsx",
    "./integrations/constants.ts",
    "./integrations/integrationTypes.ts",
    "./integrations/sanitizeIntegrationConfig.ts",
    "./integrations/store/integrationsMigrations.ts",
    "./integrations/store/integrationsSelectors.ts",
    "./integrations/store/integrationsSlice.ts",
<<<<<<< HEAD
    "./integrations/util/collectExistingConfiguredDependenciesForMod.ts",
=======
>>>>>>> 142d73d8
    "./integrations/util/extractIntegrationIdsFromSchema.ts",
    "./integrations/util/getUnconfiguredComponentIntegrations.ts",
    "./layout/ErrorDisplay.tsx",
    "./layout/Footer.tsx",
    "./layout/Page.tsx",
    "./modDefinitions/modDefinitionConstants.ts",
    "./modDefinitions/modDefinitionsSelectors.ts",
    "./modDefinitions/modDefinitionsTypes.ts",
    "./modDefinitions/util/isSchemaServicesFormat.ts",
    "./modDefinitions/util/pickModDefinitionMetadata.ts",
    "./mods/ModIntegrationsContext.tsx",
    "./mods/hooks/useMarketplaceUrl.ts",
    "./mv3/SessionStorage.ts",
    "./mv3/api.ts",
    "./pageEditor/NonScriptablePage.tsx",
    "./pageEditor/baseFormStateTypes.ts",
    "./pageEditor/components/LoginCard.tsx",
    "./pageEditor/components/ToggleField.tsx",
    "./pageEditor/consts.ts",
    "./pageEditor/events.ts",
    "./pageEditor/fields/CollapsibleFieldSection.tsx",
    "./pageEditor/fields/ConfigErrorBoundary.tsx",
    "./pageEditor/fields/MultiSelectWidget.tsx",
    "./pageEditor/fields/TemplateWidget.tsx",
    "./pageEditor/fields/makeLockableFieldProps.tsx",
    "./pageEditor/fields/selectorListItem/SelectorListItem.tsx",
    "./pageEditor/hooks/useEscapeHandler.ts",
    "./pageEditor/panes/BetaPane.tsx",
    "./pageEditor/panes/RestrictedPane.tsx",
    "./pageEditor/panes/StaleSessionPane.tsx",
    "./pageEditor/panes/insert/InsertMenuItemPane.tsx",
    "./pageEditor/panes/insert/InsertPanelPane.tsx",
    "./pageEditor/panes/save/savingExtensionSlice.ts",
    "./pageEditor/sidebar/ActionMenu.tsx",
    "./pageEditor/sidebar/ReloadButton.tsx",
    "./pageEditor/sidebar/SaveButton.tsx",
    "./pageEditor/slices/runtimeSlice.ts",
    "./pageEditor/slices/runtimeSliceTypes.ts",
    "./pageEditor/slices/sessionSelectors.ts",
    "./pageEditor/slices/sessionSlice.ts",
    "./pageEditor/slices/sessionSliceTypes.ts",
    "./pageEditor/tabState/tabStateTypes.ts",
    "./pageEditor/tabs/editTab/UnsupportedApiV1.tsx",
    "./pageEditor/tabs/editTab/dataPanel/DataTab.tsx",
    "./pageEditor/tabs/editTab/dataPanel/ErrorDisplay.tsx",
    "./pageEditor/tabs/editTab/dataPanel/dataPanelTypes.ts",
    "./pageEditor/tabs/editTab/editTabTypes.ts",
    "./pageEditor/tabs/editTab/editorNodes/OutputKeyView.tsx",
    "./pageEditor/tabs/editTab/editorNodes/PipelineFooterNode.tsx",
    "./pageEditor/tabs/editTab/editorNodes/PipelineHeaderNode.tsx",
    "./pageEditor/tabs/editTab/editorNodes/PipelineOffsetView.tsx",
    "./pageEditor/tabs/editTab/editorNodes/TrailingMessage.tsx",
    "./pageEditor/tabs/editTab/editorNodes/brickNode/MoveBrickControl.tsx",
    "./pageEditor/tabs/editTab/editorNodes/nodeActions/NodeActionsView.tsx",
    "./pageEditor/uiState/uiState.ts",
    "./pageEditor/uiState/uiStateTypes.ts",
    "./pageScript/frameworks/component.ts",
    "./pageScript/frameworks/contrib/angularjs.ts",
    "./pageScript/frameworks/contrib/vue.ts",
    "./pageScript/frameworks/dom.ts",
    "./pageScript/frameworks/errors.ts",
    "./pageScript/messenger/api.ts",
    "./pageScript/messenger/constants.ts",
    "./pageScript/messenger/receiver.ts",
    "./pageScript/messenger/sender.ts",
    "./permissions/patterns.ts",
    "./permissions/permissionsTypes.ts",
    "./permissions/permissionsUtils.ts",
    "./permissions/useExtensionPermissions.ts",
    "./permissions/useRequestPermissionsCallback.ts",
    "./runtime/apiVersionOptions.ts",
    "./runtime/brickYaml.ts",
    "./runtime/extendModVariableContext.ts",
    "./runtime/getType.ts",
    "./runtime/mapArgs.ts",
    "./runtime/pathHelpers.ts",
    "./runtime/renderers.ts",
    "./runtime/runtimeTypes.ts",
    "./sandbox/messenger/api.ts",
    "./sandbox/messenger/executor.ts",
    "./sandbox/messenger/registration.ts",
    "./sandbox/sandbox.ts",
    "./services/baseService.ts",
    "./services/constants.ts",
    "./services/requestErrorUtils.ts",
    "./sidebar/DefaultPanel.tsx",
    "./sidebar/RendererComponent.tsx",
    "./sidebar/SidebarErrorBoundary.tsx",
    "./sidebar/components/RootCancelledPanel.tsx",
    "./sidebar/components/RootErrorPanel.tsx",
    "./sidebar/connectedTarget.tsx",
    "./sidebar/eventKeyUtils.tsx",
    "./sidebar/messenger/api.ts",
    "./sidebar/messenger/registration.ts",
    "./sidebar/modLauncher/constants.ts",
    "./sidebar/protocol.tsx",
    "./sidebar/sidePanel.tsx",
    "./sidebar/sidebarSelectors.ts",
    "./sidebar/sidebarSlice.ts",
    "./sidebar/useHideEmptySidebar.ts",
    "./sidebar/utils.ts",
    "./starterBricks/contextMenuReader.ts",
    "./starterBricks/dom.tsx",
    "./starterBricks/helpers.ts",
    "./starterBricks/quickbarQueryReader.ts",
    "./starterBricks/tourActionIcon.tsx",
    "./starterBricks/tourController.ts",
    "./starterBricks/triggerEventReaders.ts",
    "./starterBricks/triggerExtensionTypes.ts",
    "./starterBricks/types.ts",
    "./store/ReduxPersistenceContext.ts",
    "./store/StorageInterface.ts",
    "./store/browserExtensionIdStorage.ts",
    "./store/commonActions.ts",
    "./store/defaultMiddlewareConfig.ts",
    "./store/enterprise/managedStorage.ts",
    "./store/enterprise/managedStorageTypes.ts",
    "./store/enterprise/singleSignOn.ts",
    "./store/enterprise/useManagedStorageState.ts",
    "./store/extensionsSelectors.ts",
    "./store/extensionsSliceInitialState.ts",
    "./store/extensionsTypes.ts",
    "./store/extensionsUtils.ts",
    "./store/migratePersistedState.ts",
    "./store/sessionChanges/sessionChangesSelectors.ts",
    "./store/sessionChanges/sessionChangesSlice.ts",
    "./store/sessionChanges/sessionChangesTypes.ts",
    "./store/settings/settingsMigrations.ts",
    "./store/settings/settingsSelectors.ts",
    "./store/settings/settingsSlice.ts",
    "./store/settings/settingsStorage.ts",
    "./store/settings/settingsTypes.ts",
    "./store/workshopSlice.ts",
    "./telemetry/deployments.ts",
    "./telemetry/dnt.ts",
    "./telemetry/events.ts",
    "./telemetry/reportError.ts",
    "./telemetry/reportEvent.ts",
    "./telemetry/reportUncaughtErrors.ts",
    "./telemetry/trace.ts",
    "./telemetry/traceHelpers.ts",
    "./testUtils/appApiMock.ts",
    "./testUtils/detectPageMock.ts",
    "./testUtils/factories/databaseFactories.ts",
    "./testUtils/factories/messengerFactories.ts",
    "./testUtils/factories/metadataFactory.ts",
    "./testUtils/factories/selectorFactories.ts",
    "./testUtils/factories/sidebarEntryFactories.ts",
    "./testUtils/factories/stringFactories.ts",
    "./testUtils/factories/traceFactories.ts",
    "./testUtils/testHelpers.tsx",
    "./testUtils/testMiddleware.ts",
    "./themes/light.ts",
    "./themes/themeStore.ts",
    "./themes/themeTypes.ts",
    "./themes/themeUtils.ts",
    "./tinyPages/RestrictedUrlPopupApp.tsx",
    "./tinyPages/devtools.ts",
    "./tinyPages/restrictedUrlPopup.tsx",
    "./tinyPages/restrictedUrlPopupConstants.ts",
    "./tinyPages/restrictedUrlPopupUtils.ts",
    "./tours/tourRunDatabase.ts",
    "./types/annotationTypes.ts",
    "./types/brickTypes.ts",
    "./types/bricks/effectTypes.ts",
    "./types/bricks/readerTypes.ts",
    "./types/bricks/rendererTypes.ts",
    "./types/bricks/transformerTypes.ts",
    "./types/browserTypes.ts",
    "./types/contract.ts",
    "./types/helpers.ts",
    "./types/iconTypes.ts",
    "./types/loggerTypes.ts",
    "./types/messengerTypes.ts",
    "./types/modComponentTypes.ts",
    "./types/modDefinitionTypes.ts",
    "./types/modTypes.ts",
    "./types/objectTypes.ts",
    "./types/reactTableConfig.d.ts",
    "./types/registryTypes.ts",
    "./types/rendererTypes.ts",
    "./types/runtimeTypes.ts",
    "./types/schemaTypes.ts",
    "./types/sidebarTypes.ts",
    "./types/sliceTypes.ts",
    "./types/starterBrickTypes.ts",
    "./types/stringTypes.ts",
    "./types/swagger.ts",
    "./types/typeOnlyMessengerRegistration.ts",
    "./urlConstants.ts",
    "./utils/ConsoleLogger.ts",
    "./utils/SimpleEventTarget.ts",
    "./utils/arrayUtils.ts",
    "./utils/asyncStateUtils.ts",
    "./utils/browserUtils.ts",
    "./utils/cachePromise.ts",
    "./utils/clipboardUtils.ts",
    "./utils/debugUtils.ts",
    "./utils/detectRandomString.ts",
    "./utils/domUtils.ts",
    "./utils/enrichAxiosErrors.ts",
    "./utils/expectContext.ts",
    "./utils/expressionUtils.ts",
    "./utils/extensionUtils.ts",
    "./utils/formUtils.ts",
    "./utils/getOptionsArgForFieldValue.ts",
    "./utils/idbUtils.ts",
    "./utils/iframeUtils.ts",
    "./utils/inference/inferSingleElementSelector.ts",
    "./utils/inference/selectorInference.ts",
    "./utils/inference/selectorInferenceUtils.ts",
    "./utils/inference/selectorTypes.ts",
    "./utils/inference/siteSelectorHints.ts",
    "./utils/injectIframe.tsx",
    "./utils/injectScriptTag.tsx",
    "./utils/injectStylesheet.tsx",
    "./utils/legacyMessengerUtils.ts",
    "./utils/notify.tsx",
    "./utils/nullishUtils.ts",
    "./utils/objToYaml.ts",
    "./utils/objectUtils.ts",
    "./utils/parseDataUrl.ts",
    "./utils/parseDefinitionList.ts",
    "./utils/parseDomTable.ts",
    "./utils/pluralize.ts",
    "./utils/postMessage.test.ts",
    "./utils/postMessage.ts",
    "./utils/preventNativeFormSubmission.ts",
    "./utils/promiseUtils.ts",
    "./utils/registryUtils.ts",
    "./utils/sanitize.ts",
    "./utils/schemaUtils.ts",
    "./utils/selectionController.ts",
    "./utils/shadowWrap.ts",
    "./utils/sidePanelUtils.ts",
    "./utils/storageUtils.ts",
    "./utils/stringUtils.ts",
    "./utils/textAreaUtils.ts",
    "./utils/timeUtils.ts",
    "./utils/typeUtils.ts",
    "./utils/urlUtils.ts",
    "./utils/variableUtils.ts",
    "./validators/formValidator.ts",
    "./vendors/AceEditor.tsx",
    "./vendors/AceEditorSync.tsx",
    "./vendors/DiffEditor.tsx",
    "./vendors/DiffEditorSync.tsx",
    "./vendors/encodings.ts",
    "./vendors/mixpanel.ts",
    "./vendors/pkce.ts",
    "./vendors/randomStringDetection/detector.ts",
    "./vendors/reactPerformanceTesting/constants/globalOption.ts",
    "./vendors/reactPerformanceTesting/getDisplayName.ts",
    "./vendors/reactPerformanceTesting/perfTypes.ts",
    "./vendors/reactPerformanceTesting/store.ts",
    "./vendors/reactPerformanceTesting/utils/isClassComponent.ts",
    "./vendors/reactPerformanceTesting/utils/isForwardRefComponent.ts",
    "./vendors/reactPerformanceTesting/utils/isFunctionComponent.ts",
    "./vendors/reactPerformanceTesting/utils/isMemoComponent.ts",
    "./vendors/reactPerformanceTesting/utils/pushTask.ts",
    "./vendors/reactPerformanceTesting/utils/shouldTrack.ts",
    "./vendors/reactPerformanceTesting/utils/symbols.ts",
    "./vendors/validateUuid.ts"
  ]
}<|MERGE_RESOLUTION|>--- conflicted
+++ resolved
@@ -19,10 +19,7 @@
     "./__mocks__/@/utils/injectStylesheet.ts",
     "./__mocks__/@uipath/robot.ts",
     "./activation/ActivationLink.tsx",
-<<<<<<< HEAD
-=======
     "./activation/activationLinkUtils.ts",
->>>>>>> 142d73d8
     "./activation/WizardValuesModIntegrationsContextAdapter.tsx",
     "./activation/activateLinkClickHandler.ts",
     "./activation/wizardTypes.ts",
@@ -319,10 +316,7 @@
     "./integrations/store/integrationsMigrations.ts",
     "./integrations/store/integrationsSelectors.ts",
     "./integrations/store/integrationsSlice.ts",
-<<<<<<< HEAD
     "./integrations/util/collectExistingConfiguredDependenciesForMod.ts",
-=======
->>>>>>> 142d73d8
     "./integrations/util/extractIntegrationIdsFromSchema.ts",
     "./integrations/util/getUnconfiguredComponentIntegrations.ts",
     "./layout/ErrorDisplay.tsx",
