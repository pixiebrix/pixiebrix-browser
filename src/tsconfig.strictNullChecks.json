--- conflicted
+++ resolved
@@ -352,11 +352,7 @@
     "./permissions/permissionsTypes.ts",
     "./runtime/apiVersionOptions.ts",
     "./runtime/brickYaml.ts",
-<<<<<<< HEAD
-=======
-    "./runtime/expressionCreators.ts",
     "./runtime/extendModVariableContext.ts",
->>>>>>> eabfaa47
     "./runtime/getType.ts",
     "./runtime/pathHelpers.ts",
     "./runtime/renderers.ts",
