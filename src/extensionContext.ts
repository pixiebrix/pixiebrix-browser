--- conflicted
+++ resolved
@@ -15,14 +15,6 @@
  * along with this program.  If not, see <http://www.gnu.org/licenses/>.
  */
 
-<<<<<<< HEAD
-=======
-/* eslint-disable import/no-unassigned-import -- Import for side effects */
-
-// It must be the very first thing or telemetry will fail
-import "@/extensionPolyfill";
-
->>>>>>> 98901911
 // Init rollbar early so we get error reporting on the other initialization
 import "@/telemetry/reportUncaughtErrors";
 
