/*
 * Copyright (C) 2023 PixieBrix, Inc.
 *
 * This program is free software: you can redistribute it and/or modify
 * it under the terms of the GNU Affero General Public License as published by
 * the Free Software Foundation, either version 3 of the License, or
 * (at your option) any later version.
 *
 * This program is distributed in the hope that it will be useful,
 * but WITHOUT ANY WARRANTY; without even the implied warranty of
 * MERCHANTABILITY or FITNESS FOR A PARTICULAR PURPOSE.  See the
 * GNU Affero General Public License for more details.
 *
 * You should have received a copy of the GNU Affero General Public License
 * along with this program.  If not, see <http://www.gnu.org/licenses/>.
 */

/**
 * The script that gets injected into the host page. Shares a JS context with the host page
 *
 * IMPORTANT: do not import anything that has a transitive dependency of the messenger.
 * See for more information: https://github.com/pixiebrix/pixiebrix-extension/issues/4058
 */

import { uuidv4 } from "@/types/helpers";
import { isEmpty, identity, castArray, cloneDeep } from "lodash";
import {
  CONNECT_EXTENSION,
  DETECT_FRAMEWORK_VERSIONS,
  type Framework,
  GET_COMPONENT_DATA,
  GET_COMPONENT_INFO,
  READ_WINDOW,
  SCRIPT_LOADED,
  SEARCH_WINDOW,
  SET_COMPONENT_DATA,
  type FrameworkAdapter,
} from "@/pageScript/messenger/constants";
import detectLibraries from "@/vendors/libraryDetector/detect";
import adapters from "@/pageScript/frameworks/adapters";
import { globalSearch } from "@/vendors/globalSearch";
import {
  type ReadPayload,
  type PathSpec,
  type ReadOptions,
  type WritePayload,
<<<<<<< HEAD
} from "@/pageScript/messenger/api";
import { awaitValue, TimeoutError } from "@/utils";
=======
  initialize,
} from "@/pageScript/protocol";
import { awaitValue } from "@/utils";
>>>>>>> 9c2ee4db
import {
  type ReadableComponentAdapter,
  traverse,
} from "@/pageScript/frameworks/component";
import { elementInfo } from "@/pageScript/frameworks";
import { requireSingleElement } from "@/utils/requireSingleElement";
import {
  getPropByPath,
  noopProxy,
  type ReadProxy,
} from "@/runtime/pathHelpers";
import { type UnknownObject } from "@/types";
<<<<<<< HEAD
import { initialize, type SerializableResponse } from "./messenger/pigeon";
=======
import { TimeoutError } from "p-timeout";
>>>>>>> 9c2ee4db

const JQUERY_WINDOW_PROP = "$$jquery";
const PAGESCRIPT_SYMBOL = Symbol.for("pixiebrix-page-script");

declare global {
  interface Window {
    [PAGESCRIPT_SYMBOL]?: string;
    [JQUERY_WINDOW_PROP]?: unknown;
  }
}

// eslint-disable-next-line security/detect-object-injection -- using constant symbol defined above
if (window[PAGESCRIPT_SYMBOL]) {
  throw new Error(
    // eslint-disable-next-line security/detect-object-injection -- using constant symbol defined above
    `PixieBrix pageScript already installed: ${window[PAGESCRIPT_SYMBOL]}`
  );
}

// eslint-disable-next-line security/detect-object-injection -- using constant symbol defined above
window[PAGESCRIPT_SYMBOL] = uuidv4();

const MAX_READ_DEPTH = 5;

const attachListener = initialize();

attachListener(SEARCH_WINDOW, async ({ query }) => {
  console.debug("Searching window for query: %s", query);
  return {
    results: globalSearch(window, query),
  };
});

attachListener(DETECT_FRAMEWORK_VERSIONS, async () => detectLibraries());

function readPathSpec(
  // eslint-disable-next-line @typescript-eslint/ban-types -- object because we need to pass in window
  obj: object,
  pathSpec?: PathSpec,
  proxy: ReadProxy = noopProxy
) {
  const { toJS = noopProxy.toJS, get = noopProxy.get } = proxy;

  if (!pathSpec) {
    return toJS(obj);
  }

  if (Array.isArray(pathSpec) || typeof pathSpec === "string") {
    return Object.fromEntries(
      castArray(pathSpec).map((prop) => [prop, toJS(get(obj, prop))])
    );
  }

  const values: Record<string, unknown> = {};
  for (const [key, pathOrObj] of Object.entries(pathSpec)) {
    if (typeof pathOrObj === "object") {
      const { path, args } = pathOrObj;
      // eslint-disable-next-line security/detect-object-injection -- key is coming from pathSpec
      values[key] = getPropByPath(obj as UnknownObject, path, {
        args: args as UnknownObject,
        proxy,
        maxDepth: MAX_READ_DEPTH,
      });
    } else {
      // eslint-disable-next-line security/detect-object-injection -- key is coming from pathSpec
      values[key] = getPropByPath(obj as Record<string, unknown>, pathOrObj, {
        proxy,
        maxDepth: MAX_READ_DEPTH,
      });
    }
  }

  return values;
}

attachListener(READ_WINDOW, async ({ pathSpec, waitMillis }) => {
  const factory = () => {
    const values = readPathSpec(window, pathSpec);
    return Object.values(values).every((value) => isEmpty(value))
      ? undefined
      : values;
  };

  return awaitValue(factory, { waitMillis }) as SerializableResponse;
});

async function read<TComponent>(
  adapter: ReadableComponentAdapter<TComponent>,
  selector: string,
  options: ReadOptions
) {
  const {
    pathSpec,
    waitMillis = 0,
    retryMillis = 1000,
    rootProp,
    optional = false,
    traverseUp = 0,
  } = options;

  let element: HTMLElement;

  try {
    element = requireSingleElement(selector);
  } catch (error) {
    console.debug("read: error calling requireSingleElement", {
      error,
      options,
    });
    if (optional) {
      return {};
    }

    throw error;
  }

  let component: TComponent;

  try {
    component = await awaitValue(() => adapter.getComponent(element), {
      waitMillis,
      retryMillis,
      predicate: identity,
    });
  } catch (error) {
    if (error instanceof TimeoutError) {
      console.warn(
        `Could not find framework component for selector ${selector} in ${waitMillis}ms`
      );
      return {};
    }

    throw error;
  }

  const target = traverse(adapter.getParent, component, traverseUp);
  const rawData = adapter.getData(target);
  const readData = readPathSpec(
    rootProp ? (rawData as any)[rootProp] : rawData,
    pathSpec,
    adapter.proxy
  );

  // If (process.env.DEBUG) {
  //   const clonedData = cloneDeep(readData);
  //   console.debug(`Read ${selector}`, {
  //     target,
  //     rawData,
  //     component,
  //     clonedData,
  //     readData,
  //     options,
  //     selector,
  //   });
  // }

  return cloneDeep(readData);
}

attachListener(
  GET_COMPONENT_DATA,
  async ({ framework, selector, ...options }: ReadPayload) => {
    if (isEmpty(selector)) {
      // Just warn here, as there's no harm in returning blank data value (e.g., when a load trigger is first
      // added via the page editor)
      console.warn("No selector provided");
      return {};
    }

    const adapter = adapters.get(framework as FrameworkAdapter);
    if (!adapter) {
      throw new Error(`No read adapter available for framework: ${framework}`);
    }

    return read(adapter, selector, options) as SerializableResponse;
  }
);

attachListener(
  SET_COMPONENT_DATA,
  async ({ framework, selector, valueMap }: WritePayload): Promise<void> => {
    if (isEmpty(selector)) {
      // Throw error since this likely indicates a bug in a brick
      throw new Error("No selector provided");
    }

    const adapter = adapters.get(framework as FrameworkAdapter);
    if (!("setData" in adapter)) {
      throw new Error(`No write adapter available for ${framework}`);
    }

    const element = requireSingleElement(selector);
    const component = adapter.getComponent(element);
    adapter.setData(component, valueMap);
  }
);

attachListener(
  GET_COMPONENT_INFO,
  async ({
    selector,
    framework,
    traverseUp = 0,
  }: {
    selector: string;
    framework?: Framework;

    /**
     * TraverseUp controls how many ancestor elements to also return
     */
    traverseUp: number;
  }) => {
    console.debug("GET_COMPONENT_INFO", { selector, framework, traverseUp });
    const element = requireSingleElement(selector);
    const info = await elementInfo(element, framework, [selector], traverseUp);
    console.debug("Element info", { element, selector, info });
    return info;
  }
);

console.debug(`DISPATCH: ${SCRIPT_LOADED} (Injected Script Run)`);
document.dispatchEvent(new CustomEvent(SCRIPT_LOADED));

setTimeout(() => {
  document.dispatchEvent(new CustomEvent(CONNECT_EXTENSION, {}));
}, 0);

// Ensure jquery is available for testing selectors when debugging PixieBrix errors
// Cast as any because we don't want to pollute namespace with TypeScript declaration
// eslint-disable-next-line security/detect-object-injection
window[JQUERY_WINDOW_PROP] = $;<|MERGE_RESOLUTION|>--- conflicted
+++ resolved
@@ -44,14 +44,8 @@
   type PathSpec,
   type ReadOptions,
   type WritePayload,
-<<<<<<< HEAD
 } from "@/pageScript/messenger/api";
-import { awaitValue, TimeoutError } from "@/utils";
-=======
-  initialize,
-} from "@/pageScript/protocol";
 import { awaitValue } from "@/utils";
->>>>>>> 9c2ee4db
 import {
   type ReadableComponentAdapter,
   traverse,
@@ -64,11 +58,8 @@
   type ReadProxy,
 } from "@/runtime/pathHelpers";
 import { type UnknownObject } from "@/types";
-<<<<<<< HEAD
 import { initialize, type SerializableResponse } from "./messenger/pigeon";
-=======
 import { TimeoutError } from "p-timeout";
->>>>>>> 9c2ee4db
 
 const JQUERY_WINDOW_PROP = "$$jquery";
 const PAGESCRIPT_SYMBOL = Symbol.for("pixiebrix-page-script");
