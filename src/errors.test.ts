--- conflicted
+++ resolved
@@ -27,11 +27,7 @@
   MultipleElementsFoundError,
   NoElementsFoundError,
   selectError,
-<<<<<<< HEAD
   selectSpecificError,
-  serializeErrorAndProperties,
-=======
->>>>>>> 1996ae97
 } from "@/errors";
 import { range } from "lodash";
 import { deserializeError, serializeError } from "serialize-error";
@@ -318,7 +314,7 @@
 
     // Test both real errors and serialized errors, even though we do not
     // want serialized errors to be flowing around #3372
-    const testedErrors = [instances, serializeErrorAndProperties(instances)];
+    const testedErrors = [instances, serializeError(instances)];
     for (const error of testedErrors) {
       expect(selectSpecificError(error, SyntaxError)).toBeUndefined();
 
