--- conflicted
+++ resolved
@@ -236,13 +236,8 @@
             ...apiVersionOptions(extension.apiVersion),
           });
         } catch (error) {
-<<<<<<< HEAD
           if (hasSpecificErrorCause(error, CancelError)) {
-            notifyResult(extension.id, DEFAULT_ACTION_RESULTS.cancel);
-=======
-          if (hasCancelRootCause(error)) {
             showNotification(DEFAULT_ACTION_RESULTS.cancel);
->>>>>>> d2548bec
           } else {
             extensionLogger.error(error);
             showNotification(DEFAULT_ACTION_RESULTS.error);
