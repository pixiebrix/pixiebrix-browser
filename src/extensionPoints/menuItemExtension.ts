--- conflicted
+++ resolved
@@ -19,12 +19,7 @@
 import { ExtensionPoint } from "@/types";
 import Mustache from "mustache";
 import { checkAvailable } from "@/blocks/available";
-<<<<<<< HEAD
 import { castArray, once, debounce } from "lodash";
-import { engineRenderer } from "@/helpers";
-=======
-import { castArray, compact, once, debounce } from "lodash";
->>>>>>> 7038b48b
 import {
   reducePipeline,
   mergeReaders,
