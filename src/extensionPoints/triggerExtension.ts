/*
 * Copyright (C) 2022 PixieBrix, Inc.
 *
 * This program is free software: you can redistribute it and/or modify
 * it under the terms of the GNU Affero General Public License as published by
 * the Free Software Foundation, either version 3 of the License, or
 * (at your option) any later version.
 *
 * This program is distributed in the hope that it will be useful,
 * but WITHOUT ANY WARRANTY; without even the implied warranty of
 * MERCHANTABILITY or FITNESS FOR A PARTICULAR PURPOSE.  See the
 * GNU Affero General Public License for more details.
 *
 * You should have received a copy of the GNU Affero General Public License
 * along with this program.  If not, see <http://www.gnu.org/licenses/>.
 */

import {
  InitialValues,
  reduceExtensionPipeline,
} from "@/runtime/reducePipeline";
import {
  IBlock,
  ResolvedExtension,
  IExtensionPoint,
  ReaderOutput,
  ReaderRoot,
  Schema,
  Metadata,
  Logger,
  UUID,
} from "@/core";
import { propertiesToSchema } from "@/validators/generic";
import {
  ExtensionPoint,
  ExtensionPointConfig,
  ExtensionPointDefinition,
} from "@/extensionPoints/types";
import { Permissions } from "webextension-polyfill";
import { castArray, cloneDeep, compact, debounce, isEmpty, noop } from "lodash";
import { checkAvailable } from "@/blocks/available";
import reportError from "@/telemetry/reportError";
import { reportEvent } from "@/telemetry/events";
import {
  awaitElementOnce,
  selectExtensionContext,
} from "@/extensionPoints/helpers";
import notify from "@/utils/notify";
import { BlockConfig, BlockPipeline } from "@/blocks/types";
import { selectEventData } from "@/telemetry/deployments";
import apiVersionOptions from "@/runtime/apiVersionOptions";
import { blockList } from "@/blocks/util";
import { makeServiceContext } from "@/services/serviceUtils";
import { mergeReaders } from "@/blocks/readers/readerUtils";
import { ensureJsonObject, isObject, sleep } from "@/utils";
import initialize from "@/vendors/initialize";
import { $safeFind } from "@/helpers";
import BackgroundLogger from "@/telemetry/BackgroundLogger";
import pluralize from "@/utils/pluralize";
import { BusinessError, PromiseCancelled } from "@/errors";
import { JsonObject } from "type-fest";
import selectionController, {
  guessSelectedElement,
} from "@/utils/selectionController";

export type TriggerConfig = {
  action: BlockPipeline | BlockConfig;
};

export type AttachMode =
  // Attach handlers once (for any elements available at the time of attaching handlers) (default)
  | "once"
  // Watch for new elements and attach triggers to any new elements that matches the selector. Only supports native
  // CSS selectors (because it uses MutationObserver under the hood)
  | "watch";

export type TargetMode =
  // The element that triggered the event
  // https://developer.mozilla.org/en-US/docs/Web/API/EventTarget
  | "eventTarget"
  // The element the trigger is attached to
  | "root";

export type ReportMode =
  // Events (trigger/error) reported only once per extension per page
  | "once"
  // Report all events
  | "all";

export type Trigger =
  // `load` is page load
  | "load"
  // `interval` is a fixed interval
  | "interval"
  // `appear` is triggered when an element enters the user's viewport
  | "appear"
  // `initialize` is triggered when an element is added to the DOM
  | "initialize"
  | "blur"
  | "click"
  | "dblclick"
  | "mouseover"
  | "keydown"
  | "keyup"
  | "keypress"
  | "change"
<<<<<<< HEAD
  // A custom event configured by the user
  | "custom";
=======
  // https://developer.mozilla.org/en-US/docs/Web/API/Document/selectionchange_event
  | "selectionchange";
>>>>>>> 7a532370

/**
 * Triggers considered user actions for the purpose of defaulting the reportMode if not provided.
 *
 * Currently, includes mouse events and input blur. Keyboard events, e.g., "keydown", are not included because single
 * key events do not convey user intent.
 *
 * @see ReportMode
 * @see getDefaultReportModeForTrigger
 */
export const USER_ACTION_TRIGGERS: Trigger[] = [
  "click",
  "dblclick",
  "blur",
  "mouseover",
];

type IntervalArgs = {
  /**
   * Interval in milliseconds.
   */
  intervalMillis: number;

  /**
   * Effect to run on each interval.
   */
  effectGenerator: () => Promise<void>;

  /**
   * AbortSignal to cancel the interval
   */
  signal: AbortSignal;

  /**
   * Request an animation frame so that animation effects (e.g., confetti) don't pile up while the user is not
   * using the tab/frame running the interval.
   */
  requestAnimationFrame: boolean;
};

export function getDefaultReportModeForTrigger(trigger: Trigger): ReportMode {
  return USER_ACTION_TRIGGERS.includes(trigger) ? "all" : "once";
}

async function interval({
  intervalMillis,
  effectGenerator,
  signal,
  requestAnimationFrame,
}: IntervalArgs) {
  // Don't run the effect immediately. Wait for the interval first. In the future we might consider adding a "leading"
  // boolean argument to control whether the interval fires immediately
  await sleep(intervalMillis);

  while (!signal.aborted) {
    const start = Date.now();

    try {
      if (requestAnimationFrame) {
        // eslint-disable-next-line no-await-in-loop -- intentionally running in sequence
        await new Promise((resolve) => {
          window.requestAnimationFrame(resolve);
        });
      }

      // eslint-disable-next-line no-await-in-loop -- intentionally running in sequence
      await effectGenerator();
    } catch {
      // NOP
    }

    const sleepDuration = Math.max(0, intervalMillis - (Date.now() - start));

    if (sleepDuration > 0) {
      // Would also be OK to pass 0 to sleep duration
      // eslint-disable-next-line no-await-in-loop -- intentionally running in sequence
      await sleep(sleepDuration);
    }
  }

  console.debug("interval:completed");
}

function pickEventProperties(nativeEvent: Event): JsonObject {
  if (nativeEvent instanceof KeyboardEvent) {
    // Can't use Object.entries because they're on the prototype. Can't use lodash's pick because the type isn't
    // precise enough (per-picked property) to support the JsonObject return type.
    const { key, keyCode, metaKey, altKey, shiftKey, ctrlKey } = nativeEvent;

    return {
      key,
      keyCode,
      metaKey,
      altKey,
      shiftKey,
      ctrlKey,
    };
  }

<<<<<<< HEAD
  if (nativeEvent instanceof CustomEvent) {
    const { detail = {} } = nativeEvent;

    if (isObject(detail)) {
      // Ensure detail is a serialized/a JSON object. The custom trigger can also pick up JS custom event, which could
      // have real JS data in them (vs. a JsonObject the user has provided via our @pixiebrix/event brick)
      return ensureJsonObject(detail);
    }

    throw new BusinessError("Custom event detail is not an object");
=======
  // https://developer.mozilla.org/en-US/docs/Web/API/Document/selectionchange_event
  if (nativeEvent.type === "selectionchange") {
    // https://developer.mozilla.org/en-US/docs/Web/API/Selection
    return {
      // Match the behavior for contextMenu and quickBar
      selectionText: selectionController.get(),
    };
>>>>>>> 7a532370
  }

  return {};
}

export abstract class TriggerExtensionPoint extends ExtensionPoint<TriggerConfig> {
  abstract get trigger(): Trigger;

  abstract get attachMode(): AttachMode;

  abstract get intervalMillis(): number;

  abstract get allowBackground(): boolean;

  abstract get targetMode(): TargetMode;

  abstract get reportMode(): ReportMode;

  abstract get debounceOptions(): DebounceOptions;

  abstract get customTriggerOptions(): CustomEventOptions;

  abstract get triggerSelector(): string | null;

  /**
   * Installed DOM event listeners, e.g., `click`
   * @private
   */
  // XXX: does this need to be a set? Shouldn't there only ever be 1 trigger since the trigger is defined on the
  // extension point?
  private readonly installedEvents: Set<string> = new Set();

  /**
   * A bound version of eventHandler
   * @private
   */
  private readonly boundEventHandler: JQuery.EventHandler<unknown>;

  /**
   * Controller to drop all listeners and timers
   * @private
   */
  private abortController = new AbortController();

  // Extensions that have errors/events reported. NOTE: this tracked per contentScript instance. These are not
  // reset on Single Page Application navigation events
  private readonly reportedEvents = new Set<UUID>();
  private readonly reportedErrors = new Set<UUID>();

  /**
   * Run all trigger extensions for all the provided roots.
   * @private
   */
  // Can't set in constructor because the constructor doesn't have access to debounceOptions
  private debouncedRunTriggersAndNotify?: (
    roots: ReaderRoot[],
    { nativeEvent }: { nativeEvent: Event | null }
  ) => Promise<void>;

  protected constructor(metadata: Metadata, logger: Logger) {
    super(metadata, logger);

    // Bind so we can pass as callback
    this.boundEventHandler = this.eventHandler.bind(this);
  }

  public get kind(): "trigger" {
    return "trigger";
  }

  private shouldReport(alreadyReported: boolean): boolean {
    switch (this.reportMode) {
      case "once": {
        return !alreadyReported;
      }

      case "all": {
        return true;
      }

      default: {
        // eslint-disable-next-line @typescript-eslint/restrict-template-expressions -- dynamic check for never
        throw new BusinessError(`Invalid reportMode: ${this.reportMode}`);
      }
    }
  }

  private shouldReportError(extensionId: UUID): boolean {
    const alreadyReported = this.reportedErrors.has(extensionId);
    this.reportedErrors.add(extensionId);
    return this.shouldReport(alreadyReported);
  }

  private shouldReportEvent(extensionId: UUID): boolean {
    const alreadyReported = this.reportedEvents.has(extensionId);
    this.reportedEvents.add(extensionId);
    return this.shouldReport(alreadyReported);
  }

  async install(): Promise<boolean> {
    const boundRun = this._runTriggersAndNotify.bind(this);

    this.debouncedRunTriggersAndNotify = this.debounceOptions
      ? debounce(boundRun, this.debounceOptions.waitMillis ?? 0, {
          ...this.debounceOptions,
        })
      : boundRun;

    return this.isAvailable();
  }

  cancelObservers(): void {
    // Inform registered listeners
    this.abortController.abort();

    // Allow new registrations
    this.abortController = new AbortController();
  }

  addCancelHandler(callback: () => void): void {
    this.abortController.signal.addEventListener("abort", callback);
  }

  removeExtensions(): void {
    // NOP: the removeExtensions method doesn't need to unregister anything from the page because the
    // observers/handlers are installed for the extensionPoint itself, not the extensions. I.e., there's a single
    // load/click/etc. trigger that's shared by all extensions using this extension point.
    console.debug("triggerExtension:removeExtensions");
  }

  override uninstall(): void {
    console.debug("triggerExtension:uninstall", {
      id: this.id,
    });

    // Clean up observers
    this.cancelObservers();

    // Find the latest set of DOM elements and uninstall handlers
    if (this.triggerSelector) {
      // NOTE: you might think we could use a WeakSet of HTMLElement to track which elements we've actually attached
      // DOM events too. However, we can't because WeakSet is not an enumerable collection
      // https://esdiscuss.org/topic/removal-of-weakmap-weakset-clear
      const $currentElements = $safeFind(this.triggerSelector);

      console.debug(
        "Removing %s handler from %d element(s)",
        this.trigger,
        $currentElements.length
      );

      if ($currentElements.length > 0) {
        try {
          // This won't impact with other trigger extension points because the handler reference is unique to `this`
          for (const event of this.installedEvents) {
            $currentElements.off(event, this.boundEventHandler);
          }
        } finally {
          this.installedEvents.clear();
        }
      }
    }
  }

  inputSchema: Schema = propertiesToSchema({
    action: {
      $ref: "https://app.pixiebrix.com/schemas/effect#",
    },
  });

  async getBlocks(
    extension: ResolvedExtension<TriggerConfig>
  ): Promise<IBlock[]> {
    return blockList(extension.config.action);
  }

  private async runExtension(
    ctxt: ReaderOutput,
    extension: ResolvedExtension<TriggerConfig>,
    root: ReaderRoot
  ) {
    const extensionLogger = this.logger.childLogger(
      selectExtensionContext(extension)
    );

    const { action: actionConfig } = extension.config;

    const initialValues: InitialValues = {
      input: ctxt,
      root,
      serviceContext: await makeServiceContext(extension.services),
      optionsArgs: extension.optionsArgs,
    };

    // FIXME: https://github.com/pixiebrix/pixiebrix-extension/issues/2910
    try {
      await reduceExtensionPipeline(actionConfig, initialValues, {
        logger: extensionLogger,
        ...apiVersionOptions(extension.apiVersion),
      });
      extensionLogger.info("Successfully ran trigger");
    } catch (error) {
      extensionLogger.error(error);
    }
  }

  /**
   * Shared event handler for DOM event triggers
   * @param event
   */
  private readonly eventHandler: JQuery.EventHandler<unknown> = async (
    event
  ) => {
    console.debug("Handling DOM event", {
      target: event.target,
      event,
    });

    let element: HTMLElement | Document = event.target;

    if (this.trigger === "selectionchange") {
      element = guessSelectedElement() ?? document;
    }

    if (this.targetMode === "root") {
      element = $(event.target).closest(this.triggerSelector).get(0);
      console.debug(
        "Locating closest element for target: %s",
        this.triggerSelector
      );
    }

    await this.debouncedRunTriggersAndNotify([element], {
      nativeEvent: event.originalEvent,
    });
  };

  /**
   * Run all extensions for a given root (i.e., handle the trigger firing).
   *
   * DO NOT CALL DIRECTLY: should only be called from runTriggersAndNotify
   *
   * @return array of errors from the extensions
   * @throws Error on non-extension error, e.g., reader error for the default reader
   */
  private async _runTrigger(
    root: ReaderRoot,
    // Force parameter to be included to make it explicit which types of triggers pass nativeEvent
    { nativeEvent }: { nativeEvent: Event | null }
  ): Promise<unknown[]> {
    const reader = await this.defaultReader();

    const readerContext = {
      // The default reader overrides the event property
      event: nativeEvent ? pickEventProperties(nativeEvent) : null,
      ...(await reader.read(root)),
    };

    const errors = await Promise.all(
      this.extensions.map(async (extension) => {
        const extensionLogger = this.logger.childLogger(
          selectExtensionContext(extension)
        );
        try {
          await this.runExtension(readerContext, extension, root);
        } catch (error) {
          if (this.shouldReportError(extension.id)) {
            reportError(error, extensionLogger.context);
          }

          return error;
        }

        if (this.shouldReportEvent(extension.id)) {
          reportEvent("TriggerRun", selectEventData(extension));
        }
      })
    );
    return compact(errors);
  }

  /**
   * DO NOT CALL DIRECTLY: should call debouncedRunTriggersAndNotify.
   */
  private async _runTriggersAndNotify(
    roots: ReaderRoot[],
    // Force parameter to be included to make it explicit which types of triggers pass nativeEvent
    { nativeEvent }: { nativeEvent: Event | null }
  ): Promise<void> {
    const promises = roots.map(async (root) =>
      this._runTrigger(root, { nativeEvent })
    );
    const results = await Promise.allSettled(promises);
    const errors = results.flatMap((x) =>
      // `runTrigger` fulfills with list of extension error from extension, or rejects on other error, e.g., reader
      // error from the extension point.
      x.status === "fulfilled" ? x.value : x.reason
    );

    TriggerExtensionPoint.notifyErrors(errors);
  }

  /**
   * Show notification for errors to the user. Caller is responsible for sending error telemetry.
   * @param errors
   */
  static notifyErrors(errors: unknown[]): void {
    if (errors.length === 0) {
      return;
    }

    const subject = pluralize(errors.length, "a trigger", "$$ triggers");
    const message = `An error occurred running ${subject}`;
    console.debug(message, { errors });
    notify.error({
      message,
      reportError: false,
    });
  }

  private async getRoot(): Promise<JQuery<HTMLElement | Document>> {
    const rootSelector = this.triggerSelector;

    // Await for the element(s) to appear on the page so that we can
    const [rootPromise, cancelRun] = isEmpty(rootSelector)
      ? [document, noop]
      : awaitElementOnce(rootSelector);

    this.addCancelHandler(cancelRun);

    try {
      await rootPromise;
    } catch (error) {
      if (error instanceof PromiseCancelled) {
        return;
      }

      throw error;
    }

    // AwaitElementOnce doesn't work with multiple elements. Get everything that's on the current page
    const $root = isEmpty(rootSelector) ? $(document) : $safeFind(rootSelector);

    if ($root.length === 0) {
      console.warn("No elements found for trigger selector: %s", rootSelector);
    }

    return $root;
  }

  private attachInterval() {
    this.cancelObservers();

    if (this.intervalMillis > 0) {
      this.logger.debug("Attaching interval trigger");

      const intervalEffect = async () => {
        const $root = await this.getRoot();
        await this.debouncedRunTriggersAndNotify([...$root], {
          nativeEvent: null,
        });
      };

      void interval({
        intervalMillis: this.intervalMillis,
        effectGenerator: intervalEffect,
        signal: this.abortController.signal,
        requestAnimationFrame: !this.allowBackground,
      });

      console.debug("triggerExtension:attachInterval", {
        intervalMillis: this.intervalMillis,
      });
    } else {
      this.logger.warn(
        "Skipping interval trigger because interval is not greater than zero"
      );
    }
  }

  private attachInitializeTrigger(
    $element: JQuery<Document | HTMLElement>
  ): void {
    this.cancelObservers();

    // The caller will have already waited for the element. So $element will contain at least one element
    if (this.attachMode === "once") {
      void this.debouncedRunTriggersAndNotify([...$element], {
        nativeEvent: null,
      });
      return;
    }

    const observer = initialize(
      this.triggerSelector,
      (index, element: HTMLElement) => {
        void this.debouncedRunTriggersAndNotify([element], {
          nativeEvent: null,
        });
      },
      // `target` is a required option
      { target: document }
    );

    this.addCancelHandler(() => {
      observer.disconnect();
    });
  }

  private attachAppearTrigger($element: JQuery): void {
    this.cancelObservers();

    // https://developer.mozilla.org/en-US/docs/Web/API/Intersection_Observer_API
    const appearObserver = new IntersectionObserver(
      (entries) => {
        const roots = entries
          .filter((x) => x.isIntersecting)
          .map((x) => x.target as HTMLElement);
        void this.debouncedRunTriggersAndNotify(roots, { nativeEvent: null });
      },
      {
        root: null,
        // RootMargin: "0px",
        threshold: 0.2,
      }
    );

    for (const element of $element) {
      appearObserver.observe(element);
    }

    if (this.attachMode === "watch") {
      const selector = this.triggerSelector;

      console.debug("Watching selector: %s", selector);
      const mutationObserver = initialize(
        selector,
        (index, element) => {
          console.debug("initialize: %s", selector);
          appearObserver.observe(element);
        },
        // `target` is a required option
        { target: document }
      );
      this.addCancelHandler(() => {
        mutationObserver.disconnect();
      });
    }

    this.addCancelHandler(() => {
      appearObserver.disconnect();
    });
  }

  private attachSelectionTrigger(): void {
    const $document = $(document);

    $document.off(this.trigger, this.boundEventHandler);

    // Install the DOM trigger
    $document.on(this.trigger, this.boundEventHandler);

    this.installedEvents.add(this.trigger);

    this.addCancelHandler(() => {
      $document.off(this.trigger, this.boundEventHandler);
    });
  }

  private attachDOMTrigger(
    $element: JQuery<HTMLElement | Document>,
    { watch = false }: { watch?: boolean }
  ): void {
    const domTrigger =
      this.trigger === "custom"
        ? this.customTriggerOptions?.eventName
        : this.trigger;

    if (!domTrigger) {
      throw new BusinessError(
        "No trigger event configured for extension point"
      );
    }

    // Avoid duplicate events caused by:
    // 1) Navigation events on SPAs where the element remains on the page
    // 2) `watch` mode, because the observer will fire the existing elements on the page. (That re-fire will have
    //  watch: false, see observer handler below.)
    console.debug(
      "Removing existing %s handler for extension point",
      this.trigger
    );
    $element.off(domTrigger, this.boundEventHandler);

    // Install the DOM trigger
    $element.on(domTrigger, this.boundEventHandler);
    this.installedEvents.add(domTrigger);
    console.debug(
      "Installed %s event handler on %d elements",
      domTrigger,
      $element.length,
      {
        trigger: domTrigger,
        selector: this.triggerSelector,
        targetMode: this.targetMode,
        watch,
      }
    );

    if (watch) {
      if ($element.get(0) === document) {
        console.warn("Ignoring watchMode for document target");
      }

      // Clear out the existing mutation observer on SPA navigation events.
      // On mutation events, this watch branch is not executed because the mutation handler below passes `watch: false`
      this.cancelObservers();

      // Watch for new elements on the page
      const mutationObserver = initialize(
        this.triggerSelector,
        (index, element) => {
          // Already watching, so don't re-watch on the recursive call
          this.attachDOMTrigger($(element as HTMLElement), { watch: false });
        },
        // `target` is a required option
        { target: document }
      );
      this.addCancelHandler(() => {
        mutationObserver.disconnect();
      });
    }
  }

  private assertElement(
    $root: JQuery<HTMLElement | Document>
  ): asserts $root is JQuery {
    if ($root.get(0) === document) {
      throw new Error(`Trigger ${this.trigger} requires a selector`);
    }
  }

  async run(): Promise<void> {
    this.cancelObservers();

    const $root = await this.getRoot();

    switch (this.trigger) {
      case "load": {
        await this.debouncedRunTriggersAndNotify([...$root], {
          nativeEvent: null,
        });
        break;
      }

      case "interval": {
        this.attachInterval();
        break;
      }

      case "initialize": {
        this.attachInitializeTrigger($root);
        break;
      }

      case "appear": {
        this.assertElement($root);
        this.attachAppearTrigger($root);
        break;
      }

<<<<<<< HEAD
      case "custom": {
        this.attachDOMTrigger($root, { watch: false });
=======
      case "selectionchange": {
        this.attachSelectionTrigger();
>>>>>>> 7a532370
        break;
      }

      default: {
        if (this.trigger) {
          this.assertElement($root);
          this.attachDOMTrigger($root, { watch: this.attachMode === "watch" });
        } else {
          throw new BusinessError(
            "No trigger event configured for extension point"
          );
        }
      }
    }
  }
}

type TriggerDefinitionOptions = Record<string, string>;

/**
 * Follows the semantics of lodash's debounce: https://lodash.com/docs/4.17.15#debounce
 */
export type DebounceOptions = {
  /**
   * The number of milliseconds to delay.
   */
  waitMillis?: number;

  /**
   * Specify invoking on the leading edge of the timeout.
   */
  leading?: boolean;

  /**
   *  Specify invoking on the trailing edge of the timeout.
   */
  trailing?: boolean;
};

/**
 * Custom options for the `custom` trigger
 * @since 1.6.5
 */
export type CustomEventOptions = {
  /**
   * The name of the event.
   */
  eventName: "string";
};

export interface TriggerDefinition extends ExtensionPointDefinition {
  defaultOptions?: TriggerDefinitionOptions;

  /**
   * The selector for the element to watch for the trigger.
   *
   * Ignored for the page `load` trigger.
   */
  rootSelector?: string;

  /**
   * - `once` (default) to attach handler once to all elements when `rootSelector` becomes available.
   * - `watch` to attach handlers to new elements that match the selector
   * @since 1.4.7
   */
  attachMode?: AttachMode;

  /**
   * Allow triggers to run in the background, even when the tab is not active. Currently, only checked for intervals.
   * @since 1.5.3
   */
  background: boolean;

  /**
   * Flag to control if all trigger fires/errors for an extension are reported.
   *
   * If not provided, defaults based on the trigger type:
   * - User action (e.g., click): all
   * - Automatic actions: once
   *
   * @see ReportMode
   * @see USER_ACTION_TRIGGERS
   * @since 1.6.4
   */
  reportMode?: ReportMode;

  /**
   * @since 1.4.8
   */
  targetMode?: TargetMode;

  /**
   * The trigger event
   */
  trigger?: Trigger;

  /**
   * For `interval` trigger, the interval in milliseconds.
   */
  intervalMillis?: number;

  /**
   * For `custom` trigger, the custom event trigger options.
   *
   * @since 1.6.5
   */
  customEvent?: CustomEventOptions;

  /**
   * Debounce the trigger for the extension point.
   */
  debounce?: DebounceOptions;
}

class RemoteTriggerExtensionPoint extends TriggerExtensionPoint {
  private readonly _definition: TriggerDefinition;

  public readonly permissions: Permissions.Permissions;

  public readonly rawConfig: ExtensionPointConfig<TriggerDefinition>;

  public override get defaultOptions(): Record<string, string> {
    return this._definition.defaultOptions ?? {};
  }

  constructor(config: ExtensionPointConfig<TriggerDefinition>) {
    // `cloneDeep` to ensure we have an isolated copy (since proxies could get revoked)
    const cloned = cloneDeep(config);
    super(cloned.metadata, new BackgroundLogger());
    this._definition = cloned.definition;
    this.rawConfig = cloned;
    const { isAvailable } = cloned.definition;
    this.permissions = {
      permissions: ["tabs", "webNavigation"],
      origins: castArray(isAvailable.matchPatterns),
    };
  }

  get debounceOptions(): DebounceOptions | null {
    return this._definition.debounce;
  }

  get customTriggerOptions(): CustomEventOptions | null {
    return this._definition.customEvent;
  }

  get trigger(): Trigger {
    return this._definition.trigger ?? "load";
  }

  get targetMode(): TargetMode {
    return this._definition.targetMode ?? "eventTarget";
  }

  get attachMode(): AttachMode {
    return this._definition.attachMode ?? "once";
  }

  get reportMode(): ReportMode {
    return (
      this._definition.reportMode ??
      getDefaultReportModeForTrigger(this.trigger)
    );
  }

  get intervalMillis(): number {
    return this._definition.intervalMillis ?? 0;
  }

  get triggerSelector(): string | null {
    return this._definition.rootSelector;
  }

  get allowBackground(): boolean {
    return this._definition.background ?? false;
  }

  override async defaultReader() {
    return mergeReaders(this._definition.reader);
  }

  async isAvailable(): Promise<boolean> {
    return checkAvailable(this._definition.isAvailable);
  }
}

export function fromJS(
  config: ExtensionPointConfig<TriggerDefinition>
): IExtensionPoint {
  const { type } = config.definition;
  if (type !== "trigger") {
    throw new Error(`Expected type=trigger, got ${type}`);
  }

  return new RemoteTriggerExtensionPoint(config);
}<|MERGE_RESOLUTION|>--- conflicted
+++ resolved
@@ -104,13 +104,10 @@
   | "keyup"
   | "keypress"
   | "change"
-<<<<<<< HEAD
+  // https://developer.mozilla.org/en-US/docs/Web/API/Document/selectionchange_event
+  | "selectionchange"
   // A custom event configured by the user
   | "custom";
-=======
-  // https://developer.mozilla.org/en-US/docs/Web/API/Document/selectionchange_event
-  | "selectionchange";
->>>>>>> 7a532370
 
 /**
  * Triggers considered user actions for the purpose of defaulting the reportMode if not provided.
@@ -210,7 +207,6 @@
     };
   }
 
-<<<<<<< HEAD
   if (nativeEvent instanceof CustomEvent) {
     const { detail = {} } = nativeEvent;
 
@@ -221,7 +217,8 @@
     }
 
     throw new BusinessError("Custom event detail is not an object");
-=======
+  }
+
   // https://developer.mozilla.org/en-US/docs/Web/API/Document/selectionchange_event
   if (nativeEvent.type === "selectionchange") {
     // https://developer.mozilla.org/en-US/docs/Web/API/Selection
@@ -229,7 +226,6 @@
       // Match the behavior for contextMenu and quickBar
       selectionText: selectionController.get(),
     };
->>>>>>> 7a532370
   }
 
   return {};
@@ -742,6 +738,7 @@
     if (watch) {
       if ($element.get(0) === document) {
         console.warn("Ignoring watchMode for document target");
+        return;
       }
 
       // Clear out the existing mutation observer on SPA navigation events.
@@ -801,13 +798,13 @@
         break;
       }
 
-<<<<<<< HEAD
+      case "selectionchange": {
+        this.attachSelectionTrigger();
+        break;
+      }
+
       case "custom": {
         this.attachDOMTrigger($root, { watch: false });
-=======
-      case "selectionchange": {
-        this.attachSelectionTrigger();
->>>>>>> 7a532370
         break;
       }
 
