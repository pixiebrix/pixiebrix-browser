/*
 * Copyright (C) 2023 PixieBrix, Inc.
 *
 * This program is free software: you can redistribute it and/or modify
 * it under the terms of the GNU Affero General Public License as published by
 * the Free Software Foundation, either version 3 of the License, or
 * (at your option) any later version.
 *
 * This program is distributed in the hope that it will be useful,
 * but WITHOUT ANY WARRANTY; without even the implied warranty of
 * MERCHANTABILITY or FITNESS FOR A PARTICULAR PURPOSE.  See the
 * GNU Affero General Public License for more details.
 *
 * You should have received a copy of the GNU Affero General Public License
 * along with this program.  If not, see <http://www.gnu.org/licenses/>.
 */

import { type Availability, type ReaderConfig } from "@/blocks/types";
import { type Permissions } from "webextension-polyfill";
<<<<<<< HEAD
import { uuidv4, validateRegistryId } from "@/types/helpers";
=======
import { validateRegistryId } from "@/types/helpers";
import { type ApiVersion, type RunArgs } from "@/types/runtimeTypes";
import { type RegistryId, type Metadata } from "@/types/registryTypes";
import { type IExtensionPoint } from "@/types/extensionPointTypes";
import { type BlockIcon } from "@/types/iconTypes";
import { type ResolvedExtension } from "@/types/extensionTypes";
import { type Schema } from "@/types/schemaTypes";
import { type Logger } from "@/types/loggerTypes";
import { type IReader } from "@/types/blocks/readerTypes";
import { type IBlock } from "@/types/blockTypes";
import { type UUID } from "@/types/stringTypes";
import { type UnknownObject } from "@/types/objectTypes";
>>>>>>> fdc39e5a

export type ExtensionPointType =
  | "panel"
  | "menuItem"
  | "trigger"
  | "contextMenu"
  | "actionPanel"
  | "quickBar"
  | "quickBarProvider"
  | "tour";

/**
 * Follows the semantics of lodash's debounce: https://lodash.com/docs/4.17.15#debounce
 */
export type DebounceOptions = {
  /**
   * The number of milliseconds to delay.
   */
  waitMillis?: number;

  /**
   * Specify invoking on the leading edge of the timeout.
   */
  leading?: boolean;

  /**
   *  Specify invoking on the trailing edge of the timeout.
   */
  trailing?: boolean;
};

/**
 * Custom options for the `custom` trigger
 * @since 1.6.5
 */
export type CustomEventOptions = {
  /**
   * The name of the event.
   */
  eventName: "string";
};

export interface ExtensionPointDefinition {
  type: ExtensionPointType;
  isAvailable: Availability;
  reader: ReaderConfig;
}

export interface ExtensionPointConfig<
  T extends ExtensionPointDefinition = ExtensionPointDefinition
> {
  apiVersion?: ApiVersion;
  metadata: Metadata;
  definition: T;
  kind: "extensionPoint";
}

export function assertExtensionPointConfig(
  maybeExtensionPointConfig: unknown
): asserts maybeExtensionPointConfig is ExtensionPointConfig {
  const errorContext = { value: maybeExtensionPointConfig };

  if (typeof maybeExtensionPointConfig !== "object") {
    console.warn("Expected extension point", errorContext);
    throw new TypeError("Expected object for ExtensionPointConfig");
  }

  const config = maybeExtensionPointConfig as Record<string, unknown>;

  if (config.kind !== "extensionPoint") {
    console.warn("Expected extension point", errorContext);
    throw new TypeError(
      "Expected kind 'extensionPoint' for ExtensionPointConfig"
    );
  }

  if (typeof config.definition !== "object") {
    console.warn("Expected extension point", errorContext);
    throw new TypeError(
      "Expected object for definition in ExtensionPointConfig"
    );
  }

  const definition = config.definition as ExtensionPointDefinition;

  if (typeof definition.isAvailable !== "object") {
    console.warn("Expected object for definition.isAvailable", errorContext);
    throw new TypeError("Invalid definition in ExtensionPointConfig");
  }
}

export abstract class ExtensionPoint<TConfig extends UnknownObject>
  implements IExtensionPoint
{
  public readonly id: RegistryId;

  /**
   * A unique nonce for this instance of the extension point to aide with debugging.
   */
  public readonly instanceNonce: UUID;

  public readonly name: string;

  public readonly icon: BlockIcon;

  public readonly description: string;

  protected readonly extensions: Array<ResolvedExtension<TConfig>> = [];

  protected readonly template?: string;

  public abstract readonly inputSchema: Schema;

  protected readonly logger: Logger;

  public abstract get kind(): ExtensionPointType;

  public get syncInstall() {
    return false;
  }

  /**
   * Permissions required to use this extensions
   * https://developer.chrome.com/extensions/permission_warnings
   */
  public abstract readonly permissions: Permissions.Permissions;

  public get defaultOptions(): Record<string, unknown> {
    return {};
  }

  protected constructor(metadata: Metadata, logger: Logger) {
    this.id = validateRegistryId(metadata.id);
    this.name = metadata.name;
    this.icon = metadata.icon;
    this.description = metadata.description;
    this.instanceNonce = uuidv4();
    this.logger = logger.childLogger({ extensionPointId: this.id });
  }

  /**
   * Internal helper method to clear an extension's UI and triggers/observers/etc. from the page.
   *
   * NOTE: when this method is called, the extensions will still be in this.extensions. The caller is responsible for
   * updating this.extensions as necessary.
   *
   * @see syncExtensions
   */
  protected abstract clearExtensionInterfaceAndEvents(
    extensionIds: UUID[]
  ): void;

  syncExtensions(extensions: Array<ResolvedExtension<TConfig>>): void {
    const before = this.extensions.map((x) => x.id);

    const updatedIds = new Set(extensions.map((x) => x.id));
    const removed = this.extensions.filter(
      (currentExtension) => !updatedIds.has(currentExtension.id)
    );
    this.clearExtensionInterfaceAndEvents(removed.map((x) => x.id));

    // Clear extensions and re-populate with updated extensions
    this.extensions.splice(0, this.extensions.length);
    this.extensions.push(...extensions);

    console.debug(
      "ExtensionPoint:syncExtensions for extension point %s",
      this.id,
      {
        before,
        after: extensions.map((x) => x.id),
        removed: removed.map((x) => x.id),
      }
    );
  }

  removeExtension(extensionId: UUID): void {
    this.syncExtensions(this.extensions.filter((x) => x.id !== extensionId));
  }

  addExtension(extension: ResolvedExtension<TConfig>): void {
    const index = this.extensions.findIndex((x) => x.id === extension.id);
    if (index >= 0) {
      console.warn(
        `Extension ${extension.id} already registered for the extension point ${this.id}`
      );
      // Index is guaranteed to be a number, and this.extensions is an array
      // eslint-disable-next-line security/detect-object-injection
      this.extensions[index] = extension;
    } else {
      this.extensions.push(extension);
    }
  }

  abstract defaultReader(): Promise<IReader>;

  async previewReader(): Promise<IReader> {
    return this.defaultReader();
  }

  abstract getBlocks(extension: ResolvedExtension<TConfig>): Promise<IBlock[]>;

  abstract isAvailable(): Promise<boolean>;

  abstract install(): Promise<boolean>;

  uninstall(_options?: { global?: boolean }): void {
    console.warn(`Uninstall not implemented for extension point: ${this.id}`);
  }

  abstract run(args: RunArgs): Promise<void>;
}<|MERGE_RESOLUTION|>--- conflicted
+++ resolved
@@ -17,9 +17,6 @@
 
 import { type Availability, type ReaderConfig } from "@/blocks/types";
 import { type Permissions } from "webextension-polyfill";
-<<<<<<< HEAD
-import { uuidv4, validateRegistryId } from "@/types/helpers";
-=======
 import { validateRegistryId } from "@/types/helpers";
 import { type ApiVersion, type RunArgs } from "@/types/runtimeTypes";
 import { type RegistryId, type Metadata } from "@/types/registryTypes";
@@ -32,7 +29,6 @@
 import { type IBlock } from "@/types/blockTypes";
 import { type UUID } from "@/types/stringTypes";
 import { type UnknownObject } from "@/types/objectTypes";
->>>>>>> fdc39e5a
 
 export type ExtensionPointType =
   | "panel"
@@ -129,11 +125,6 @@
 {
   public readonly id: RegistryId;
 
-  /**
-   * A unique nonce for this instance of the extension point to aide with debugging.
-   */
-  public readonly instanceNonce: UUID;
-
   public readonly name: string;
 
   public readonly icon: BlockIcon;
@@ -169,21 +160,16 @@
     this.name = metadata.name;
     this.icon = metadata.icon;
     this.description = metadata.description;
-    this.instanceNonce = uuidv4();
     this.logger = logger.childLogger({ extensionPointId: this.id });
   }
 
   /**
-   * Internal helper method to clear an extension's UI and triggers/observers/etc. from the page.
+   * Internal method to unregister extension's triggers/observers/etc. from the page.
    *
-   * NOTE: when this method is called, the extensions will still be in this.extensions. The caller is responsible for
-   * updating this.extensions as necessary.
-   *
-   * @see syncExtensions
-   */
-  protected abstract clearExtensionInterfaceAndEvents(
-    extensionIds: UUID[]
-  ): void;
+   * When this method is called, the extensions will still be in this.extensions. The caller is responsible for
+   * updating this.extensions after the call to removeExtensions
+   */
+  protected abstract removeExtensions(extensionIds: UUID[]): void;
 
   syncExtensions(extensions: Array<ResolvedExtension<TConfig>>): void {
     const before = this.extensions.map((x) => x.id);
@@ -192,24 +178,20 @@
     const removed = this.extensions.filter(
       (currentExtension) => !updatedIds.has(currentExtension.id)
     );
-    this.clearExtensionInterfaceAndEvents(removed.map((x) => x.id));
+    this.removeExtensions(removed.map((x) => x.id));
 
     // Clear extensions and re-populate with updated extensions
     this.extensions.splice(0, this.extensions.length);
     this.extensions.push(...extensions);
 
-    console.debug(
-      "ExtensionPoint:syncExtensions for extension point %s",
-      this.id,
-      {
-        before,
-        after: extensions.map((x) => x.id),
-        removed: removed.map((x) => x.id),
-      }
-    );
-  }
-
-  removeExtension(extensionId: UUID): void {
+    console.debug("syncExtensions for extension point %s", this.id, {
+      before,
+      after: extensions.map((x) => x.id),
+      removed: removed.map((x) => x.id),
+    });
+  }
+
+  removeExtension(extensionId: UUID) {
     this.syncExtensions(this.extensions.filter((x) => x.id !== extensionId));
   }
 
