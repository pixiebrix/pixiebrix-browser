--- conflicted
+++ resolved
@@ -118,12 +118,7 @@
 
   constructor(message: string, error: JsonObject) {
     super(message);
-<<<<<<< HEAD
-    this.name = "RemoteExecutionError ";
+    this.name = "RemoteExecutionError";
     this.error = error;
-=======
-    this.name = "RemoteExecutionError";
-    this.errors = castArray(errors);
->>>>>>> 0dfccc5d
   }
 }