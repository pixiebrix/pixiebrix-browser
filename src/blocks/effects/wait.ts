--- conflicted
+++ resolved
@@ -20,11 +20,8 @@
 import { awaitElementOnce } from "@/extensionPoints/helpers";
 import { sleep } from "@/utils";
 import { BusinessError } from "@/errors/businessErrors";
-<<<<<<< HEAD
+import pTimeout, { TimeoutError } from "p-timeout";
 import { IS_ROOT_AWARE_BRICK_PROPS } from "@/blocks/rootModeHelpers";
-=======
-import pTimeout, { TimeoutError } from "p-timeout";
->>>>>>> a77694e1
 
 export class WaitEffect extends Effect {
   constructor() {
