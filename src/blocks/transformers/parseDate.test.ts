--- conflicted
+++ resolved
@@ -86,26 +86,15 @@
   test("Throw BusinessError on whitespace", async () => {
     const brick = new ParseDate();
 
-<<<<<<< HEAD
-  await expect(async () => {
-    await brick.run(unsafeAssumeValidArg({ date: "   " }), {
-      ctxt: null,
-      logger: null,
-      root: null,
-      runPipeline: neverPromise,
-    });
-  }).rejects.toThrowError(BusinessError);
-});
-=======
     await expect(async () => {
       await brick.run(unsafeAssumeValidArg({ date: "   " }), {
         ctxt: null,
         logger: null,
         root: null,
+        runPipeline: neverPromise,
       });
     }).rejects.toThrowError(BusinessError);
   });
->>>>>>> 9126b873
 
   test("Throw BusinessError on invalid date", async () => {
     const brick = new ParseDate();
@@ -115,6 +104,7 @@
         ctxt: null,
         logger: null,
         root: null,
+        runPipeline: neverPromise,
       });
     }).rejects.toThrowError(BusinessError);
   });
@@ -133,14 +123,6 @@
       runPipeline: neverPromise,
     });
 
-<<<<<<< HEAD
-  const result = await brick.run(arg, {
-    ctxt: null,
-    logger: null,
-    root: null,
-    runPipeline: neverPromise,
-  });
-=======
     expect(result).toEqual({
       utc: {
         iso8601: "2021-12-09T03:00:00.000Z",
@@ -155,7 +137,6 @@
         humanReadable: "12/8/2021, 10:00:00 PM",
       },
     });
->>>>>>> 9126b873
 
     const validation = await validateOutput(brick.outputSchema, result);
     expect(validation.valid).toBeTruthy();
