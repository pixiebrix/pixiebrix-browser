/*
 * Copyright (C) 2023 PixieBrix, Inc.
 *
 * This program is free software: you can redistribute it and/or modify
 * it under the terms of the GNU Affero General Public License as published by
 * the Free Software Foundation, either version 3 of the License, or
 * (at your option) any later version.
 *
 * This program is distributed in the hope that it will be useful,
 * but WITHOUT ANY WARRANTY; without even the implied warranty of
 * MERCHANTABILITY or FITNESS FOR A PARTICULAR PURPOSE.  See the
 * GNU Affero General Public License for more details.
 *
 * You should have received a copy of the GNU Affero General Public License
 * along with this program.  If not, see <http://www.gnu.org/licenses/>.
 */

import { Transformer, type UnknownObject } from "@/types";
import { uuidv4, validateRegistryId } from "@/types/helpers";
import { type BlockArg, type BlockOptions, type Schema } from "@/core";
import { type PipelineExpression } from "@/runtime/mapArgs";
import { expectContext } from "@/utils/expectContext";
import {
  ensureSidebar,
  hideTemporarySidebarPanel,
  PANEL_HIDING_EVENT,
  showTemporarySidebarPanel,
  updateTemporarySidebarPanel,
} from "@/contentScript/sidebarController";
import { type PanelEntry, type PanelPayload } from "@/sidebar/types";
import {
  cancelTemporaryPanels,
  cancelTemporaryPanelsForExtension,
  stopWaitingForTemporaryPanels,
  waitForTemporaryPanel,
  updatePanelDefinition,
} from "@/blocks/transformers/temporaryInfo/temporaryPanelProtocol";
import { BusinessError, CancelError } from "@/errors/businessErrors";
import { getThisFrame } from "webext-messenger";
import { showModal } from "@/blocks/transformers/ephemeralForm/modalUtils";
import { IS_ROOT_AWARE_BRICK_PROPS } from "@/blocks/rootModeHelpers";
import { showPopover } from "@/blocks/transformers/temporaryInfo/popoverUtils";
import { updateTemporaryOverlayPanel } from "@/contentScript/ephemeralPanelController";

type Location = "panel" | "modal" | "popover";
// Match naming of the sidebar panel extension point
type RenderTrigger = "manual" | "statechange";

export async function createFrameSource(
  nonce: string,
  mode: Location
): Promise<URL> {
  const target = await getThisFrame();

  const frameSource = new URL(browser.runtime.getURL("ephemeralPanel.html"));
  frameSource.searchParams.set("nonce", nonce);
  frameSource.searchParams.set("opener", JSON.stringify(target));
  frameSource.searchParams.set("mode", mode);
  return frameSource;
}

type TemporaryDisplayInputs = {
  entry: PanelEntry;
  location: Location;

  target: HTMLElement | Document;

  abortSignal?: AbortSignal;
};

export async function displayTemporaryInfo({
  entry,
  location,
  abortSignal,
  target,
}: TemporaryDisplayInputs): Promise<UnknownObject> {
  const nonce = uuidv4();
  const controller = new AbortController();

  abortSignal?.addEventListener("abort", () => {
    void cancelTemporaryPanels([nonce]);
  });

  switch (location) {
    case "panel": {
      await ensureSidebar();

      showTemporarySidebarPanel({ ...entry, nonce });

      window.addEventListener(
        PANEL_HIDING_EVENT,
        () => {
          controller.abort();
        },
        {
          signal: controller.signal,
        }
      );

      controller.signal.addEventListener("abort", () => {
        hideTemporarySidebarPanel(nonce);
        void stopWaitingForTemporaryPanels([nonce]);
      });

      break;
    }

    case "modal": {
      const frameSource = await createFrameSource(nonce, location);
      showModal(frameSource, controller);
      break;
    }

    case "popover": {
      const frameSource = await createFrameSource(nonce, location);
      if (target === document) {
        throw new BusinessError("Target must be an element for popover");
      }

      await cancelTemporaryPanelsForExtension(entry.extensionId);

      const onHide = async () => {
        await cancelTemporaryPanels([nonce]);
      };

      showPopover(frameSource, target as HTMLElement, onHide, controller);

      break;
    }

    default: {
      throw new BusinessError(`Invalid location: ${location}`);
    }
  }

  let result = null;

  try {
    result = await waitForTemporaryPanel(nonce, { ...entry, nonce });
  } catch (error) {
    if (error instanceof CancelError) {
      // See discussion at: https://github.com/pixiebrix/pixiebrix-extension/pull/4915
      // For temporary forms, we throw the CancelError because typically the form is input to additional bricks.
      // For temporary information, typically the information is displayed as the last brick in the action.
      // Given that this brick doesn't return any values currently, we'll just swallow the error and return normally
      // NOP
    } else {
      throw error;
    }
  } finally {
    controller.abort();
  }

  return result ?? {};
}

class DisplayTemporaryInfo extends Transformer {
  static BLOCK_ID = validateRegistryId("@pixiebrix/display");
  defaultOutputKey = "infoOutput";

  constructor() {
    super(
      DisplayTemporaryInfo.BLOCK_ID,
      "Display Temporary Information",
      "Display a document in a temporary sidebar panel"
    );
  }

  override async isRootAware(): Promise<boolean> {
    return true;
  }

  inputSchema: Schema = {
    type: "object",
    properties: {
      title: {
        type: "string",
        description:
          "A display title for the temporary document, shown in the tab name",
      },
      body: {
        $ref: "https://app.pixiebrix.com/schemas/pipeline#",
        description: "The render pipeline for the temporary document",
      },
      location: {
        type: "string",
        enum: ["panel", "modal", "popover"],
        default: "panel",
        description: "The location of the information (default='panel')",
      },
      refreshTrigger: {
        type: "string",
        enum: ["manual", "statechange"],
        description: "An optional trigger for refreshing the document",
      },
      ...IS_ROOT_AWARE_BRICK_PROPS,
    },
    required: ["body"],
  };

  async transform(
    {
      title,
      body: bodyPipeline,
      location = "panel",
      refreshTrigger = "manual",
      isRootAware = false,
    }: BlockArg<{
      title: string;
      location: Location;
      refreshTrigger: RenderTrigger;
      body: PipelineExpression;
      isRootAware: boolean;
    }>,
    {
      logger: {
        context: { extensionId, blueprintId, extensionPointId },
      },
      root,
      ctxt,
      runPipeline,
      runRendererPipeline,
      abortSignal,
    }: BlockOptions
  ): Promise<UnknownObject | null> {
    expectContext("contentScript");

    let counter = 0;

    const target = isRootAware ? root : document;

    const payload = (await runRendererPipeline(
      bodyPipeline?.__value__ ?? [],
      {
        key: "body",
        counter,
      },
      {},
      target
    )) as PanelPayload;

<<<<<<< HEAD
    const entry: PanelEntry = {
      payload,
      heading: title,
      extensionId,
      blueprintId,
      extensionPointId,
    };

    return displayTemporaryInfo({
      entry,
      location,
      abortSignal,
      target,
    });
=======
    switch (location) {
      case "panel": {
        await ensureSidebar();

        showTemporarySidebarPanel({
          extensionId,
          nonce,
          heading: title,
          payload,
        });

        window.addEventListener(
          PANEL_HIDING_EVENT,
          () => {
            controller.abort();
          },
          {
            signal: controller.signal,
          }
        );

        controller.signal.addEventListener("abort", () => {
          hideTemporarySidebarPanel(nonce);
          void stopWaitingForTemporaryPanels([nonce]);
        });

        break;
      }

      case "modal": {
        const frameSource = await createFrameSource(nonce, location);
        showModal(frameSource, controller);
        break;
      }

      case "popover": {
        const frameSource = await createFrameSource(nonce, location);
        if (target === document) {
          throw new BusinessError("Target must be an element for popover");
        }

        await cancelTemporaryPanelsForExtension(extensionId);

        const onHide = async () => {
          await cancelTemporaryPanels([nonce]);
        };

        showPopover(frameSource, target as HTMLElement, onHide, controller);

        break;
      }

      default: {
        throw new PropError(
          // eslint-disable-next-line @typescript-eslint/restrict-template-expressions -- dynamic check for validated value
          `Invalid location: ${location}`,
          this.id,
          "location",
          location
        );
      }
    }

    const rerender = async () => {
      // Increment branch counter for tracing
      counter += 1;

      try {
        const payload = (await runRendererPipeline(
          bodyPipeline?.__value__ ?? [],
          {
            key: "body",
            counter,
          },
          {},
          target
        )) as PanelPayload;

        const newEntry = {
          extensionId,
          nonce,
          heading: title,
          // Force a re-render by changing the key
          payload: { ...payload, key: uuidv4() },
        };

        updatePanelDefinition(newEntry);

        if (location === "panel") {
          updateTemporarySidebarPanel(newEntry);
        } else {
          updateTemporaryOverlayPanel(newEntry);
        }
      } catch (error) {
        // XXX: in the future, we may want to updatePanelDefinition with the error
        console.warn("Ignoring error re-rendering temporary panel", error);
      }
    };

    if (refreshTrigger === "statechange") {
      $(document).on("statechange", rerender);
    }

    let result = null;

    try {
      result = await waitForTemporaryPanel(nonce, {
        heading: title,
        extensionId,
        nonce,
        payload,
      });
    } catch (error) {
      if (error instanceof CancelError) {
        // See discussion at: https://github.com/pixiebrix/pixiebrix-extension/pull/4915
        // For temporary forms, we throw the CancelError because typically the form is input to additional bricks.
        // For temporary information, typically the information is displayed as the last brick in the action.
        // Given that this brick doesn't return any values currently, we'll just swallow the error and return normally
        // NOP
      } else {
        throw error;
      }
    } finally {
      controller.abort();
      $(document).off("statechange", rerender);
    }

    return result ?? {};
>>>>>>> bc4eda6f
  }
}

export default DisplayTemporaryInfo;<|MERGE_RESOLUTION|>--- conflicted
+++ resolved
@@ -43,8 +43,8 @@
 import { updateTemporaryOverlayPanel } from "@/contentScript/ephemeralPanelController";
 
 type Location = "panel" | "modal" | "popover";
-// Match naming of the sidebar panel extension point
-type RenderTrigger = "manual" | "statechange";
+// Match naming of the sidebar panel extension point triggers
+type RefreshTrigger = "manual" | "statechange";
 
 export async function createFrameSource(
   nonce: string,
@@ -60,12 +60,32 @@
 }
 
 type TemporaryDisplayInputs = {
+  /**
+   * The initial panel entry.
+   */
   entry: PanelEntry;
+  /**
+   * The location to display the panel.
+   */
   location: Location;
-
+  /**
+   * Target element for popover.
+   */
   target: HTMLElement | Document;
-
+  /**
+   * An optional abortSignal to cancel the panel.
+   */
   abortSignal?: AbortSignal;
+
+  /**
+   * An optional trigger to trigger a panel refresh.
+   */
+  refreshTrigger?: RefreshTrigger;
+
+  /**
+   * Factory method to refresh the panel.
+   */
+  refreshEntry?: () => Promise<PanelEntry>;
 };
 
 export async function displayTemporaryInfo({
@@ -73,6 +93,8 @@
   location,
   abortSignal,
   target,
+  refreshEntry,
+  refreshTrigger,
 }: TemporaryDisplayInputs): Promise<UnknownObject> {
   const nonce = uuidv4();
   const controller = new AbortController();
@@ -129,8 +151,32 @@
     }
 
     default: {
+      // eslint-disable-next-line @typescript-eslint/restrict-template-expressions -- dynamic check for never
       throw new BusinessError(`Invalid location: ${location}`);
     }
+  }
+
+  const rerender = async () => {
+    try {
+      const newEntry = { ...(await refreshEntry()), nonce };
+      // Force a re-render by changing the key
+      newEntry.payload.key = uuidv4();
+
+      updatePanelDefinition(newEntry);
+
+      if (location === "panel") {
+        updateTemporarySidebarPanel(newEntry);
+      } else {
+        updateTemporaryOverlayPanel(newEntry);
+      }
+    } catch (error) {
+      // XXX: in the future, we may want to updatePanelDefinition with the error
+      console.warn("Ignoring error re-rendering temporary panel", error);
+    }
+  };
+
+  if (refreshTrigger === "statechange") {
+    $(document).on("statechange", rerender);
   }
 
   let result = null;
@@ -149,6 +195,7 @@
     }
   } finally {
     controller.abort();
+    $(document).off("statechange", rerender);
   }
 
   return result ?? {};
@@ -208,7 +255,7 @@
     }: BlockArg<{
       title: string;
       location: Location;
-      refreshTrigger: RenderTrigger;
+      refreshTrigger: RefreshTrigger;
       body: PipelineExpression;
       isRootAware: boolean;
     }>,
@@ -225,165 +272,43 @@
   ): Promise<UnknownObject | null> {
     expectContext("contentScript");
 
+    const target = isRootAware ? root : document;
+
+    // Counter for tracking branch execution
     let counter = 0;
 
-    const target = isRootAware ? root : document;
-
-    const payload = (await runRendererPipeline(
-      bodyPipeline?.__value__ ?? [],
-      {
-        key: "body",
-        counter,
-      },
-      {},
-      target
-    )) as PanelPayload;
-
-<<<<<<< HEAD
-    const entry: PanelEntry = {
-      payload,
-      heading: title,
-      extensionId,
-      blueprintId,
-      extensionPointId,
+    const refreshEntry = async () => {
+      const payload = (await runRendererPipeline(
+        bodyPipeline?.__value__ ?? [],
+        {
+          key: "body",
+          counter,
+        },
+        {},
+        target
+      )) as PanelPayload;
+
+      counter++;
+
+      return {
+        heading: title,
+        payload,
+        extensionId,
+        blueprintId,
+        extensionPointId,
+      };
     };
 
+    const initialEntry = await refreshEntry();
+
     return displayTemporaryInfo({
-      entry,
+      entry: initialEntry,
       location,
       abortSignal,
       target,
+      refreshEntry,
+      refreshTrigger,
     });
-=======
-    switch (location) {
-      case "panel": {
-        await ensureSidebar();
-
-        showTemporarySidebarPanel({
-          extensionId,
-          nonce,
-          heading: title,
-          payload,
-        });
-
-        window.addEventListener(
-          PANEL_HIDING_EVENT,
-          () => {
-            controller.abort();
-          },
-          {
-            signal: controller.signal,
-          }
-        );
-
-        controller.signal.addEventListener("abort", () => {
-          hideTemporarySidebarPanel(nonce);
-          void stopWaitingForTemporaryPanels([nonce]);
-        });
-
-        break;
-      }
-
-      case "modal": {
-        const frameSource = await createFrameSource(nonce, location);
-        showModal(frameSource, controller);
-        break;
-      }
-
-      case "popover": {
-        const frameSource = await createFrameSource(nonce, location);
-        if (target === document) {
-          throw new BusinessError("Target must be an element for popover");
-        }
-
-        await cancelTemporaryPanelsForExtension(extensionId);
-
-        const onHide = async () => {
-          await cancelTemporaryPanels([nonce]);
-        };
-
-        showPopover(frameSource, target as HTMLElement, onHide, controller);
-
-        break;
-      }
-
-      default: {
-        throw new PropError(
-          // eslint-disable-next-line @typescript-eslint/restrict-template-expressions -- dynamic check for validated value
-          `Invalid location: ${location}`,
-          this.id,
-          "location",
-          location
-        );
-      }
-    }
-
-    const rerender = async () => {
-      // Increment branch counter for tracing
-      counter += 1;
-
-      try {
-        const payload = (await runRendererPipeline(
-          bodyPipeline?.__value__ ?? [],
-          {
-            key: "body",
-            counter,
-          },
-          {},
-          target
-        )) as PanelPayload;
-
-        const newEntry = {
-          extensionId,
-          nonce,
-          heading: title,
-          // Force a re-render by changing the key
-          payload: { ...payload, key: uuidv4() },
-        };
-
-        updatePanelDefinition(newEntry);
-
-        if (location === "panel") {
-          updateTemporarySidebarPanel(newEntry);
-        } else {
-          updateTemporaryOverlayPanel(newEntry);
-        }
-      } catch (error) {
-        // XXX: in the future, we may want to updatePanelDefinition with the error
-        console.warn("Ignoring error re-rendering temporary panel", error);
-      }
-    };
-
-    if (refreshTrigger === "statechange") {
-      $(document).on("statechange", rerender);
-    }
-
-    let result = null;
-
-    try {
-      result = await waitForTemporaryPanel(nonce, {
-        heading: title,
-        extensionId,
-        nonce,
-        payload,
-      });
-    } catch (error) {
-      if (error instanceof CancelError) {
-        // See discussion at: https://github.com/pixiebrix/pixiebrix-extension/pull/4915
-        // For temporary forms, we throw the CancelError because typically the form is input to additional bricks.
-        // For temporary information, typically the information is displayed as the last brick in the action.
-        // Given that this brick doesn't return any values currently, we'll just swallow the error and return normally
-        // NOP
-      } else {
-        throw error;
-      }
-    } finally {
-      controller.abort();
-      $(document).off("statechange", rerender);
-    }
-
-    return result ?? {};
->>>>>>> bc4eda6f
   }
 }
 
