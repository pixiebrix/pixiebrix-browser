--- conflicted
+++ resolved
@@ -32,13 +32,10 @@
 import { Base64Decode, Base64Encode } from "./encode";
 import { TemplateTransformer } from "./template";
 import { UrlParams } from "./url";
-<<<<<<< HEAD
+import { ComponentReader } from "./component/ComponentReader";
+import { JQueryReader } from "./jquery/JQueryReader";
 import { ParseCsv } from "./parseCsv";
 import { ParseDataUrl } from "./parseDataUrl";
-=======
-import { ComponentReader } from "./component/ComponentReader";
-import { JQueryReader } from "./jquery/JQueryReader";
->>>>>>> c45a9e68
 
 function registerTransformers() {
   registerBlock(new JQTransformer());
@@ -58,12 +55,9 @@
   registerBlock(new TemplateTransformer());
   registerBlock(new UrlParams());
   registerBlock(new JQueryReader());
-<<<<<<< HEAD
+  registerBlock(new ComponentReader());
   registerBlock(new ParseCsv());
   registerBlock(new ParseDataUrl());
-=======
-  registerBlock(new ComponentReader());
->>>>>>> c45a9e68
 }
 
 export default registerTransformers;