--- conflicted
+++ resolved
@@ -133,12 +133,6 @@
   }>): Promise<unknown> {
     const parse = await getParser({ allowJson5, lenient });
 
-<<<<<<< HEAD
-  async transform({
-    content,
-  }: BlockArgs<{ content: string }>): Promise<unknown> {
-=======
->>>>>>> 437a717f
     try {
       return parse(content);
     } catch (error) {
