/*
 * Copyright (C) 2023 PixieBrix, Inc.
 *
 * This program is free software: you can redistribute it and/or modify
 * it under the terms of the GNU Affero General Public License as published by
 * the Free Software Foundation, either version 3 of the License, or
 * (at your option) any later version.
 *
 * This program is distributed in the hope that it will be useful,
 * but WITHOUT ANY WARRANTY; without even the implied warranty of
 * MERCHANTABILITY or FITNESS FOR A PARTICULAR PURPOSE.  See the
 * GNU Affero General Public License for more details.
 *
 * You should have received a copy of the GNU Affero General Public License
 * along with this program.  If not, see <http://www.gnu.org/licenses/>.
 */

import nytimes from "@contrib/blocks/nytimes-org.yaml";
import trelloReader from "@contrib/readers/trello-card-reader.yaml";
import { fromJS } from "@/blocks/transformers/brickFactory";
import { InvalidDefinitionError } from "@/errors/businessErrors";
import { isUserDefinedBrick } from "@/types/brickTypes";
import { MappingTransformer } from "./mapping";
import blockRegistry from "@/blocks/registry";
import {
  ContextBrick,
  contextBrick,
  simpleInput,
  testOptions,
} from "@/runtime/pipelineTests/pipelineTestHelpers";
import { reducePipeline } from "@/runtime/reducePipeline";
import Run from "@/blocks/transformers/controlFlow/Run";
<<<<<<< HEAD
import { GetPageState } from "@/blocks/effects/pageState";
=======
import { cloneDeep } from "lodash";
>>>>>>> 9199aec6

beforeEach(() => {
  blockRegistry.clear();
  blockRegistry.register([contextBrick, new GetPageState()]);
  ContextBrick.clearContexts();
});

test("two plus two is four", () => {
  expect(2 + 2).toBe(4);
});

test("can read yaml fixture", () => {
  expect(nytimes.kind).toBe("component");
});

test("can read nytimes articles", async () => {
  const block = fromJS(nytimes);
  expect(block.id).toBe("nytimes/organization-articles");
});

test("can read trello reader", async () => {
  const block = fromJS(trelloReader);
  expect(block.id).toBe("trello/card");
});

test("reader includes version", async () => {
  const block = fromJS(trelloReader);
  expect(block.version).toBe("0.0.1");
});

test("block includes version", async () => {
  const block = fromJS(nytimes);
  expect(block.version).toBe("0.0.1");
});

test("reject invalid fixture", async () => {
  try {
    fromJS({ foo: "bar" });
  } catch (error) {
    expect(error).toBeInstanceOf(InvalidDefinitionError);
  }
});

describe("defaultOutputKey", () => {
  test("no output key", () => {
    const block = fromJS(nytimes);
    expect(block.defaultOutputKey).toBeNull();
  });

  test("output key", () => {
    const config = cloneDeep(nytimes);
    config.defaultOutputKey = "articles";

    const block = fromJS(config);
    expect(block.defaultOutputKey).toBe("articles");
  });
});

describe("isUserDefinedBrick", () => {
  test("is detected as user-defined block", () => {
    expect(isUserDefinedBrick(fromJS(nytimes))).toBe(true);
  });

  test("is detected as built-in block", () => {
    expect(isUserDefinedBrick(new MappingTransformer())).toBe(false);
  });
});

test("inner pipelines receive correct context", async () => {
  const json = {
    apiVersion: "v3",
    kind: "component",
    metadata: {
      id: "test/pipeline-echo",
      name: "Pipeline Echo brick",
    },
    inputSchema: {
      $schema: "https://json-schema.org/draft/2019-09/schema#",
      type: "object",
      properties: {
        customInput: {
          type: "string",
        },
        body: {
          $ref: "https://app.pixiebrix.com/schemas/pipeline#",
        },
      },
      required: ["customInput", "body"],
    },
    pipeline: [
      {
        id: "test/context",
        label: "Pipeline Echo Brick Context",
        config: {},
        outputKey: "ignore",
      },
      {
        id: "@pixiebrix/run",
        config: {
          body: {
            __type__: "var",
            __value__: "@input.body",
          },
        },
      },
    ],
  };

  const block = fromJS(json);
  blockRegistry.register([block, new Run()]);

  const pipeline = {
    id: block.id,
    config: {
      customInput: "Brick Environment",
      body: {
        __type__: "pipeline",
        __value__: [{ id: "test/context", label: "Pipeline Arg Context" }],
      },
    },
  };

  await reducePipeline(
    pipeline,
    simpleInput({ customInput: "Closure Environment" }),
    testOptions("v3")
  );

  expect(ContextBrick.contexts[0]).toStrictEqual({
    "@input": {
      body: {
        __env__: expect.toBeObject(),
        __type__: "pipeline",
        __value__: expect.toBeArray(),
      },
      customInput: "Brick Environment",
    },
    "@options": {},
  });

  expect(ContextBrick.contexts[1]).toStrictEqual({
    "@input": {
      customInput: "Closure Environment",
    },
    "@options": {},
  });
});

describe("isPageStateAware", () => {
  it("detects any page state aware blocks", async () => {
    const json = {
      apiVersion: "v3",
      kind: "component",
      metadata: {
        id: "test/pipeline-echo",
        name: "State Brick",
      },
      inputSchema: {
        $schema: "https://json-schema.org/draft/2019-09/schema#",
        type: "object",
        properties: {},
      },
      pipeline: [
        {
          id: "@pixiebrix/state/get",
          label: "Get State",
          config: {},
          outputKey: "ignore",
        },
        {
          id: "test/context",
          label: "Pipeline Echo Brick Context",
          config: {},
          outputKey: "ignore",
        },
      ],
    };

    const brick = fromJS(json);
    await expect(brick.isPageStateAware()).resolves.toBe(true);
  });

  it("requires at least one page state brick", async () => {
    const json = {
      apiVersion: "v3",
      kind: "component",
      metadata: {
        id: "test/pipeline-echo",
        name: "State Brick",
      },
      inputSchema: {
        $schema: "https://json-schema.org/draft/2019-09/schema#",
        type: "object",
        properties: {},
      },
      pipeline: [
        {
          id: "test/context",
          label: "Pipeline Echo Brick Context",
          config: {},
          outputKey: "ignore",
        },
      ],
    };

    const brick = fromJS(json);
    await expect(brick.isPageStateAware()).resolves.toBe(false);
  });
});<|MERGE_RESOLUTION|>--- conflicted
+++ resolved
@@ -30,11 +30,8 @@
 } from "@/runtime/pipelineTests/pipelineTestHelpers";
 import { reducePipeline } from "@/runtime/reducePipeline";
 import Run from "@/blocks/transformers/controlFlow/Run";
-<<<<<<< HEAD
 import { GetPageState } from "@/blocks/effects/pageState";
-=======
 import { cloneDeep } from "lodash";
->>>>>>> 9199aec6
 
 beforeEach(() => {
   blockRegistry.clear();
