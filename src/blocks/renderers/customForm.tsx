/*
 * Copyright (C) 2023 PixieBrix, Inc.
 *
 * This program is free software: you can redistribute it and/or modify
 * it under the terms of the GNU Affero General Public License as published by
 * the Free Software Foundation, either version 3 of the License, or
 * (at your option) any later version.
 *
 * This program is distributed in the hope that it will be useful,
 * but WITHOUT ANY WARRANTY; without even the implied warranty of
 * MERCHANTABILITY or FITNESS FOR A PARTICULAR PURPOSE.  See the
 * GNU Affero General Public License for more details.
 *
 * You should have received a copy of the GNU Affero General Public License
 * along with this program.  If not, see <http://www.gnu.org/licenses/>.
 */

import React from "react";
import JsonSchemaForm from "@rjsf/bootstrap-4";
import { type JsonObject } from "type-fest";
import { dataStore, proxyService } from "@/background/messenger/api";
import notify from "@/utils/notify";
import custom from "@/blocks/renderers/customForm.css?loadAsUrl";
import ImageCropWidget from "@/components/formBuilder/ImageCropWidget";
import DescriptionField from "@/components/formBuilder/DescriptionField";
import FieldTemplate from "@/components/formBuilder/FieldTemplate";
import ErrorBoundary from "@/components/ErrorBoundary";
import { validateRegistryId } from "@/types/helpers";
import bootstrap from "bootstrap/dist/css/bootstrap.min.css?loadAsUrl";
import { isObject } from "@/utils";
import { BusinessError, PropError } from "@/errors/businessErrors";
import { getPageState, setPageState } from "@/contentScript/messenger/api";
import safeJsonStringify from "json-stringify-safe";
import { isEmpty, set } from "lodash";
import { Stylesheets } from "@/components/Stylesheets";
import { getTopLevelFrame } from "webext-messenger";
import { type UUID } from "@/types/stringTypes";
import { type SanitizedServiceConfiguration } from "@/types/serviceTypes";
import { type Schema, type UiSchema } from "@/types/schemaTypes";
import { type UnknownObject } from "@/types/objectTypes";
import { type RegistryId } from "@/types/registryTypes";
import {
  type BrickArgs,
  type BrickOptions,
  type ComponentRef,
} from "@/types/runtimeTypes";
import { Renderer } from "@/types/bricks/rendererTypes";
import RjsfSelectWidget from "@/components/formBuilder/RjsfSelectWidget";
import { type ISubmitEvent, type IChangeEvent } from "@rjsf/core";
import cx from "classnames";

const fields = {
  DescriptionField,
};
const uiWidgets = {
  imageCrop: ImageCropWidget,
  SelectWidget: RjsfSelectWidget,
};

interface DatabaseResult {
  success: boolean;
  data: unknown;
}

export type Storage =
  | { type: "localStorage" }
  | {
      type: "database";
      databaseId: UUID;
      service: SanitizedServiceConfiguration;
    }
  | { type: "state"; namespace?: "extension" | "blueprint" | "shared" };

const CustomFormComponent: React.FunctionComponent<{
  schema: Schema;
  uiSchema: UiSchema;
  submitCaption: string;
  formData: JsonObject;
  autoSave: boolean;
  onSubmit: (values: JsonObject) => Promise<void>;
  className?: string;
}> = ({
  schema,
  uiSchema,
  submitCaption,
  formData,
  autoSave,
  className,
  onSubmit,
}) => (
  <div
    className={cx("CustomForm", className, {
      // Since 1.7.33, support a className prop to allow for adjusting margin/padding. To maintain the legacy
      // behavior, apply the default only if the className prop is not provided.
      "p-3": className === undefined,
    })}
  >
    <ErrorBoundary>
      <Stylesheets href={[bootstrap, custom]}>
        <JsonSchemaForm
          schema={schema}
          uiSchema={uiSchema}
          formData={formData}
          fields={fields}
          widgets={uiWidgets}
          FieldTemplate={FieldTemplate}
          onChange={async ({ formData }: IChangeEvent<JsonObject>) => {
            if (autoSave) {
              await onSubmit(formData);
            }
          }}
          onSubmit={async ({ formData }: ISubmitEvent<JsonObject>) => {
            await onSubmit(formData);
          }}
        >
          {autoSave ? (
            <div />
          ) : (
            <div>
              <button className="btn btn-primary" type="submit">
                {submitCaption}
              </button>
            </div>
          )}
        </JsonSchemaForm>
      </Stylesheets>
    </ErrorBoundary>
  </div>
);

function assertObject(value: unknown): asserts value is UnknownObject {
  if (!isObject(value)) {
    throw new BusinessError("Expected object for data");
  }
}

type Context = { blueprintId: RegistryId | null; extensionId: UUID };

export const customFormRendererSchema = {
  type: "object",
  properties: {
    storage: {
      oneOf: [
        {
          type: "object",
          properties: {
            type: {
              type: "string",
              const: "database",
            },
            databaseId: {
              type: "string",
              format: "uuid",
            },
            service: {
              $ref: "https://app.pixiebrix.com/schemas/services/@pixiebrix/api",
            },
          },
          required: ["type", "service", "databaseId"],
        },
        {
          type: "object",
          properties: {
            type: {
              type: "string",
              const: "state",
            },
            namespace: {
              type: "string",
              description:
                "The namespace for the storage, to avoid conflicts. If set to blueprint and the extension is not part of a blueprint, defaults to shared",
              enum: ["blueprint", "extension", "shared"],
              default: "blueprint",
            },
          },
          required: ["type"],
        },
        {
          type: "object",
          properties: {
            type: {
              type: "string",
              const: "localStorage",
            },
          },
          required: ["type"],
        },
      ],
    },
    autoSave: {
      type: "boolean",
      description:
        "Toggle on to automatically save/submit the form on change. If enabled, form will not display a submit button.",
      default: false,
    },
    submitCaption: {
      type: "string",
      description: "The submit button caption (default='Submit')",
      default: "Submit",
    },
    successMessage: {
      type: "string",
      default: "Successfully submitted form",
      description:
        "An optional message to display if the form submitted successfully",
    },
    recordId: {
      type: "string",
      description:
        "Unique identifier for the data record. Required if using a database or local storage",
    },
    schema: {
      type: "object",
      additionalProperties: true,
    },
    uiSchema: {
      type: "object",
      additionalProperties: true,
    },
    // Added in 1.7.33 to allow for adjusting the native margin/padding when used in the document builder
    className: {
      schema: { type: "string", format: "bootstrap-class" },
      label: "Layout/Style",
    },
  },
  required: ["schema"],
};

export class CustomFormRenderer extends Renderer {
  static BLOCK_ID = validateRegistryId("@pixiebrix/form");
  constructor() {
    super(
      CustomFormRenderer.BLOCK_ID,
      "Custom Form",
      "Show a custom form connected to a data source"
    );
  }

  inputSchema: Schema = customFormRendererSchema as Schema;

  async render(
    {
      storage = { type: "localStorage" },
      recordId,
      schema,
      uiSchema,
      autoSave = false,
      successMessage,
      submitCaption = "Submit",
<<<<<<< HEAD
      className,
    }: BlockArgs<{
=======
    }: BrickArgs<{
>>>>>>> 76299f04
      storage?: Storage;
      successMessage?: string;
      recordId?: string | null;
      autoSave?: boolean;
      submitCaption?: string;
      schema: Schema;
      uiSchema?: UiSchema;
      className?: string;
    }>,
    { logger }: BrickOptions
  ): Promise<ComponentRef> {
    if (logger.context.extensionId == null) {
      throw new Error("extensionId is required");
    }

    if (
      isEmpty(recordId) &&
      ["database", "localStorage"].includes(storage.type)
    ) {
      throw new PropError(
        "recordId is required for database and localStorage",
        this.id,
        "recordId",
        recordId
      );
    }

    const { blueprintId, extensionId } = logger.context;

    const initialData = await getInitialData(storage, recordId, {
      blueprintId,
      extensionId,
    });

    const normalizedData = normalizeIncomingFormData(schema, initialData);

    console.debug("Initial data for form", {
      recordId,
      initialData,
      normalizedData,
    });

    return {
      Component: CustomFormComponent,
      props: {
        recordId,
        formData: normalizedData,
        schema,
        uiSchema,
        autoSave,
        submitCaption,
        className,
        async onSubmit(values: JsonObject) {
          try {
            const normalizedValues = normalizeOutgoingFormData(schema, values);
            await setData(storage, recordId, normalizedValues, {
              blueprintId,
              extensionId,
            });
            if (!isEmpty(successMessage)) {
              notify.success(successMessage);
            }
          } catch (error) {
            notify.error({
              error,
              message: "Error submitting form",
              reportError: false,
            });
          }
        },
      },
    };
  }
}

async function getInitialData(
  storage: Storage,
  recordId: string,
  { blueprintId, extensionId }: Context
): Promise<UnknownObject> {
  switch (storage.type) {
    case "localStorage": {
      const data = await dataStore.get(recordId);
      assertObject(data);
      return data;
    }

    case "state": {
      const namespace = storage.namespace ?? "blueprint";
      const topLevelFrame = await getTopLevelFrame();
      // Target the top level frame. Inline panels aren't generally available, so the renderer will always be in the
      // sidebar which runs in the context of the top-level frame
      return getPageState(topLevelFrame, {
        namespace,
        blueprintId,
        extensionId,
      });
    }

    case "database": {
      const {
        data: { data },
      } = await proxyService<DatabaseResult>(storage.service, {
        url: `/api/databases/${storage.databaseId}/records/${encodeURIComponent(
          recordId
        )}/`,
        params: {
          missing_key: "blank",
        },
      });
      assertObject(data);
      return data;
    }

    default: {
      throw new PropError(
        "Invalid storage type",
        CustomFormRenderer.BLOCK_ID,
        "storage",
        storage
      );
    }
  }
}

async function setData(
  storage: Storage,
  recordId: string,
  values: UnknownObject,
  { blueprintId, extensionId }: Context
): Promise<void> {
  const cleanValues: JsonObject = JSON.parse(safeJsonStringify(values));

  switch (storage.type) {
    case "localStorage": {
      await dataStore.set(recordId, cleanValues);
      return;
    }

    case "database": {
      await proxyService(storage.service, {
        url: `/api/databases/${storage.databaseId}/records/`,
        method: "put",
        data: {
          id: recordId,
          data: cleanValues,
          // Using shallow strategy to support partial data forms
          // In case when a form contains (and submits) only a subset of all the fields of a record,
          // the fields missing in the form will not be removed from the DB record
          merge_strategy: "shallow",
        },
      });
      return;
    }

    case "state": {
      const topLevelFrame = await getTopLevelFrame();
      // Target the top level frame. Inline panels aren't generally available, so the renderer will always be in the
      // sidebar which runs in the context of the top-level frame
      await setPageState(topLevelFrame, {
        namespace: storage.namespace ?? "blueprint",
        data: cleanValues,
        mergeStrategy: "shallow",
        extensionId,
        blueprintId,
      });
      return;
    }

    default: {
      throw new PropError(
        "Invalid storage type",
        CustomFormRenderer.BLOCK_ID,
        "storage",
        storage
      );
    }
  }
}

// Server can send null or undefined for an empty field.
// In order for RJSF to handle an absence of value properly,
// the field must not be present on the data object at all
// (not event undefined - this prevents setting the default value properly)
export function normalizeIncomingFormData(schema: Schema, data: UnknownObject) {
  const normalizedData: UnknownObject = {};
  for (const key of Object.keys(schema.properties)) {
    // eslint-disable-next-line security/detect-object-injection -- iterating over object keys
    const fieldValue = data[key];

    if (fieldValue != null) {
      set(normalizedData, key, fieldValue);
    }
  }

  return normalizedData;
}

// The server uses a shallow merge strategy that ignores undefined values,
// so we need to make all the undefined field values null instead, so that the server will clear those fields instead of ignoring them
export function normalizeOutgoingFormData(schema: Schema, data: UnknownObject) {
  const normalizedData = { ...data };
  for (const key of Object.keys(schema.properties)) {
    if (normalizedData[key] === undefined) {
      normalizedData[key] = null;
    }
  }

  return normalizedData;
}<|MERGE_RESOLUTION|>--- conflicted
+++ resolved
@@ -247,12 +247,8 @@
       autoSave = false,
       successMessage,
       submitCaption = "Submit",
-<<<<<<< HEAD
       className,
-    }: BlockArgs<{
-=======
     }: BrickArgs<{
->>>>>>> 76299f04
       storage?: Storage;
       successMessage?: string;
       recordId?: string | null;
