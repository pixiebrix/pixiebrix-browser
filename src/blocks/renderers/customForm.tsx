/*
 * Copyright (C) 2023 PixieBrix, Inc.
 *
 * This program is free software: you can redistribute it and/or modify
 * it under the terms of the GNU Affero General Public License as published by
 * the Free Software Foundation, either version 3 of the License, or
 * (at your option) any later version.
 *
 * This program is distributed in the hope that it will be useful,
 * but WITHOUT ANY WARRANTY; without even the implied warranty of
 * MERCHANTABILITY or FITNESS FOR A PARTICULAR PURPOSE.  See the
 * GNU Affero General Public License for more details.
 *
 * You should have received a copy of the GNU Affero General Public License
 * along with this program.  If not, see <http://www.gnu.org/licenses/>.
 */

import React from "react";
import { Renderer, type UnknownObject } from "@/types";
import {
  type BlockArg,
  type BlockOptions,
  type ComponentRef,
  type RegistryId,
  type SanitizedServiceConfiguration,
  type Schema,
  type UiSchema,
  type UUID,
} from "@/core";
import JsonSchemaForm from "@rjsf/bootstrap-4";
import validator from "@rjsf/validator-ajv6";
import { type JsonObject } from "type-fest";
import { dataStore, proxyService } from "@/background/messenger/api";
import notify from "@/utils/notify";
import custom from "@/blocks/renderers/customForm.css?loadAsUrl";
import ImageCropWidget from "@/components/formBuilder/ImageCropWidget";
import DescriptionField from "@/components/formBuilder/DescriptionField";
import FieldTemplate from "@/components/formBuilder/FieldTemplate";
import ErrorBoundary from "@/components/ErrorBoundary";
import { validateRegistryId } from "@/types/helpers";
import bootstrap from "bootstrap/dist/css/bootstrap.min.css?loadAsUrl";
import { isObject } from "@/utils";
import { BusinessError, PropError } from "@/errors/businessErrors";
import { getPageState, setPageState } from "@/contentScript/messenger/api";
import safeJsonStringify from "json-stringify-safe";
import { isEmpty, set } from "lodash";
import { Stylesheets } from "@/components/Stylesheets";
import { getTopLevelFrame } from "webext-messenger";

const fields = {
  DescriptionField,
};
const uiWidgets = {
  imageCrop: ImageCropWidget,
};

interface DatabaseResult {
  success: boolean;
  data: unknown;
}

export type Storage =
  | { type: "localStorage" }
  | {
      type: "database";
      databaseId: UUID;
      service: SanitizedServiceConfiguration;
    }
  | { type: "state"; namespace?: "extension" | "blueprint" | "shared" };

const CustomFormComponent: React.FunctionComponent<{
  schema: Schema;
  uiSchema: UiSchema;
  submitCaption: string;
  formData: JsonObject;
  autoSave: boolean;
  onSubmit: (values: JsonObject) => Promise<void>;
}> = ({ schema, uiSchema, submitCaption, formData, autoSave, onSubmit }) => (
  <div className="CustomForm p-3">
    <ErrorBoundary>
      <Stylesheets href={[bootstrap, custom]}>
        <JsonSchemaForm
          schema={schema}
          uiSchema={uiSchema}
          formData={formData}
          fields={fields}
          widgets={uiWidgets}
<<<<<<< HEAD
          validator={validator}
          templates={{ FieldTemplate }}
=======
          FieldTemplate={FieldTemplate}
          onChange={async ({ formData }) => {
            if (autoSave) {
              await onSubmit(formData);
            }
          }}
>>>>>>> 95e628ad
          onSubmit={async ({ formData }) => {
            await onSubmit(formData);
          }}
        >
          {autoSave ? (
            <div />
          ) : (
            <div>
              <button className="btn btn-primary" type="submit">
                {submitCaption}
              </button>
            </div>
          )}
        </JsonSchemaForm>
      </Stylesheets>
    </ErrorBoundary>
  </div>
);

function assertObject(value: unknown): asserts value is UnknownObject {
  if (!isObject(value)) {
    throw new BusinessError("Expected object for data");
  }
}

type Context = { blueprintId: RegistryId | null; extensionId: UUID };

async function getInitialData(
  storage: Storage,
  recordId: string,
  { blueprintId, extensionId }: Context
): Promise<UnknownObject> {
  switch (storage.type) {
    case "localStorage": {
      const data = await dataStore.get(recordId);
      assertObject(data);
      return data;
    }

    case "state": {
      const namespace = storage.namespace ?? "blueprint";
      const topLevelFrame = await getTopLevelFrame();
      // Target the top level frame. Inline panels aren't generally available, so the renderer will always be in the
      // sidebar which runs in the context of the top-level frame
      return getPageState(topLevelFrame, {
        namespace,
        blueprintId,
        extensionId,
      });
    }

    case "database": {
      const {
        data: { data },
      } = await proxyService<DatabaseResult>(storage.service, {
        url: `/api/databases/${storage.databaseId}/records/${encodeURIComponent(
          recordId
        )}/`,
        params: {
          missing_key: "blank",
        },
      });
      assertObject(data);
      return data;
    }

    default: {
      throw new PropError(
        "Invalid storage type",
        CustomFormRenderer.BLOCK_ID,
        "storage",
        storage
      );
    }
  }
}

async function setData(
  storage: Storage,
  recordId: string,
  values: UnknownObject,
  { blueprintId, extensionId }: Context
): Promise<void> {
  const cleanValues = JSON.parse(safeJsonStringify(values));

  switch (storage.type) {
    case "localStorage": {
      await dataStore.set(recordId, cleanValues);
      return;
    }

    case "database": {
      await proxyService(storage.service, {
        url: `/api/databases/${storage.databaseId}/records/`,
        method: "put",
        data: {
          id: recordId,
          data: cleanValues,
          // Using shallow strategy to support partial data forms
          // In case when a form contains (and submits) only a subset of all the fields of a record,
          // the fields missing in the form will not be removed from the DB record
          merge_strategy: "shallow",
        },
      });
      return;
    }

    case "state": {
      const topLevelFrame = await getTopLevelFrame();
      // Target the top level frame. Inline panels aren't generally available, so the renderer will always be in the
      // sidebar which runs in the context of the top-level frame
      await setPageState(topLevelFrame, {
        namespace: storage.namespace ?? "blueprint",
        data: cleanValues,
        mergeStrategy: "shallow",
        extensionId,
        blueprintId,
      });
      return;
    }

    default: {
      throw new PropError(
        "Invalid storage type",
        CustomFormRenderer.BLOCK_ID,
        "storage",
        storage
      );
    }
  }
}

export const customFormRendererSchema = {
  type: "object",
  properties: {
    storage: {
      oneOf: [
        {
          type: "object",
          properties: {
            type: {
              type: "string",
              const: "database",
            },
            databaseId: {
              type: "string",
              format: "uuid",
            },
            service: {
              $ref: "https://app.pixiebrix.com/schemas/services/@pixiebrix/api",
            },
          },
          required: ["type", "service", "databaseId"],
        },
        {
          type: "object",
          properties: {
            type: {
              type: "string",
              const: "state",
            },
            namespace: {
              type: "string",
              description:
                "The namespace for the storage, to avoid conflicts. If set to blueprint and the extension is not part of a blueprint, defaults to shared",
              enum: ["blueprint", "extension", "shared"],
              default: "blueprint",
            },
          },
          required: ["type"],
        },
        {
          type: "object",
          properties: {
            type: {
              type: "string",
              const: "localStorage",
            },
          },
          required: ["type"],
        },
      ],
    },
    autoSave: {
      type: "boolean",
      description:
        "Toggle on to automatically save/submit the form on change. If enabled, form will not display a submit button.",
      default: false,
    },
    submitCaption: {
      type: "string",
      description: "The submit button caption (default='Submit')",
      default: "Submit",
    },
    successMessage: {
      type: "string",
      default: "Successfully submitted form",
      description:
        "An optional message to display if the form submitted successfully",
    },
    recordId: {
      type: "string",
      description:
        "Unique identifier for the data record. Required if using a database or local storage",
    },
    schema: {
      type: "object",
      additionalProperties: true,
    },
    uiSchema: {
      type: "object",
      additionalProperties: true,
    },
  },
  required: ["schema"],
};

// Server can send null or undefined for an empty field.
// In order for RJSF to handle an absence of value properly,
// the field must not be present on the data object at all
// (not event undefined - this prevents setting the default value properly)
export function normalizeIncomingFormData(schema: Schema, data: UnknownObject) {
  const normalizedData: UnknownObject = {};
  for (const key of Object.keys(schema.properties)) {
    // eslint-disable-next-line security/detect-object-injection -- iterating over object keys
    const fieldValue = data[key];

    if (fieldValue != null) {
      set(normalizedData, key, fieldValue);
    }
  }

  return normalizedData;
}

// The server uses a shallow merge strategy that ignores undefined values,
// so we need to make all the undefined field values null instead, so that the server will clear those fields instead of ignoring them
export function normalizeOutgoingFormData(schema: Schema, data: UnknownObject) {
  const normalizedData = { ...data };
  for (const key of Object.keys(schema.properties)) {
    if (normalizedData[key] === undefined) {
      normalizedData[key] = null;
    }
  }

  return normalizedData;
}

export class CustomFormRenderer extends Renderer {
  static BLOCK_ID = validateRegistryId("@pixiebrix/form");
  constructor() {
    super(
      CustomFormRenderer.BLOCK_ID,
      "Custom Form",
      "Show a custom form connected to a data source"
    );
  }

  inputSchema: Schema = customFormRendererSchema as Schema;

  async render(
    {
      storage = { type: "localStorage" },
      recordId,
      schema,
      uiSchema,
      autoSave = false,
      successMessage,
      submitCaption = "Submit",
    }: BlockArg<{
      storage?: Storage;
      successMessage?: string;
      recordId?: string | null;
      autoSave?: boolean;
      submitCaption?: string;
      schema: Schema;
      uiSchema?: UiSchema;
    }>,
    { logger }: BlockOptions
  ): Promise<ComponentRef> {
    if (logger.context.extensionId == null) {
      throw new Error("extensionId is required");
    }

    if (
      isEmpty(recordId) &&
      ["database", "localStorage"].includes(storage.type)
    ) {
      throw new PropError(
        "recordId is required for database and localStorage",
        this.id,
        "recordId",
        recordId
      );
    }

    const { blueprintId, extensionId } = logger.context;

    const initialData = await getInitialData(storage, recordId, {
      blueprintId,
      extensionId,
    });

    const normalizedData = normalizeIncomingFormData(schema, initialData);

    console.debug("Initial data for form", {
      recordId,
      initialData,
      normalizedData,
    });

    return {
      Component: CustomFormComponent,
      props: {
        recordId,
        formData: normalizedData,
        schema,
        uiSchema,
        autoSave,
        submitCaption,
        async onSubmit(values: JsonObject) {
          try {
            const normalizedValues = normalizeOutgoingFormData(schema, values);
            await setData(storage, recordId, normalizedValues, {
              blueprintId,
              extensionId,
            });
            if (!isEmpty(successMessage)) {
              notify.success(successMessage);
            }
          } catch (error) {
            notify.error({
              error,
              message: "Error submitting form",
              reportError: false,
            });
          }
        },
      },
    };
  }
}<|MERGE_RESOLUTION|>--- conflicted
+++ resolved
@@ -85,17 +85,13 @@
           formData={formData}
           fields={fields}
           widgets={uiWidgets}
-<<<<<<< HEAD
           validator={validator}
           templates={{ FieldTemplate }}
-=======
-          FieldTemplate={FieldTemplate}
           onChange={async ({ formData }) => {
             if (autoSave) {
               await onSubmit(formData);
             }
           }}
->>>>>>> 95e628ad
           onSubmit={async ({ formData }) => {
             await onSubmit(formData);
           }}
