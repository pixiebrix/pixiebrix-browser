/*
 * Copyright (C) 2020 Pixie Brix, LLC
 *
 * This program is free software: you can redistribute it and/or modify
 * it under the terms of the GNU General Public License as published by
 * the Free Software Foundation, either version 3 of the License, or
 * (at your option) any later version.
 *
 * This program is distributed in the hope that it will be useful,
 * but WITHOUT ANY WARRANTY; without even the implied warranty of
 * MERCHANTABILITY or FITNESS FOR A PARTICULAR PURPOSE.  See the
 * GNU General Public License for more details.
 *
 * You should have received a copy of the GNU General Public License
 * along with this program.  If not, see <https://www.gnu.org/licenses/>.
 */

<<<<<<< HEAD
declare global {
  interface Window {
    CONTENT_SCRIPT: boolean;
  }
}

if (window.CONTENT_SCRIPT) {
  throw new Error("Content script already loaded for page");
}

window.CONTENT_SCRIPT = true;

import "@/extensionContext";
import { reportError } from "@/telemetry/logging";

import "@/blocks";
import "@/contrib";
import "@/contentScript/contextMenus";
import "@/contentScript/devTools";

=======
import { v4 as uuidv4 } from "uuid";

declare global {
  interface Window {
    pixiebrix?: string;
  }
}

if (!window.pixiebrix) {
  window.pixiebrix = uuidv4();
} else {
  throw Error(`Content script ${window.pixiebrix} already installed`);
}

import "@/extensionContext";
import { reportError } from "@/telemetry/logging";

>>>>>>> e58fdd2a
window.addEventListener("error", function (e) {
  // eslint-disable-next-line require-await
  reportError(e);
  return false;
});

window.addEventListener("unhandledrejection", function (e) {
  // eslint-disable-next-line require-await
  reportError(e);
});

import "@/blocks";
import "@/contrib";
import "@/contentScript/contextMenus";

// Import for the side effect of registering js defined blocks
import { handleNavigate } from "@/contentScript/lifecycle";
import { refresh as refreshServices } from "@/background/locator";
import "@/contentScript/externalProtocol";
import { notifyReady, whoAmI } from "@/contentScript/executor";
import "@/messaging/external";
import "@/contentScript/script";
import "notifyjs-browser";
import "jquery.initialize";
import { updateTabInfo } from "@/contentScript/context";

const contextPromise = whoAmI()
  .then((sender) => {
    updateTabInfo({ tabId: sender.tab.id, frameId: sender.frameId });
    console.debug(
      `Loading contentScript for tabId=${sender.tab.id}, frameId=${sender.frameId}`
    );
  })
  .catch((reason) => {
    console.warn("Error getting tabId/frameId", reason);
    throw reason;
  });

contextPromise
  .then(() => {
    // Reload services on background page for each new page. This is inefficient right now, but will
    // avoid confusion if service configurations are updated remotely
    return refreshServices().catch((reason) => {
      console.warn("Error refreshing service configurations", reason);
      throw reason;
    });
  })
  .then(() => {
    return handleNavigate().catch((reason) => {
      console.warn("Error initializing content script", reason);
      throw reason;
    });
  })
  .then(() => {
    // Let the background script know we're ready to execute remote actions
    return notifyReady().catch((reason) => {
      console.warn("Error pinging the background script", reason);
      throw reason;
    });
  });<|MERGE_RESOLUTION|>--- conflicted
+++ resolved
@@ -15,28 +15,6 @@
  * along with this program.  If not, see <https://www.gnu.org/licenses/>.
  */
 
-<<<<<<< HEAD
-declare global {
-  interface Window {
-    CONTENT_SCRIPT: boolean;
-  }
-}
-
-if (window.CONTENT_SCRIPT) {
-  throw new Error("Content script already loaded for page");
-}
-
-window.CONTENT_SCRIPT = true;
-
-import "@/extensionContext";
-import { reportError } from "@/telemetry/logging";
-
-import "@/blocks";
-import "@/contrib";
-import "@/contentScript/contextMenus";
-import "@/contentScript/devTools";
-
-=======
 import { v4 as uuidv4 } from "uuid";
 
 declare global {
@@ -48,13 +26,14 @@
 if (!window.pixiebrix) {
   window.pixiebrix = uuidv4();
 } else {
-  throw Error(`Content script ${window.pixiebrix} already installed`);
+  throw Error(
+    `PixieBrix content script already installed: ${window.pixiebrix}`
+  );
 }
 
 import "@/extensionContext";
 import { reportError } from "@/telemetry/logging";
 
->>>>>>> e58fdd2a
 window.addEventListener("error", function (e) {
   // eslint-disable-next-line require-await
   reportError(e);
@@ -68,6 +47,7 @@
 
 import "@/blocks";
 import "@/contrib";
+import "@/contentScript/devTools";
 import "@/contentScript/contextMenus";
 
 // Import for the side effect of registering js defined blocks
