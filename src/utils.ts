/*
 * Copyright (C) 2022 PixieBrix, Inc.
 *
 * This program is free software: you can redistribute it and/or modify
 * it under the terms of the GNU Affero General Public License as published by
 * the Free Software Foundation, either version 3 of the License, or
 * (at your option) any later version.
 *
 * This program is distributed in the hope that it will be useful,
 * but WITHOUT ANY WARRANTY; without even the implied warranty of
 * MERCHANTABILITY or FITNESS FOR A PARTICULAR PURPOSE.  See the
 * GNU Affero General Public License for more details.
 *
 * You should have received a copy of the GNU Affero General Public License
 * along with this program.  If not, see <http://www.gnu.org/licenses/>.
 */

/**
 * @file Generic helper methods.
 */

import {
  compact,
  countBy,
  entries,
  flow,
  head,
  isEmpty,
  isPlainObject,
  last,
  mapValues,
  maxBy,
  negate,
  ObjectIterator,
  partial,
  partialRight,
  pickBy,
  unary,
  zip,
} from "lodash";
import { Primitive } from "type-fest";
import { ApiVersion, SafeString } from "@/core";
import { UnknownObject } from "@/types";

/**
 * Create a Formik field name, validating the individual path parts.
 * @param baseFieldName The base field name
 * @param rest the other Formik field name path parts
 * @throws Error if a path part is invalid
 */
export function joinName(
  baseFieldName: string | null,
  ...rest: string[]
): string {
  const fieldNames = compact(rest);

  if (fieldNames.length === 0) {
    throw new Error(
      "Expected one or more field names to join with the main path"
    );
  }

  if (fieldNames.some((x) => x.includes("."))) {
    throw new Error("Formik path parts cannot contain periods");
  }

  return compact([baseFieldName, ...fieldNames]).join(".");
}

export function mostCommonElement<T>(items: T[]): T {
  // https://stackoverflow.com/questions/49731282/the-most-frequent-item-of-an-array-using-lodash
  return flow(countBy, entries, partialRight(maxBy, last), head)(items) as T;
}

export function isGetter(obj: Record<string, unknown>, prop: string): boolean {
  return Boolean(Object.getOwnPropertyDescriptor(obj, prop)?.get);
}

/**
 * Return all property names (including non-enumerable) in the prototype hierarchy.
 */
export function getAllPropertyNames(obj: Record<string, unknown>): string[] {
  const props = new Set<string>();
  let current = obj;
  while (current) {
    for (const name of Object.getOwnPropertyNames(current)) {
      props.add(name);
    }

    current = Object.getPrototypeOf(current);
  }

  return [...props.values()];
}

export async function waitAnimationFrame(): Promise<void> {
  return new Promise((resolve) => {
    window.requestAnimationFrame(() => {
      resolve();
    });
  });
}

/**
 * Returns a new object with all the values from the original resolved
 */
export async function resolveObj<T>(
  obj: Record<string, Promise<T>>
): Promise<Record<string, T>> {
  return Object.fromEntries(
    await Promise.all(Object.entries(obj).map(async ([k, v]) => [k, await v]))
  );
}

/**
 * Same as lodash mapValues but supports promises
 */
export async function asyncMapValues<T, TResult>(
  mapping: T,
  fn: ObjectIterator<T, Promise<TResult>>
): Promise<{ [K in keyof T]: TResult }> {
  const entries = Object.entries(mapping);
  const values = await Promise.all(
    entries.map(async ([key, value]) => fn(value, key, mapping))
  );
  return Object.fromEntries(
    zip(entries, values).map(([[key], value]) => [key, value])
  ) as any;
}

export const sleep = async (milliseconds: number): Promise<void> =>
  new Promise((resolve) => {
    setTimeout(resolve, milliseconds);
  });

export class TimeoutError extends Error {
  constructor(message: string) {
    super(message);
    this.name = "TimeoutError";
  }
}

export async function awaitValue<T>(
  valueFactory: () => T,
  {
    waitMillis,
    retryMillis = 50,
    predicate = negate(isEmpty),
  }: {
    waitMillis: number;
    retryMillis?: number;
    predicate?: (value: T) => boolean;
  }
): Promise<T> {
  const start = Date.now();
  let value: T;
  do {
    value = valueFactory();
    if (predicate(value)) {
      return value;
    }

    // eslint-disable-next-line no-await-in-loop -- intentionally blocking the loop
    await sleep(retryMillis);
  } while (Date.now() - start < waitMillis);

  throw new TimeoutError(`Value not found after ${waitMillis} milliseconds`);
}

export function isPrimitive(value: unknown): value is Primitive {
  if (typeof value === "object") {
    return value === null;
  }

  return typeof value !== "function";
}

/**
 * Recursively pick entries that match a predicate
 * @param obj an object
 * @param predicate predicate returns true to include an entry
 * @see pickBy
 */
export function deepPickBy(
  obj: unknown,
  predicate: (value: unknown, parent?: unknown) => boolean
): unknown {
  // https://developer.mozilla.org/en-US/docs/Web/JavaScript/Reference/Operators/typeof#typeof_null
  // `typeof null === "object"`, so have to check for it before the "object" check below
  if (obj == null) {
    return null;
  }

  if (Array.isArray(obj)) {
    return obj.map((item) => deepPickBy(item, predicate));
  }

  if (typeof obj === "object") {
    return mapValues(
      pickBy(obj, (value) => predicate(value, obj)),
      (value) => deepPickBy(value, predicate)
    );
  }

  return obj;
}

export function removeUndefined(obj: unknown): unknown {
  return deepPickBy(obj, (value: unknown) => typeof value !== "undefined");
}

export function boolean(value: unknown): boolean {
  if (typeof value === "string") {
    return ["true", "t", "yes", "y", "on", "1"].includes(
      value.trim().toLowerCase()
    );
  }

  if (typeof value === "number") {
    return value !== 0;
  }

  if (typeof value === "boolean") {
    return value;
  }

  return false;
}

export function clone<T extends Record<string, unknown>>(object: T): T {
  return Object.assign(Object.create(null), object);
}

export function isObject(value: unknown): value is Record<string, unknown> {
  return value && typeof value === "object";
}

export function clearObject(obj: Record<string, unknown>): void {
  for (const member in obj) {
    if (Object.prototype.hasOwnProperty.call(obj, member)) {
      // Checking to ensure own property
      // eslint-disable-next-line @typescript-eslint/no-dynamic-delete,security/detect-object-injection
      delete obj[member];
    }
  }
}

/**
 * Set values to undefined that can't be sent across the boundary between the host site context and the
 * content script context
 */
export function cleanValue(
  value: unknown[],
  maxDepth?: number | undefined,
  depth?: number
): unknown[];
export function cleanValue(
  value: Record<string, unknown>,
  maxDepth?: number | undefined,
  depth?: number
): Record<string, unknown>;
export function cleanValue(
  value: unknown,
  maxDepth?: number | undefined,
  depth?: number
): unknown;
export function cleanValue(
  value: unknown,
  maxDepth: number | undefined,
  depth = 0
): unknown {
  const recurse = partial(cleanValue, partial.placeholder, maxDepth, depth + 1);

  if (maxDepth != null && depth > maxDepth) {
    return undefined;
  }

  if (Array.isArray(value)) {
    return value.map((x) => recurse(x));
  }

  if (typeof value === "object" && value != null) {
    return mapValues(value, recurse);
  }

  if (typeof value === "function" || typeof value === "symbol") {
    return undefined;
  }

  return value;
}

/**
 * Error indicating input elements to a block did not match the schema.
 */
export class InvalidPathError extends Error {
  public readonly path: string;

  readonly input: unknown;

  constructor(message: string, path: string) {
    super(message);
    this.name = "InvalidPathError";
    this.path = path;
  }
}

export function isNullOrBlank(value: unknown): boolean {
  if (value == null) {
    return true;
  }

  return typeof value === "string" && value.trim() === "";
}

export function excludeUndefined(obj: unknown): unknown {
  if (isPlainObject(obj) && typeof obj === "object") {
    return mapValues(
      pickBy(obj, (x) => x !== undefined),
      excludeUndefined
    );
  }

  return obj;
}

export class PromiseCancelled extends Error {
  constructor(message: string) {
    super(message);
    this.name = "PromiseCancelled";
  }
}

/**
 * Creates a new promise that's rejected if isCancelled returns true.
 * @throws PromiseCancelled
 */
export async function rejectOnCancelled<T>(
  promise: Promise<T>,
  isCancelled: () => boolean
): Promise<T> {
  let rv: T;
  try {
    rv = await promise;
  } catch (error) {
    if (isCancelled()) {
      throw new PromiseCancelled("Promise was cancelled");
    }

    throw error;
  }

  if (isCancelled()) {
    throw new PromiseCancelled("Promise was cancelled");
  }

  return rv;
}

export function evaluableFunction(
  function_: (...parameters: unknown[]) => unknown
): string {
  return "(" + function_.toString() + ")()";
}

/**
 * Lift a unary function to pass through null/undefined.
 */
export function optional<T extends (arg: unknown) => unknown>(
  fn: T
): (arg: null | Parameters<T>[0]) => ReturnType<T> | null {
  return (arg: Parameters<T>[0]) => {
    if (arg == null) {
      return null;
    }

    return fn(arg) as ReturnType<T>;
  };
}

/**
 * Returns true if `url` is an absolute URL, based on whether the URL contains a schema
 */
export function isAbsoluteUrl(url: string): boolean {
  return /(^|:)\/\//.test(url);
}

export const SPACE_ENCODED_VALUE = "%20";

export function makeURL(
  url: string,
  params: Record<string, string | number | boolean> | undefined = {},
  spaceEncoding: "plus" | "percent" = "plus"
): string {
  // https://javascript.info/url#searchparams
  const result = new URL(url);
  for (const [name, value] of Object.entries(params ?? {})) {
    if ((value ?? "") !== "") {
      result.searchParams.append(name, String(value));
    }
  }

  const fullURL = result.toString();

  if (spaceEncoding === "plus" || result.search.length === 0) {
    return fullURL;
  }

  return fullURL.replace(
    result.search,
    result.search.replaceAll("+", SPACE_ENCODED_VALUE)
  );
}

export async function allSettledValues<T = unknown>(
  promises: Array<Promise<T>>
): Promise<T[]> {
  const settled = await Promise.allSettled(promises);
  return settled
    .filter(
      (promise): promise is PromiseFulfilledResult<Awaited<T>> =>
        promise.status === "fulfilled"
    )
    .map(({ value }) => value);
}

export async function allSettledRejections(
  promises: Array<Promise<unknown>>
): Promise<unknown[]> {
  const settled = await Promise.allSettled(promises);
  return settled
    .filter(
      (promise): promise is PromiseRejectedResult =>
        promise.status === "rejected"
    )
    .map(({ reason }) => reason);
}

export function freshIdentifier(
  root: SafeString,
  identifiers: string[],
  options: { includeFirstNumber?: boolean; startNumber?: number } = {}
): string {
  const { includeFirstNumber, startNumber } = {
    includeFirstNumber: false,
    startNumber: 1,
    ...options,
  };

  // eslint-disable-next-line security/detect-non-literal-regexp -- guarding with SafeString
  const regexp = new RegExp(`^${root}(?<number>\\d+)$`);

  const used = identifiers
    .map((identifier) =>
      identifier === root ? startNumber : regexp.exec(identifier)?.groups.number
    )
    .filter((x) => x != null)
    .map((x) => Number(x));
  const next = Math.max(startNumber - 1, ...used) + 1;

  if (next === startNumber && !includeFirstNumber) {
    return root;
  }

  return `${root}${next}`;
}

/** Like `new URL(url)` except it never throws and always returns an URL object, empty if the url is invalid */
export function safeParseUrl(url: string): URL {
  try {
    return new URL(url);
  } catch {
    return new URL("invalid-url://");
  }
}

export function isApiVersionAtLeast(
  is: ApiVersion,
  atLeast: ApiVersion
): boolean {
  const isNum = Number(is.slice(1));
  const atLeastNum = Number(atLeast.slice(1));

  return isNum >= atLeastNum;
}

export function getProperty(obj: UnknownObject, property: string) {
  if (Object.prototype.hasOwnProperty.call(obj, property)) {
    // Checking for hasOwnProperty
    // eslint-disable-next-line security/detect-object-injection
    return obj[property];
  }
}

export async function runInMillis<TResult>(
  factory: () => Promise<TResult>,
  maxMillis: number
): Promise<TResult> {
  const timeout = Symbol("timeout");
  const value = await Promise.race([
    factory(),
    sleep(maxMillis).then(() => timeout),
  ]);

  if (value === timeout) {
    throw new TimeoutError(`Method did not complete in ${maxMillis}ms`);
  }

  return value as TResult;
}

/** Loop an iterable with the ability to place `await` in the loop itself */
export async function asyncLoop<Item>(
  iterable: Iterable<Item>,
  iteratee: (item: Item) => Promise<void>
): Promise<void> {
  await Promise.all([...iterable].map(unary(iteratee)));
}

<<<<<<< HEAD
export async function waitFor<T>(
  looper: (...args: unknown[]) => Promise<T> | T,
  { maxWaitMillis = Number.MAX_SAFE_INTEGER, intervalMillis = 100 }
): Promise<T | undefined> {
  const endBy = Date.now() + maxWaitMillis;
  do {
    // eslint-disable-next-line no-await-in-loop -- It's a retry loop
    const result = await looper();
    if (result) {
      return result;
    }

    // eslint-disable-next-line no-await-in-loop -- It's a retry loop
    await sleep(intervalMillis);
  } while (Date.now() < endBy);
=======
export function isMac(): boolean {
  // https://stackoverflow.com/a/27862868/402560
  return navigator.platform.includes("Mac");
>>>>>>> 12da1d02
}<|MERGE_RESOLUTION|>--- conflicted
+++ resolved
@@ -517,7 +517,6 @@
   await Promise.all([...iterable].map(unary(iteratee)));
 }
 
-<<<<<<< HEAD
 export async function waitFor<T>(
   looper: (...args: unknown[]) => Promise<T> | T,
   { maxWaitMillis = Number.MAX_SAFE_INTEGER, intervalMillis = 100 }
@@ -533,9 +532,9 @@
     // eslint-disable-next-line no-await-in-loop -- It's a retry loop
     await sleep(intervalMillis);
   } while (Date.now() < endBy);
-=======
+}
+
 export function isMac(): boolean {
   // https://stackoverflow.com/a/27862868/402560
   return navigator.platform.includes("Mac");
->>>>>>> 12da1d02
 }