--- conflicted
+++ resolved
@@ -529,13 +529,6 @@
   return `${root}${next}`;
 }
 
-<<<<<<< HEAD
-export function camelCaseToSentenceCase(camelCase: string) {
-  const replaced = camelCase.replace(/([A-Z]+|\d+)/g, " $1");
-  const withFirstCharUpper =
-    replaced.charAt(0).toUpperCase() + replaced.slice(1);
-  return withFirstCharUpper.trimStart(); // In case the first char was upper already, remove extra space
-=======
 /** Like `new URL(url)` except it never throws and always returns an URL object, empty if the url is invalid */
 export function safeParseUrl(url: string): URL {
   try {
@@ -543,5 +536,11 @@
   } catch {
     return new URL("invalid-url://");
   }
->>>>>>> dadda478
+}
+
+export function camelCaseToSentenceCase(camelCase: string) {
+  const replaced = camelCase.replace(/([A-Z]+|\d+)/g, " $1");
+  const withFirstCharUpper =
+    replaced.charAt(0).toUpperCase() + replaced.slice(1);
+  return withFirstCharUpper.trimStart(); // In case the first char was upper already, remove extra space
 }