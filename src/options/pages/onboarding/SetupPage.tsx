--- conflicted
+++ resolved
@@ -52,13 +52,10 @@
     hasConfiguredIntegration,
   } = useRequiredPartnerAuth();
 
-<<<<<<< HEAD
   const isStartUrl = location.hash.startsWith("#/start");
 
   const { authServiceId } = useSelector(selectSettings);
 
-=======
->>>>>>> c389795c
   const [baseURL, baseURLPending] = useAsyncState(getBaseURL, []);
 
   if (baseURLPending || isPartnerLoading) {
@@ -71,21 +68,15 @@
 
   let setupCard = <DefaultSetupCard installURL={baseURL} />;
 
-<<<<<<< HEAD
-  if (
-    isStartUrl ||
-    (!isEmpty(authServiceId) && authServiceId !== PIXIEBRIX_SERVICE_ID) ||
-    (hasPartner && !hasConfiguredIntegration)
-=======
   if (authMethod === "pixiebrix-token") {
     // NOP -- user has overridden to use PixieBrix token even though they might be connected to an organization
     // that uses a Control Room
   } else if (
+    isStartUrl ||
     (hasPartner && !hasConfiguredIntegration) ||
     // The user has overridden to use the partner auth even though they might be linked via PixieBrix token
     authMethod === "partner-token" ||
     authMethod === "partner-oauth2"
->>>>>>> c389795c
   ) {
     setupCard = <PartnerSetupCard />;
   }
