/*
 * Copyright (C) 2022 PixieBrix, Inc.
 *
 * This program is free software: you can redistribute it and/or modify
 * it under the terms of the GNU Affero General Public License as published by
 * the Free Software Foundation, either version 3 of the License, or
 * (at your option) any later version.
 *
 * This program is distributed in the hope that it will be useful,
 * but WITHOUT ANY WARRANTY; without even the implied warranty of
 * MERCHANTABILITY or FITNESS FOR A PARTICULAR PURPOSE.  See the
 * GNU Affero General Public License for more details.
 *
 * You should have received a copy of the GNU Affero General Public License
 * along with this program.  If not, see <http://www.gnu.org/licenses/>.
 */

<<<<<<< HEAD
import React, { useState } from "react";
=======
import React, { useMemo } from "react";
>>>>>>> c389795c
import OnboardingChecklistCard, {
  OnboardingStep,
} from "@/components/onboarding/OnboardingChecklistCard";
import ControlRoomOAuthForm from "@/options/pages/onboarding/partner/ControlRoomOAuthForm";
import ControlRoomTokenForm from "@/options/pages/onboarding/partner/ControlRoomTokenForm";
import { selectSettings } from "@/store/settingsSelectors";
import { useGetMeQuery } from "@/services/api";
import { useDispatch, useSelector } from "react-redux";
import { selectIsLoggedIn } from "@/auth/authSelectors";
import { Button } from "react-bootstrap";
import { FontAwesomeIcon } from "@fortawesome/react-fontawesome";
import { faLink } from "@fortawesome/free-solid-svg-icons";
import { useAsyncState } from "@/hooks/common";
import { getBaseURL } from "@/services/baseService";
import { useLocation } from "react-router";
import settingsSlice from "@/store/settingsSlice";

function useInstallUrl() {
  const { data: me } = useGetMeQuery();

  const controlRoomUrl = me?.organization?.control_room?.url;

  const [installURL, isPending] = useAsyncState(async () => {
    const baseUrl = await getBaseURL();
    const startUrl = new URL(`${baseUrl}start`);

    if (controlRoomUrl) {
      const parsedControlRoomUrl = new URL(controlRoomUrl);
      startUrl.searchParams.set("hostname", parsedControlRoomUrl.hostname);
    }

    startUrl.searchParams.set("partner", "automation-anywhere");
    return startUrl.href;
  }, [controlRoomUrl]);

  return {
    installURL,
    isPending,
  };
}

/**
 * Helper method to decide partner authentication method given local settings overrides, and current login state.
 */
function usePartnerLoginMode(): "token" | "oauth2" {
  const { authMethod } = useSelector(selectSettings);
  const hasCachedLoggedIn = useSelector(selectIsLoggedIn);

  switch (authMethod) {
    case "partner-token": {
      return "token";
    }

    case "partner-oauth2": {
      return "oauth2";
    }

    case "pixiebrix-token": {
      throw new Error(
        "Unexpected authMode 'pixiebrix-token' for usePartnerLoginMode"
      );
    }

    default: {
      // If the user is logged in using PixieBrix, show the token configuration screen. They'll keep using their
      // PixieBrix token login instead of switching to the AA JWT login
      return hasCachedLoggedIn ? "token" : "oauth2";
    }
  }
}

/**
 * A card to set up a required partner integration.
 *
 * Currently, supports the Automation Anywhere partner integration.
 */
const PartnerSetupCard: React.FunctionComponent = () => {
<<<<<<< HEAD
  const location = useLocation();
  const dispatch = useDispatch();
  const hostname = new URLSearchParams(location.search).get("hostname");
  const hasCachedLoggedIn = useSelector(selectIsLoggedIn);

  // If the user is logged in, show the token configuration screen. They'll keep using their PixieBrix login instead
  // of switching to the AA JWT login
  const [mode] = useState(hasCachedLoggedIn ? "token" : "oauth2");
=======
  const mode = usePartnerLoginMode();
>>>>>>> c389795c
  const { data: me } = useGetMeQuery();
  const { installURL } = useInstallUrl();

  // TODO: prefer managed storage for the Control Room URL
  const controlRoomUrl = hostname ?? me?.organization?.control_room?.url ?? "";
  const initialValues = {
    controlRoomUrl,
    username: "",
    password: "",
  };

  dispatch(
    settingsSlice.actions.setPartnerId({
      partnerId: "automation-anywhere",
    })
  );

  if (mode === "oauth2") {
    // For OAuth2, there's only 2 steps because the AA JWT is also used to communicate with the PixieBrix server
    return (
      <OnboardingChecklistCard title="Set up your account">
        <OnboardingStep
          number={1}
          title="Browser Extension installed"
          completed
        />
        <OnboardingStep number={2} title="Connect your AARI account" active>
          <ControlRoomOAuthForm initialValues={initialValues} />
        </OnboardingStep>
      </OnboardingChecklistCard>
    );
  }

  if (!me?.id) {
    return (
      <OnboardingChecklistCard title="Set up your account">
        <OnboardingStep
          number={1}
          title="Browser Extension installed"
          completed
        />
        <OnboardingStep
          number={2}
          title="Link the extension to a PixieBrix account"
          active
        >
          <Button className="btn btn-primary mt-2" href={installURL}>
            <FontAwesomeIcon icon={faLink} /> Create/link PixieBrix account
          </Button>
        </OnboardingStep>
        <OnboardingStep number={3} title="Connect your AARI account" />
      </OnboardingChecklistCard>
    );
  }

  return (
    <OnboardingChecklistCard title="Set up your account">
      <OnboardingStep
        number={1}
        title="Browser Extension installed"
        completed
      />
      <OnboardingStep
        number={2}
        title="Link the extension to a PixieBrix account"
        completed
      />
      <OnboardingStep number={3} title="Connect your AARI account" active>
        <ControlRoomTokenForm initialValues={initialValues} />
      </OnboardingStep>
    </OnboardingChecklistCard>
  );
};

export default PartnerSetupCard;<|MERGE_RESOLUTION|>--- conflicted
+++ resolved
@@ -15,11 +15,7 @@
  * along with this program.  If not, see <http://www.gnu.org/licenses/>.
  */
 
-<<<<<<< HEAD
-import React, { useState } from "react";
-=======
-import React, { useMemo } from "react";
->>>>>>> c389795c
+import React from "react";
 import OnboardingChecklistCard, {
   OnboardingStep,
 } from "@/components/onboarding/OnboardingChecklistCard";
@@ -97,18 +93,11 @@
  * Currently, supports the Automation Anywhere partner integration.
  */
 const PartnerSetupCard: React.FunctionComponent = () => {
-<<<<<<< HEAD
+  const mode = usePartnerLoginMode();
   const location = useLocation();
   const dispatch = useDispatch();
   const hostname = new URLSearchParams(location.search).get("hostname");
-  const hasCachedLoggedIn = useSelector(selectIsLoggedIn);
 
-  // If the user is logged in, show the token configuration screen. They'll keep using their PixieBrix login instead
-  // of switching to the AA JWT login
-  const [mode] = useState(hasCachedLoggedIn ? "token" : "oauth2");
-=======
-  const mode = usePartnerLoginMode();
->>>>>>> c389795c
   const { data: me } = useGetMeQuery();
   const { installURL } = useInstallUrl();
 
