/*
 * Copyright (C) 2021 PixieBrix, Inc.
 *
 * This program is free software: you can redistribute it and/or modify
 * it under the terms of the GNU Affero General Public License as published by
 * the Free Software Foundation, either version 3 of the License, or
 * (at your option) any later version.
 *
 * This program is distributed in the hope that it will be useful,
 * but WITHOUT ANY WARRANTY; without even the implied warranty of
 * MERCHANTABILITY or FITNESS FOR A PARTICULAR PURPOSE.  See the
 * GNU Affero General Public License for more details.
 *
 * You should have received a copy of the GNU Affero General Public License
 * along with this program.  If not, see <http://www.gnu.org/licenses/>.
 */

import React, { useCallback } from "react";
import { faCheck, faLink } from "@fortawesome/free-solid-svg-icons";
import { Col, Row, Card, Button, ListGroup } from "react-bootstrap";
import { settingsSlice } from "@/options/slices";
import { useDispatch } from "react-redux";
import { getBaseURL } from "@/services/baseService";
import { browser } from "webextension-polyfill-ts";
import { FontAwesomeIcon } from "@fortawesome/react-fontawesome";
import cx from "classnames";
import { useAsyncState } from "@/hooks/common";
import GridLoader from "react-spinners/GridLoader";

import "./SetupPage.scss";
import { useTitle } from "@/hooks/title";

const SERVICE_URL = process.env.SERVICE_URL;
const { setMode } = settingsSlice.actions;

const Step: React.FunctionComponent<{
  number: number;
  completed?: boolean;
  active?: boolean;
}> = ({ number, completed, active, children }) => (
  <ListGroup.Item className={cx("OnboardingStep", { current: active })}>
    <div className="d-flex">
      <div className="OnboardingStep__status">
        {completed && (
          <span>
            <FontAwesomeIcon icon={faCheck} />
          </span>
        )}
      </div>
      <div className="OnboardingStep__step">Step {number}</div>
      <div className="OnboardingStep__content">{children}</div>
    </div>
  </ListGroup.Item>
);

const SetupPage: React.FunctionComponent = () => {
  useTitle("Setup");

  const dispatch = useDispatch();
<<<<<<< HEAD
  const [accountTab, accountPending] = useAsyncState(async () => {
    const accountTabs = await browser.tabs.query({
      url: new URL("setup", SERVICE_URL).toString(),
    });

    // Close previous tab(s) in the app, if found
    await browser.tabs.remove(accountTabs.map((tab) => tab.id));
    return accountTabs.length > 0;
  }, []);
  const [installURL, installURLPending] = useAsyncState(async () => {
    const url = new URL(await getBaseURL());
    url.searchParams.set("install", "1");
    return url.toString();
  }, []);
=======
  const [accountTab, accountPending] = useAsyncState(
    async () => hasAppAccount(),
    []
  );
>>>>>>> e52d589b

  const setLocal = useCallback(() => {
    dispatch(setMode({ mode: "local" }));
  }, [dispatch]);

  if (accountPending || installURLPending) {
    return (
      <Row className="w-100 mx-0">
        <Col className="mt-5 col-md-10 col-lg-7 col-sm-12 mx-auto">
          <Card className="OnboardingCard">
            <Card.Header>PixieBrix Setup Steps</Card.Header>
            <Card.Body>
              <GridLoader />
            </Card.Body>
          </Card>
        </Col>
      </Row>
    );
  }

  // Don't render anything, just visit app
  if (accountTab) {
    location.replace(installURL);
    return null;
  }

  return (
    <Row className="w-100 mx-0">
      <Col className="mt-5 col-md-10 col-lg-7 col-sm-12 mx-auto">
        <Card className="OnboardingCard">
          <Card.Header>PixieBrix Setup Steps</Card.Header>
          <ListGroup className="list-group-flush">
            <Step number={1} completed>
              Install the PixieBrix browser extension
              <div>
                <span className="text-muted">
                  You have version {browser.runtime.getManifest().version}{" "}
                  installed
                </span>
              </div>
            </Step>
            <Step number={2} active>
              <div>Link the extension to a PixieBrix account</div>
              <div>
                <Button
                  role="button"
                  className="btn btn-primary mt-2"
                  href={installURL}
                >
                  <FontAwesomeIcon icon={faLink} /> Create/link PixieBrix
                  account
                </Button>
              </div>

              <div className="mt-2">
                <span className="text-muted">
                  Alternatively, you can use the extension in{" "}
                  <a href="#" onClick={setLocal}>
                    local-only mode
                  </a>
                </span>
              </div>
            </Step>
          </ListGroup>
        </Card>
      </Col>
    </Row>
  );
};

export default SetupPage;<|MERGE_RESOLUTION|>--- conflicted
+++ resolved
@@ -30,6 +30,7 @@
 import "./SetupPage.scss";
 import { useTitle } from "@/hooks/title";
 
+// eslint-disable-next-line prefer-destructuring -- It breaks EnvironmentPlugin
 const SERVICE_URL = process.env.SERVICE_URL;
 const { setMode } = settingsSlice.actions;
 
@@ -57,7 +58,6 @@
   useTitle("Setup");
 
   const dispatch = useDispatch();
-<<<<<<< HEAD
   const [accountTab, accountPending] = useAsyncState(async () => {
     const accountTabs = await browser.tabs.query({
       url: new URL("setup", SERVICE_URL).toString(),
@@ -72,12 +72,6 @@
     url.searchParams.set("install", "1");
     return url.toString();
   }, []);
-=======
-  const [accountTab, accountPending] = useAsyncState(
-    async () => hasAppAccount(),
-    []
-  );
->>>>>>> e52d589b
 
   const setLocal = useCallback(() => {
     dispatch(setMode({ mode: "local" }));
