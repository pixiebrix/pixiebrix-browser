--- conflicted
+++ resolved
@@ -89,14 +89,10 @@
         // eslint-disable-next-line security/detect-non-literal-fs-filename -- we're constructing via server response
         window.open(`${url}#/workshop/bricks/${brick.id}`);
       } else {
-<<<<<<< HEAD
-        notify.warning(`You cannot edit brick: ${id}`);
-=======
         addToast(`You cannot edit brick: ${id}`, {
           appearance: "warning",
           autoDismiss: true,
         });
->>>>>>> 65329d93
       }
     },
     [notify]
@@ -134,14 +130,10 @@
         console.debug("Known bricks", {
           blocks: sortBy(blocks.map((x) => x.id)),
         });
-<<<<<<< HEAD
-        notify.warning(`Cannot find block: ${id}`);
-=======
         addToast(`Cannot find block: ${id}`, {
           appearance: "warning",
           autoDismiss: true,
         });
->>>>>>> 65329d93
       }
     },
     [setTab, blocks, setSelectedReference, notify]
