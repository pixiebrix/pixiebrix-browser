--- conflicted
+++ resolved
@@ -30,10 +30,6 @@
 import notify from "@/utils/notify";
 import { reportEvent } from "@/telemetry/events";
 import { getLinkedApiClient } from "@/services/apiClient";
-<<<<<<< HEAD
-import { isAxiosError } from "@/errors/errorHelpers";
-=======
->>>>>>> 33cbffbc
 import {
   clearServiceCache,
   reactivateEveryTab,
