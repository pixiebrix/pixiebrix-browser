--- conflicted
+++ resolved
@@ -127,43 +127,10 @@
       icon={faCubes}
       error={cloudError ?? resolveError}
     >
-<<<<<<< HEAD
       {showShareContext && (
         <ShareExtensionModal extension={showShareContext.extension} />
       )}
 
-=======
-      <Route
-        exact
-        path="/installed/share/:extensionId"
-        render={(routeProps) => {
-          // Avoid race condition with load when visiting the URL directly
-          if (!allExtensions) {
-            return null;
-          }
-
-          const toShare = allExtensions.find(
-            (x) => x.id === routeProps.match.params.extensionId
-          );
-
-          return toShare && !flags.includes("restricted-marketplace") ? (
-            <ShareExtensionModal
-              extension={toShare}
-              onCancel={() => {
-                push("/installed");
-              }}
-            />
-          ) : (
-            <Redirect to="/installed" />
-          );
-        }}
-      />
-      <Route
-        exact
-        path="/installed/link/:blueprintId"
-        component={ShareLinkModal}
-      />
->>>>>>> ea419104
       {showLogsContext && (
         <ExtensionLogsModal
           title={showLogsContext.title}
