/*
 * Copyright (C) 2022 PixieBrix, Inc.
 *
 * This program is free software: you can redistribute it and/or modify
 * it under the terms of the GNU Affero General Public License as published by
 * the Free Software Foundation, either version 3 of the License, or
 * (at your option) any later version.
 *
 * This program is distributed in the hope that it will be useful,
 * but WITHOUT ANY WARRANTY; without even the implied warranty of
 * MERCHANTABILITY or FITNESS FOR A PARTICULAR PURPOSE.  See the
 * GNU Affero General Public License for more details.
 *
 * You should have received a copy of the GNU Affero General Public License
 * along with this program.  If not, see <http://www.gnu.org/licenses/>.
 */

<<<<<<< HEAD
import styles from "./ExtensionGroup.module.scss";

import React, { useCallback, useContext, useMemo, useState } from "react";
=======
import React, { useCallback, useMemo, useState } from "react";
>>>>>>> 22293c9a
import cx from "classnames";
import { FontAwesomeIcon } from "@fortawesome/react-fontawesome";
import {
  faCaretDown,
  faCaretRight,
  faCheck,
  faList,
  faPause,
  faShare,
  faSyncAlt,
  faTimes,
} from "@fortawesome/free-solid-svg-icons";
import AsyncButton from "@/components/AsyncButton";
import { IExtension, MessageContext, ResolvedExtension } from "@/core";
import useNotifications from "@/hooks/useNotifications";
import useExtensionPermissions from "@/options/pages/installed/useExtensionPermissions";
import useUserAction from "@/hooks/useUserAction";
import {
  ExportBlueprintAction,
  RemoveAction,
} from "@/options/pages/installed/installedPageTypes";
import EllipsisMenu from "@/components/ellipsisMenu/EllipsisMenu";
import ExtensionRows from "./ExtensionRows";
import { useDispatch } from "react-redux";
import { installedPageSlice } from "./installedPageSlice";
import { useGetAuthQuery } from "@/services/api";
import { Button } from "react-bootstrap";
import { useHistory } from "react-router";

const ExtensionGroup: React.FunctionComponent<{
  label: string;
  extensions: ResolvedExtension[];
  /**
   * True iff the group corresponds to a managed Deployment
   * @see Deployment
   * @see DeploymentContext
   */
  managed?: boolean;
  /**
   * True if the extension group is temporarily disabled. (Currently only deployments can be disabled without
   * uninstalling them).
   */
  paused?: boolean;
  /**
   * True if an update is available for the recipe
   */
  hasUpdate: boolean;
  startExpanded?: boolean;
  groupMessageContext: MessageContext;
  onShare?: () => void;
  onRemove: RemoveAction;
  onExportBlueprint: ExportBlueprintAction;
}> = ({
  label,
  extensions,
  managed = false,
  paused = false,
  startExpanded,
  groupMessageContext,
  onShare,
  onRemove,
  onExportBlueprint,
  hasUpdate,
}) => {
  const {
    data: { flags },
  } = useGetAuthQuery();
  const notify = useNotifications();
  const dispatch = useDispatch();
  const history = useHistory();

  const expandable = !managed;
  const [expanded, setExpanded] = useState(expandable && startExpanded);

  const [hasPermissions, requestPermissions] = useExtensionPermissions(
    extensions
  );

  const sourceRecipeMeta = extensions[0]._recipe;

  const reinstall = useCallback(() => {
    history.push(
      `marketplace/activate/${encodeURIComponent(
        sourceRecipeMeta.id
      )}?reinstall=1`
    );
  }, [sourceRecipeMeta.id, history]);

  const removeMany = useUserAction(
    async (extensions: IExtension[]) => {
      for (const { id: extensionId } of extensions) {
        onRemove({ extensionId });
      }
    },
    {
      successMessage: `Uninstalled ${label}`,
      errorMessage: `Error uninstalling ${label}`,
    },
    [notify, onRemove]
  );

  const status = useMemo(() => {
    if (!hasPermissions) {
      return (
        <AsyncButton
          variant="info"
          size="sm"
          onClick={async () => {
            await requestPermissions();
          }}
        >
          Grant Permissions
        </AsyncButton>
      );
    }

    if (hasUpdate) {
      return (
        <Button size="sm" variant="info" onClick={reinstall}>
          <FontAwesomeIcon icon={faSyncAlt} /> Update
        </Button>
      );
    }

    if (paused) {
      return (
        <>
          <FontAwesomeIcon icon={faPause} /> Paused
        </>
      );
    }

    if (managed) {
      return (
        <>
          <FontAwesomeIcon icon={faCheck} /> Managed{" "}
          <span className="text-muted">
            &ndash; v{sourceRecipeMeta.version}
          </span>
        </>
      );
    }

    // XXX: this should check the status of the underlying bricks and surface if there's any problems (because the
    // groups start collapsed, you wouldn't know where to look)
    return (
      <>
        <FontAwesomeIcon icon={faCheck} /> Active{" "}
        <span className="text-muted">&ndash; v{sourceRecipeMeta.version}</span>
      </>
    );
  }, [
    paused,
    managed,
    hasPermissions,
    requestPermissions,
    hasUpdate,
    reinstall,
    sourceRecipeMeta,
  ]);

  const onViewLogs = useCallback(() => {
    dispatch(
      installedPageSlice.actions.setLogsContext({
        title: label,
        messageContext: groupMessageContext,
      })
    );
  }, [dispatch, label, groupMessageContext]);

  const actionOptions = useMemo(
    () => [
      {
        title: (
          <>
            <FontAwesomeIcon icon={faShare} /> Share
          </>
        ),
        hide: onShare == null,
        action: onShare,
      },
      {
        title: (
          <>
            <FontAwesomeIcon icon={faList} /> View Logs
          </>
        ),
        action: onViewLogs,
      },
      {
        title: (
          <>
            <FontAwesomeIcon icon={faSyncAlt} />{" "}
            {hasUpdate ? "Update" : "Reactivate"}
          </>
        ),
        className: hasUpdate ? "text-info" : "",
        action: reinstall,
        // Managed extensions are updated via the deployment banner
        hide: managed,
      },
      {
        title: (
          <>
            <FontAwesomeIcon icon={faTimes} /> Uninstall
          </>
        ),
        // #1532: temporary approach to controlling whether or not deployments can be uninstalled. In
        // the future we'll want this to depend on the member's role within the deployment's organization
        hide: managed && flags.includes("restricted-uninstall"),
        action: async () => {
          await removeMany(extensions);
        },
        className: "text-danger",
      },
    ],
    [extensions, flags, hasUpdate, managed, onViewLogs, reinstall, removeMany]
  );

  return (
    <>
      <tr
        className={cx({ [styles.expandableGroupLabel]: expandable })}
        onClick={() => {
          if (!expandable) {
            return;
          }

          setExpanded((prev: boolean) => !prev);
        }}
      >
        <td>
          {expandable && (
            <FontAwesomeIcon icon={expanded ? faCaretDown : faCaretRight} />
          )}
        </td>
        <td>{label}</td>
        <td>{status}</td>
        <td>
          <EllipsisMenu items={actionOptions} />
        </td>
      </tr>
      {expanded && expandable && (
        <ExtensionRows
          extensions={extensions}
          onRemove={onRemove}
          onExportBlueprint={onExportBlueprint}
        />
      )}
    </>
  );
};

export default ExtensionGroup;<|MERGE_RESOLUTION|>--- conflicted
+++ resolved
@@ -15,13 +15,9 @@
  * along with this program.  If not, see <http://www.gnu.org/licenses/>.
  */
 
-<<<<<<< HEAD
 import styles from "./ExtensionGroup.module.scss";
 
-import React, { useCallback, useContext, useMemo, useState } from "react";
-=======
 import React, { useCallback, useMemo, useState } from "react";
->>>>>>> 22293c9a
 import cx from "classnames";
 import { FontAwesomeIcon } from "@fortawesome/react-fontawesome";
 import {
