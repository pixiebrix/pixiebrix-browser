/*
 * Copyright (C) 2022 PixieBrix, Inc.
 *
 * This program is free software: you can redistribute it and/or modify
 * it under the terms of the GNU Affero General Public License as published by
 * the Free Software Foundation, either version 3 of the License, or
 * (at your option) any later version.
 *
 * This program is distributed in the hope that it will be useful,
 * but WITHOUT ANY WARRANTY; without even the implied warranty of
 * MERCHANTABILITY or FITNESS FOR A PARTICULAR PURPOSE.  See the
 * GNU Affero General Public License for more details.
 *
 * You should have received a copy of the GNU Affero General Public License
 * along with this program.  If not, see <http://www.gnu.org/licenses/>.
 */
<<<<<<< HEAD

import styles from "./ShareExtensionModal.module.scss";

import React, { useCallback, useContext, useMemo } from "react";
=======
import React, { useCallback, useMemo } from "react";
>>>>>>> 22293c9a
import {
  Button,
  Modal,
  Col,
  Form as BootstrapForm,
  Row,
} from "react-bootstrap";
import { FormikHelpers } from "formik";
import { compact, isEmpty, pick, sortBy, uniq } from "lodash";
import { IExtension, RegistryId, UUID } from "@/core";
import * as Yup from "yup";
import { PACKAGE_REGEX } from "@/types/helpers";
import { useGetAuthQuery, useGetOrganizationsQuery } from "@/services/api";
import { FontAwesomeIcon } from "@fortawesome/react-fontawesome";
import slugify from "slugify";
import { getLinkedApiClient } from "@/services/apiClient";
import { objToYaml } from "@/utils/objToYaml";
import { makeBlueprint } from "@/options/pages/installed/exportBlueprint";
import { useDispatch, useSelector } from "react-redux";
import {
  RecipeDefinition,
  selectSourceRecipeMetadata,
} from "@/types/definitions";
import useNotifications from "@/hooks/useNotifications";
import { push } from "connected-react-router";
import { getHumanDetail } from "@/hooks/useUserAction";
import { isAxiosError } from "@/errors";
import { faGlobe, faInfoCircle } from "@fortawesome/free-solid-svg-icons";
import Form, {
  OnSubmit,
  RenderBody,
  RenderStatus,
  RenderSubmit,
} from "@/components/form/Form";
import ConnectedFieldTemplate from "@/components/form/ConnectedFieldTemplate";
import { PackageUpsertResponse } from "@/types/contract";
import extensionsSlice from "@/store/extensionsSlice";
import SwitchButtonWidget from "@/components/form/widgets/switchButton/SwitchButtonWidget";
import FieldTemplate from "@/components/form/FieldTemplate";
import { installedPageSlice } from "@/options/pages/installed/installedPageSlice";
import { selectExtensions } from "@/store/extensionsSelectors";
import { RequireScope } from "@/auth/RequireScope";

const { attachExtension } = extensionsSlice.actions;

type FormState = {
  blueprintId: RegistryId;
  name: string;
  description: string;
  public: boolean;
  organizations: UUID[];
};

const ShareSchema = Yup.object().shape({
  blueprintId: Yup.string()
    .matches(PACKAGE_REGEX, "Invalid registry id")
    .required(),
  name: Yup.string().required(),
  description: Yup.string().required(),
  public: Yup.boolean().required(),
  organizations: Yup.array().of(Yup.string().required()),
});

async function convertAndShare(
  extension: IExtension,
  form: FormState
): Promise<RecipeDefinition> {
  const client = await getLinkedApiClient();

  const blueprint = makeBlueprint(extension, {
    id: form.blueprintId,
    name: form.name,
    description: form.description,
    version: "1.0.0",
  });

  const { data } = await client.post<PackageUpsertResponse>("api/bricks/", {
    config: objToYaml(blueprint),
    kind: "recipe",
    public: form.public,
    organizations: form.organizations,
    share_dependencies: true,
  });

  return {
    ...blueprint,
    sharing: pick(data, ["public", "organizations"]),
    ...pick(data, ["updated_at"]),
  };
}

// XXX: this is a connected component. To simplify testing split out the presentational component
const ShareExtensionModal: React.FC<{
  extensionId: UUID;
}> = ({ extensionId }) => {
  const extensions = useSelector(selectExtensions);
  const notify = useNotifications();
  const dispatch = useDispatch();

  const extension = useMemo(() => {
    const extension = extensions.find((x) => x.id === extensionId);
    if (extension == null) {
      throw new Error(`No persisted extension exists with id: ${extensionId}`);
    }

    return extension;
  }, [extensions, extensionId]);

  const onCancel = () => {
    dispatch(installedPageSlice.actions.setShareContext(null));
  };

  // If loading the URL directly, there's a race condition if scope will be populated when the modal is mounted.
  // Not a priority to fix because user will, in general, come to the modal via the "Share" button on the main page
  const {
    data: { scope },
  } = useGetAuthQuery();
  const { data: organizations = [] } = useGetOrganizationsQuery();

  const initialValues: FormState = {
    blueprintId: compact([scope, slugify(extension.label).toLowerCase()]).join(
      "/"
    ) as RegistryId,
    name: extension.label,
    description: "Created with the PixieBrix Page Editor",
    organizations: [],
    public: false,
  };

  const handleShare: OnSubmit = useCallback(
    async (values: FormState, helpers: FormikHelpers<FormState>) => {
      try {
        const recipe: RecipeDefinition = await convertAndShare(
          extension,
          values
        );
        dispatch(
          attachExtension({
            extensionId: extension.id,
            recipeMetadata: selectSourceRecipeMetadata(recipe),
          })
        );
        notify.success("Converted/shared brick");

        // Hide the share modal
        dispatch(installedPageSlice.actions.setShareContext(null));

        dispatch(
          push(`/installed/link/${encodeURIComponent(recipe.metadata.id)}`)
        );
      } catch (error) {
        if (isAxiosError(error) && error.response.data.config) {
          helpers.setStatus(error.response.data.config);
          return;
        }

        notify.error(
          `Error converting/sharing brick: ${getHumanDetail(error)}`,
          {
            error,
          }
        );
      } finally {
        helpers.setSubmitting(false);
      }
    },
    [dispatch, notify, extension]
  );

  const renderBody: RenderBody = ({ values, setFieldValue }) => (
    <div>
      <ConnectedFieldTemplate
        name="name"
        label="Name"
        description="A name for the blueprint"
      />
      <ConnectedFieldTemplate
        name="blueprintId"
        label="Registry Id"
        description={
          <span>
            A unique id for the blueprint.{" "}
            <i>Cannot be modified once shared.</i>
          </span>
        }
      />
      <ConnectedFieldTemplate
        name="description"
        label="Description"
        description="A short description of the blueprint"
      />

      <BootstrapForm.Group as={Row}>
        <Col sm="12" className="text-info">
          <FontAwesomeIcon icon={faInfoCircle} /> The blueprint&apos;s
          dependencies will automatically also be shared.
        </Col>
      </BootstrapForm.Group>

      <ConnectedFieldTemplate
        name="public"
        as={SwitchButtonWidget}
        description={
          // \u00A0 stands for &nbsp;
          values.public ? <i>Visible to all PixieBrix users</i> : "\u00A0"
        }
        label={
          <span>
            <FontAwesomeIcon icon={faGlobe} /> Public
          </span>
        }
      />

      {sortBy(organizations, (organization) => organization.name).map(
        (organization) => {
          const checked = values.organizations.includes(organization.id);
          return (
            <FieldTemplate
              key={organization.id}
              name={organization.id}
              as={SwitchButtonWidget}
              label={organization.name}
              value={checked}
              onChange={() => {
                const next = checked
                  ? values.organizations.filter(
                      (x: string) => x !== organization.id
                    )
                  : uniq([...values.organizations, organization.id]);
                setFieldValue("organizations", next);
              }}
            />
          );
        }
      )}
    </div>
  );

  const renderSubmit: RenderSubmit = ({ isSubmitting, isValid, values }) => (
    <Modal.Footer>
      <Button variant="link" onClick={onCancel}>
        Cancel
      </Button>
      <Button type="submit" disabled={!isValid || isSubmitting}>
        {values.public || !isEmpty(values.organizations) ? "Share" : "Convert"}
      </Button>
    </Modal.Footer>
  );

  const renderStatus: RenderStatus = ({ status }) => (
    <div className="text-danger mb-3">{status}</div>
  );

  return (
    <Modal
      show
      onHide={onCancel}
      backdropClassName={styles.backdrop}
      className={styles.modal}
      dialogClassName={styles.dialog}
    >
      <Modal.Header>
        <Modal.Title>Share as Blueprint</Modal.Title>
      </Modal.Header>
      <Modal.Body>
        <RequireScope scopeSettingsDescription="To share a blueprint, you must first set an account alias for your PixieBrix account">
          <Form
            validationSchema={ShareSchema}
            initialValues={initialValues}
            onSubmit={handleShare}
            renderStatus={renderStatus}
            renderBody={renderBody}
            renderSubmit={renderSubmit}
          />
        </RequireScope>
      </Modal.Body>
    </Modal>
  );
};

export default ShareExtensionModal;<|MERGE_RESOLUTION|>--- conflicted
+++ resolved
@@ -14,14 +14,10 @@
  * You should have received a copy of the GNU Affero General Public License
  * along with this program.  If not, see <http://www.gnu.org/licenses/>.
  */
-<<<<<<< HEAD
 
 import styles from "./ShareExtensionModal.module.scss";
 
-import React, { useCallback, useContext, useMemo } from "react";
-=======
 import React, { useCallback, useMemo } from "react";
->>>>>>> 22293c9a
 import {
   Button,
   Modal,
