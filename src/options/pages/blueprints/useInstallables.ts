--- conflicted
+++ resolved
@@ -15,30 +15,24 @@
  * along with this program.  If not, see <http://www.gnu.org/licenses/>.
  */
 
-<<<<<<< HEAD
 import { UUID } from "@/core";
 import { useContext, useMemo } from "react";
 import AuthContext from "@/auth/AuthContext";
-=======
 import { ResolvedExtension, UUID } from "@/core";
 import { RecipeDefinition } from "@/types/definitions";
 import { useCallback, useMemo } from "react";
->>>>>>> 5f4842d6
 import { useSelector } from "react-redux";
 import { selectExtensions } from "@/store/extensionsSelectors";
 import { useAsyncState } from "@/hooks/common";
 import { resolveDefinitions } from "@/registry/internal";
 import { Installable } from "./blueprintsTypes";
-<<<<<<< HEAD
 import { useGetCloudExtensionsQuery, useGetRecipesQuery } from "@/services/api";
-=======
 import {
   useGetCloudExtensionsQuery,
   useGetOrganizationsQuery,
   useGetRecipesQuery,
   useGetAuthQuery,
 } from "@/services/api";
->>>>>>> 5f4842d6
 
 type InstallablesState = {
   installables: Installable[];
