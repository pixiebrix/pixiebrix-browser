/*
 * Copyright (C) 2022 PixieBrix, Inc.
 *
 * This program is free software: you can redistribute it and/or modify
 * it under the terms of the GNU Affero General Public License as published by
 * the Free Software Foundation, either version 3 of the License, or
 * (at your option) any later version.
 *
 * This program is distributed in the hope that it will be useful,
 * but WITHOUT ANY WARRANTY; without even the implied warranty of
 * MERCHANTABILITY or FITNESS FOR A PARTICULAR PURPOSE.  See the
 * GNU Affero General Public License for more details.
 *
 * You should have received a copy of the GNU Affero General Public License
 * along with this program.  If not, see <http://www.gnu.org/licenses/>.
 */

import {
  Installable,
  InstallableStatus,
  InstallableViewItem,
} from "@/options/pages/blueprints/blueprintsTypes";
import React, { useCallback, useMemo } from "react";
import { useSelector } from "react-redux";
import { selectExtensions } from "@/store/extensionsSelectors";
import { UUID } from "@/core";

import {
  getDescription,
  getInstalledVersionNumber,
  getLabel,
  getPackageId,
  getSharingType,
  getUpdatedAt,
  isExtension,
  updateAvailable,
} from "@/options/pages/blueprints/utils/installableUtils";
import {
  useGetMarketplaceListingsQuery,
  useGetOrganizationsQuery,
  useGetRecipesQuery,
} from "@/services/api";
import { MarketplaceListing } from "@/types/contract";
import InstallableIcon from "@/options/pages/blueprints/InstallableIcon";
import { selectScope } from "@/auth/authSelectors";

<<<<<<< HEAD
function useInstallableViewItems(installables: Installable[]): {
  installableViewItems: InstallableViewItem[];
  isLoading: boolean;
} {
  const {
    data: { scope },
    isLoading: isScopeLoading,
  } = useGetAuthQuery();
=======
function useInstallableViewItems(
  installables: Installable[]
): InstallableViewItem[] {
  const scope = useSelector(selectScope);
>>>>>>> 744a87d0
  const installedExtensions = useSelector(selectExtensions);
  const organizations = useGetOrganizationsQuery();
  const listings = useGetMarketplaceListingsQuery();
  const recipes = useGetRecipesQuery();

  const { installedExtensionIds, installedRecipeIds } = useMemo(
    () => ({
      installedExtensionIds: new Set<UUID>(
        installedExtensions.map((extension) => extension.id)
      ),
      installedRecipeIds: new Set(
        installedExtensions.map((extension) => extension._recipe?.id)
      ),
    }),
    [installedExtensions]
  );

  const isActive = useCallback(
    (installable: Installable) => {
      if (isExtension(installable)) {
        return installedExtensionIds.has(installable.id);
      }

      return installedRecipeIds.has(installable.metadata.id);
    },
    [installedExtensionIds, installedRecipeIds]
  );

  const installableIcon = useCallback(
    (installable: Installable) => {
      const listing: MarketplaceListing | null = listings.isLoading
        ? null
        : listings.data[getPackageId(installable)];

      return (
        <InstallableIcon
          listing={listing}
          installable={installable}
          isLoading={listings.isLoading}
          size={"2x"}
        />
      );
    },
    [listings]
  );

  const installableViewItems = useMemo(
    () =>
      installables.map((installable) => ({
        name: getLabel(installable),
        description: getDescription(installable),
        sharing: {
          packageId: getPackageId(installable),
          source: getSharingType(installable, organizations.data ?? [], scope),
        },
        updatedAt: getUpdatedAt(installable),
        status:
          // Cast needed because otherwise Typescript types as "string"
          (isActive(installable) ? "Active" : "Inactive") as InstallableStatus,
        hasUpdate: updateAvailable(
          recipes.data,
          installedExtensions,
          installable
        ),
        installedVersionNumber: getInstalledVersionNumber(
          installedExtensions,
          installable
        ),
        icon: installableIcon(installable),
        installable,
      })),
    [
      installableIcon,
      installables,
      installedExtensions,
      isActive,
      organizations.data,
      recipes.data,
      scope,
    ]
  );

  return {
    installableViewItems,
    isLoading:
      organizations.isLoading ||
      recipes.isLoading ||
      listings.isLoading ||
      isScopeLoading,
  };
}

export default useInstallableViewItems;<|MERGE_RESOLUTION|>--- conflicted
+++ resolved
@@ -44,21 +44,11 @@
 import InstallableIcon from "@/options/pages/blueprints/InstallableIcon";
 import { selectScope } from "@/auth/authSelectors";
 
-<<<<<<< HEAD
 function useInstallableViewItems(installables: Installable[]): {
   installableViewItems: InstallableViewItem[];
   isLoading: boolean;
 } {
-  const {
-    data: { scope },
-    isLoading: isScopeLoading,
-  } = useGetAuthQuery();
-=======
-function useInstallableViewItems(
-  installables: Installable[]
-): InstallableViewItem[] {
   const scope = useSelector(selectScope);
->>>>>>> 744a87d0
   const installedExtensions = useSelector(selectExtensions);
   const organizations = useGetOrganizationsQuery();
   const listings = useGetMarketplaceListingsQuery();
@@ -144,10 +134,7 @@
   return {
     installableViewItems,
     isLoading:
-      organizations.isLoading ||
-      recipes.isLoading ||
-      listings.isLoading ||
-      isScopeLoading,
+      organizations.isLoading || recipes.isLoading || listings.isLoading,
   };
 }
 
