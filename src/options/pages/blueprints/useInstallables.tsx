/*
 * Copyright (C) 2022 PixieBrix, Inc.
 *
 * This program is free software: you can redistribute it and/or modify
 * it under the terms of the GNU Affero General Public License as published by
 * the Free Software Foundation, either version 3 of the License, or
 * (at your option) any later version.
 *
 * This program is distributed in the hope that it will be useful,
 * but WITHOUT ANY WARRANTY; without even the implied warranty of
 * MERCHANTABILITY or FITNESS FOR A PARTICULAR PURPOSE.  See the
 * GNU Affero General Public License for more details.
 *
 * You should have received a copy of the GNU Affero General Public License
 * along with this program.  If not, see <http://www.gnu.org/licenses/>.
 */

import { ResolvedExtension, Sharing, UUID } from "@/core";
import { RecipeDefinition } from "@/types/definitions";
import { useCallback, useContext, useMemo } from "react";
import AuthContext from "@/auth/AuthContext";
import { useSelector } from "react-redux";
import { selectExtensions } from "@/store/extensionsSelectors";
import { useAsyncState } from "@/hooks/common";
import { resolveDefinitions } from "@/registry/internal";
import {
  getSharing,
  Installable,
  isPersonal,
  updateAvailable,
} from "@/options/pages/blueprints/installableUtils";
import {
  useGetCloudExtensionsQuery,
  useGetOrganizationsQuery,
  useGetRecipesQuery,
} from "@/services/api";
import { Organization } from "@/types/contract";

type InstallableGroup = {
  groupName: string;
  installables: Installable[];
};

type GroupedInstallables = InstallableGroup[];

type GroupByFunction = (installables: Installable[]) => GroupedInstallables;

type GroupByUtilities = {
  team: GroupByFunction;
  scope: GroupByFunction;
  active: GroupByFunction;
};

type InstallablesState = {
  installables: {
    active: Installable[];
    all: Installable[];
    personal: Installable[];
    shared: Installable[];
  };
  // groupByUtilities: GroupByUtilities;
  isLoading: boolean;
  error: unknown;
};

const getOrganization = (
  extensionOrRecipe: ResolvedExtension | RecipeDefinition,
  organizations: Organization[]
) => {
  const sharing = getSharing(extensionOrRecipe);

  if (!sharing || sharing.organizations.length === 0) {
    return null;
  }

  // If more than one sharing organization, use the first
  return organizations.find((org) =>
    sharing.organizations.includes(org.id as UUID)
  );
};

function useInstallables(): InstallablesState {
  const { scope } = useContext(AuthContext);
  const unresolvedExtensions = useSelector(selectExtensions);

  const recipes = useGetRecipesQuery();
  const cloudExtensions = useGetCloudExtensionsQuery();
  const { data: organizations = [] } = useGetOrganizationsQuery();

  const installedExtensionIds = useMemo(
    () => new Set<UUID>(unresolvedExtensions.map((extension) => extension.id)),
    [unresolvedExtensions]
  );

  const installedRecipeIds = useMemo(
    () =>
      new Set(unresolvedExtensions.map((extension) => extension._recipe?.id)),
    [unresolvedExtensions]
  );

  const allExtensions = useMemo(() => {
    const inactiveExtensions =
      cloudExtensions.data
        ?.filter((x) => !installedExtensionIds.has(x.id))
        .map((x) => ({ ...x, active: false })) ?? [];

    return [...unresolvedExtensions, ...inactiveExtensions];
  }, [cloudExtensions.data, installedExtensionIds, unresolvedExtensions]);

  const [
    resolvedExtensions,
    resolvedExtensionsIsLoading,
    resolveError,
  ] = useAsyncState(
    async () =>
      Promise.all(
        allExtensions.map(async (extension) => resolveDefinitions(extension))
      ),
    [allExtensions],
    []
  );

  const isActive = useCallback(
    (extensionOrRecipe: RecipeDefinition | ResolvedExtension) => {
      if ("_recipe" in extensionOrRecipe) {
        return installedExtensionIds.has(extensionOrRecipe.id);
      }

      return installedRecipeIds.has(extensionOrRecipe.metadata.id);
    },
    [installedExtensionIds, installedRecipeIds]
  );

  const personalOrTeamBlueprints = useMemo(
    () =>
<<<<<<< HEAD
      (recipes.data ?? []).filter(
        (recipe) =>
          recipe.metadata.id.includes(scope) ||
          recipe.sharing.organizations.length > 0
      ),
    [recipes.data, scope]
=======
      (recipes.data ?? [])
        .filter(
          (recipe) =>
            (recipe.metadata.id.includes(scope) ||
              recipe.sharing.organizations.length > 0) &&
            // Remove duplicate Installable entries for Active extension
            // and Recipe pairs
            !installedRecipeIds.has(recipe.metadata.id)
        )
        .map((recipe) => ({
          ...recipe,
          active: false,
        })),
    [recipes.data, scope, installedRecipeIds]
>>>>>>> 914d3b2e
  );

  // Restructures ResolvedExtension | RecipeDefinition into an Installable type
  // TODO: handle "duplicates" i.e. when the recipe and active extension both occur in this list
  const installables = useMemo(
    () =>
      [...resolvedExtensions, ...personalOrTeamBlueprints].map(
        (extensionOrRecipe) => ({
          ...extensionOrRecipe,
          active: isActive(extensionOrRecipe),
          hasUpdate:
            "_recipe" in extensionOrRecipe
              ? updateAvailable(recipes.data, extensionOrRecipe)
              : false,
          organization: getOrganization(extensionOrRecipe, organizations),
        })
      ),
    [
      isActive,
      organizations,
      personalOrTeamBlueprints,
      recipes.data,
      resolvedExtensions,
    ]
  );

  return {
    installables: {
      active: installables.filter((installable) => installable.active),
      all: installables,
      personal: installables.filter((installable) =>
        isPersonal(installable, scope)
      ),
      shared: installables.filter(
        (installable) => !isPersonal(installable, scope)
      ),
    },
    isLoading:
      recipes.isLoading ||
      cloudExtensions.isLoading ||
      resolvedExtensionsIsLoading,
    error: cloudExtensions.error ?? recipes.error ?? resolveError,
  };
}

export default useInstallables;<|MERGE_RESOLUTION|>--- conflicted
+++ resolved
@@ -133,29 +133,15 @@
 
   const personalOrTeamBlueprints = useMemo(
     () =>
-<<<<<<< HEAD
       (recipes.data ?? []).filter(
         (recipe) =>
           recipe.metadata.id.includes(scope) ||
-          recipe.sharing.organizations.length > 0
-      ),
-    [recipes.data, scope]
-=======
-      (recipes.data ?? [])
-        .filter(
-          (recipe) =>
-            (recipe.metadata.id.includes(scope) ||
-              recipe.sharing.organizations.length > 0) &&
+          (recipe.sharing.organizations.length > 0 &&
             // Remove duplicate Installable entries for Active extension
             // and Recipe pairs
-            !installedRecipeIds.has(recipe.metadata.id)
-        )
-        .map((recipe) => ({
-          ...recipe,
-          active: false,
-        })),
+            !installedRecipeIds.has(recipe.metadata.id))
+      ),
     [recipes.data, scope, installedRecipeIds]
->>>>>>> 914d3b2e
   );
 
   // Restructures ResolvedExtension | RecipeDefinition into an Installable type
