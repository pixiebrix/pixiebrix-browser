--- conflicted
+++ resolved
@@ -215,206 +215,6 @@
         >
           Welcome to the PixieBrix Extension Console
         </h3>
-<<<<<<< HEAD
-        <span
-          class="d-flex align-items-center small"
-        >
-          <div
-            class="ml-2 css-b62m3t-container"
-          >
-            <span
-              class="css-1f43avz-a11yText-A11yText"
-              id="react-select-2-live-region"
-            />
-            <span
-              aria-atomic="false"
-              aria-live="polite"
-              aria-relevant="additions text"
-              class="css-1f43avz-a11yText-A11yText"
-            />
-            <div
-              class=" css-1s2u09g-control"
-            >
-              <div
-                class=" css-319lph-ValueContainer"
-              >
-                <div
-                  class=" css-14el2xx-placeholder"
-                  id="react-select-2-placeholder"
-                >
-                  Group by
-                </div>
-                <div
-                  class=" css-6j8wv5-Input"
-                  data-value=""
-                >
-                  <input
-                    aria-autocomplete="list"
-                    aria-describedby="react-select-2-placeholder"
-                    aria-expanded="false"
-                    aria-haspopup="true"
-                    autocapitalize="none"
-                    autocomplete="off"
-                    autocorrect="off"
-                    class=""
-                    id="react-select-2-input"
-                    role="combobox"
-                    spellcheck="false"
-                    style="opacity: 1; width: 100%; grid-area: 1 / 2; min-width: 2px; border: 0px; margin: 0px; outline: 0; padding: 0px;"
-                    tabindex="0"
-                    type="text"
-                    value=""
-                  />
-                </div>
-              </div>
-              <div
-                class=" css-1hb7zxy-IndicatorsContainer"
-              >
-                <span
-                  class=" css-1okebmr-indicatorSeparator"
-                />
-                <div
-                  aria-hidden="true"
-                  class=" css-tlfecz-indicatorContainer"
-                >
-                  <svg
-                    aria-hidden="true"
-                    class="css-tj5bde-Svg"
-                    focusable="false"
-                    height="20"
-                    viewBox="0 0 20 20"
-                    width="20"
-                  >
-                    <path
-                      d="M4.516 7.548c0.436-0.446 1.043-0.481 1.576 0l3.908 3.747 3.908-3.747c0.533-0.481 1.141-0.446 1.574 0 0.436 0.445 0.408 1.197 0 1.615-0.406 0.418-4.695 4.502-4.695 4.502-0.217 0.223-0.502 0.335-0.787 0.335s-0.57-0.112-0.789-0.335c0 0-4.287-4.084-4.695-4.502s-0.436-1.17 0-1.615z"
-                    />
-                  </svg>
-                </div>
-              </div>
-            </div>
-          </div>
-          <div
-            class="ml-3 css-b62m3t-container"
-          >
-            <span
-              class="css-1f43avz-a11yText-A11yText"
-              id="react-select-3-live-region"
-            />
-            <span
-              aria-atomic="false"
-              aria-live="polite"
-              aria-relevant="additions text"
-              class="css-1f43avz-a11yText-A11yText"
-            />
-            <div
-              class=" css-1s2u09g-control"
-            >
-              <div
-                class=" css-319lph-ValueContainer"
-              >
-                <div
-                  class=" css-14el2xx-placeholder"
-                  id="react-select-3-placeholder"
-                >
-                  Sort by
-                </div>
-                <div
-                  class=" css-6j8wv5-Input"
-                  data-value=""
-                >
-                  <input
-                    aria-autocomplete="list"
-                    aria-describedby="react-select-3-placeholder"
-                    aria-expanded="false"
-                    aria-haspopup="true"
-                    autocapitalize="none"
-                    autocomplete="off"
-                    autocorrect="off"
-                    class=""
-                    id="react-select-3-input"
-                    role="combobox"
-                    spellcheck="false"
-                    style="opacity: 1; width: 100%; grid-area: 1 / 2; min-width: 2px; border: 0px; margin: 0px; outline: 0; padding: 0px;"
-                    tabindex="0"
-                    type="text"
-                    value=""
-                  />
-                </div>
-              </div>
-              <div
-                class=" css-1hb7zxy-IndicatorsContainer"
-              >
-                <span
-                  class=" css-1okebmr-indicatorSeparator"
-                />
-                <div
-                  aria-hidden="true"
-                  class=" css-tlfecz-indicatorContainer"
-                >
-                  <svg
-                    aria-hidden="true"
-                    class="css-tj5bde-Svg"
-                    focusable="false"
-                    height="20"
-                    viewBox="0 0 20 20"
-                    width="20"
-                  >
-                    <path
-                      d="M4.516 7.548c0.436-0.446 1.043-0.481 1.576 0l3.908 3.747 3.908-3.747c0.533-0.481 1.141-0.446 1.574 0 0.436 0.445 0.408 1.197 0 1.615-0.406 0.418-4.695 4.502-4.695 4.502-0.217 0.223-0.502 0.335-0.787 0.335s-0.57-0.112-0.789-0.335c0 0-4.287-4.084-4.695-4.502s-0.436-1.17 0-1.615z"
-                    />
-                  </svg>
-                </div>
-              </div>
-            </div>
-          </div>
-          <div
-            class="btn-group"
-            role="group"
-          >
-            <button
-              class="ml-3 btn btn-primary btn-sm"
-              type="button"
-            >
-              <svg
-                aria-hidden="true"
-                class="svg-inline--fa fa-list fa-w-16 fa-1x "
-                data-icon="list"
-                data-prefix="fas"
-                focusable="false"
-                role="img"
-                viewBox="0 0 512 512"
-                xmlns="http://www.w3.org/2000/svg"
-              >
-                <path
-                  d="M80 368H16a16 16 0 0 0-16 16v64a16 16 0 0 0 16 16h64a16 16 0 0 0 16-16v-64a16 16 0 0 0-16-16zm0-320H16A16 16 0 0 0 0 64v64a16 16 0 0 0 16 16h64a16 16 0 0 0 16-16V64a16 16 0 0 0-16-16zm0 160H16a16 16 0 0 0-16 16v64a16 16 0 0 0 16 16h64a16 16 0 0 0 16-16v-64a16 16 0 0 0-16-16zm416 176H176a16 16 0 0 0-16 16v32a16 16 0 0 0 16 16h320a16 16 0 0 0 16-16v-32a16 16 0 0 0-16-16zm0-320H176a16 16 0 0 0-16 16v32a16 16 0 0 0 16 16h320a16 16 0 0 0 16-16V80a16 16 0 0 0-16-16zm0 160H176a16 16 0 0 0-16 16v32a16 16 0 0 0 16 16h320a16 16 0 0 0 16-16v-32a16 16 0 0 0-16-16z"
-                  fill="currentColor"
-                />
-              </svg>
-            </button>
-            <button
-              class="btn btn-outline-primary btn-sm"
-              type="button"
-            >
-              <svg
-                aria-hidden="true"
-                class="svg-inline--fa fa-th-large fa-w-16 fa-1x "
-                data-icon="th-large"
-                data-prefix="fas"
-                focusable="false"
-                role="img"
-                viewBox="0 0 512 512"
-                xmlns="http://www.w3.org/2000/svg"
-              >
-                <path
-                  d="M296 32h192c13.255 0 24 10.745 24 24v160c0 13.255-10.745 24-24 24H296c-13.255 0-24-10.745-24-24V56c0-13.255 10.745-24 24-24zm-80 0H24C10.745 32 0 42.745 0 56v160c0 13.255 10.745 24 24 24h192c13.255 0 24-10.745 24-24V56c0-13.255-10.745-24-24-24zM0 296v160c0 13.255 10.745 24 24 24h192c13.255 0 24-10.745 24-24V296c0-13.255-10.745-24-24-24H24c-13.255 0-24 10.745-24 24zm296 184h192c13.255 0 24-10.745 24-24V296c0-13.255-10.745-24-24-24H296c-13.255 0-24 10.745-24 24v160c0 13.255 10.745 24 24 24z"
-                  fill="currentColor"
-                />
-              </svg>
-            </button>
-          </div>
-        </span>
-=======
->>>>>>> 9c2ee4db
       </div>
       <div
         style="flex: 1 1 auto;"
