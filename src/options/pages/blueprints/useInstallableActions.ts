--- conflicted
+++ resolved
@@ -33,12 +33,7 @@
 } from "@/background/messenger/api";
 import { installedPageSlice } from "@/options/pages/installed/installedPageSlice";
 import { selectExtensionContext } from "@/extensionPoints/helpers";
-<<<<<<< HEAD
-import { useCallback } from "react";
 import notify from "@/utils/notify";
-=======
-import useNotifications from "@/hooks/useNotifications";
->>>>>>> 64181d3f
 import { push } from "connected-react-router";
 import { exportBlueprint as exportBlueprintYaml } from "@/options/pages/installed/exportBlueprint";
 import { appApi, useDeleteCloudExtensionMutation } from "@/services/api";
@@ -171,11 +166,7 @@
     }
 
     exportBlueprintYaml(extension);
-<<<<<<< HEAD
-  }, [installable]);
-=======
   };
->>>>>>> 64181d3f
 
   return {
     viewShare,
