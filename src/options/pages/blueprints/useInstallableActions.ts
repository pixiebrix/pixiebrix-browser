/*
 * Copyright (C) 2022 PixieBrix, Inc.
 *
 * This program is free software: you can redistribute it and/or modify
 * it under the terms of the GNU Affero General Public License as published by
 * the Free Software Foundation, either version 3 of the License, or
 * (at your option) any later version.
 *
 * This program is distributed in the hope that it will be useful,
 * but WITHOUT ANY WARRANTY; without even the implied warranty of
 * MERCHANTABILITY or FITNESS FOR A PARTICULAR PURPOSE.  See the
 * GNU Affero General Public License for more details.
 *
 * You should have received a copy of the GNU Affero General Public License
 * along with this program.  If not, see <http://www.gnu.org/licenses/>.
 */

import {
  getLabel,
  getPackageId,
  isBlueprint,
  isExtension,
  isExtensionFromRecipe,
  isPersonal,
  isShared,
  selectExtensionsFromInstallable,
} from "@/options/pages/blueprints/utils/installableUtils";
import { Installable } from "./blueprintsTypes";
import { useDispatch, useSelector } from "react-redux";
import { reportEvent } from "@/telemetry/events";
import {
  reactivateEveryTab,
  uninstallContextMenu,
} from "@/background/messenger/api";
import { blueprintModalsSlice } from "@/options/pages/blueprints/modals/blueprintModalsSlice";
import { selectExtensionContext } from "@/extensionPoints/helpers";
import { push } from "connected-react-router";
import { exportBlueprint as exportBlueprintYaml } from "@/options/pages/blueprints/utils/exportBlueprint";
import { useDeleteCloudExtensionMutation } from "@/services/api";
import extensionsSlice from "@/store/extensionsSlice";
import useUserAction from "@/hooks/useUserAction";
import { CancelError } from "@/errors";
import { useModals } from "@/components/ConfirmationModal";
import useInstallablePermissions from "@/options/pages/blueprints/useInstallablePermissions";
<<<<<<< HEAD
import { selectScope } from "@/auth/authSelectors";
=======
import { OptionsState } from "@/store/extensionsTypes";
>>>>>>> aac6fe24

const { removeExtension } = extensionsSlice.actions;

function useInstallableActions(installable: Installable) {
  const dispatch = useDispatch();
  const modals = useModals();
  const [deleteCloudExtension] = useDeleteCloudExtensionMutation();
<<<<<<< HEAD
  const unresolvedExtensions = useSelector(selectExtensions);
  const scope = useSelector(selectScope);
=======

  // Select cached auth data for performance reasons
  const {
    data: { scope },
  } = useSelector(appApi.endpoints.getAuth.select());
>>>>>>> aac6fe24

  const extensionsFromInstallable = useSelector(
    (state: { options: OptionsState }) =>
      selectExtensionsFromInstallable(state, installable)
  );

  const { hasPermissions, requestPermissions } = useInstallablePermissions(
    extensionsFromInstallable
  );

  const reinstall = () => {
    if (isExtensionFromRecipe(installable) || isBlueprint(installable)) {
      dispatch(
        push(
          `marketplace/activate/${encodeURIComponent(
            isBlueprint(installable)
              ? installable.metadata.id
              : installable._recipe.id
          )}?reinstall=1`
        )
      );
    }
  };

  const activate = () => {
    if (isBlueprint(installable)) {
      dispatch(
        push(
          `/marketplace/activate/${encodeURIComponent(installable.metadata.id)}`
        )
      );
    } else {
      dispatch(push(`/extensions/install/${installable.id}`));
    }
  };

  const viewShare = () => {
    let shareContext = null;

    if (isBlueprint(installable) || isShared(installable)) {
      shareContext = {
        blueprintId: getPackageId(installable),
      };
    } else if (isPersonal(installable, scope) && isExtension(installable)) {
      shareContext = {
        extensionId: installable.id,
      };
    }

    dispatch(blueprintModalsSlice.actions.setShareContext(shareContext));
  };

  const deleteExtension = useUserAction(
    async () => {
      if (isBlueprint(installable)) {
        return;
      }

      const confirmed = await modals.showConfirmation({
        title: "Permanently Delete?",
        message: "Permanently delete the brick from your account?",
        submitCaption: "Delete",
        cancelCaption: "Back to Safety",
      });

      if (!confirmed) {
        throw new CancelError();
      }

      await deleteCloudExtension({ extensionId: installable.id }).unwrap();
    },
    {
      successMessage: `Deleted extension ${getLabel(
        installable
      )} from your account`,
      errorMessage: `Error deleting extension ${getLabel(
        installable
      )} from your account`,
      event: "ExtensionCloudDelete",
    },
    [modals]
  );

  const uninstall = useUserAction(
    () => {
      for (const extension of extensionsFromInstallable) {
        // Remove from storage first so it doesn't get re-added in reactivate step below
        dispatch(removeExtension({ extensionId: extension.id }));
        // XXX: also remove sidebar panels that are already open?
        void uninstallContextMenu({ extensionId: extension.id });
        reactivateEveryTab();
      }

      // Report telemetry
      if (isBlueprint(installable)) {
        reportEvent("BlueprintRemove", {
          blueprintId: installable.metadata.id,
        });
      } else {
        for (const extension of extensionsFromInstallable) {
          reportEvent("ExtensionRemove", {
            extensionId: extension.id,
          });
        }
      }
    },
    {
      successMessage: `Deactivated blueprint: ${getLabel(installable)}`,
      errorMessage: `Error deactivating blueprint: ${getLabel(installable)}`,
    },
    [installable, extensionsFromInstallable]
  );

  const viewLogs = () => {
    dispatch(
      blueprintModalsSlice.actions.setLogsContext({
        title: getLabel(installable),
        messageContext: isBlueprint(installable)
          ? {
              label: getLabel(installable),
              blueprintId: installable.metadata.id,
            }
          : selectExtensionContext(installable),
      })
    );
  };

  const exportBlueprint = useUserAction(
    () => {
      if (isBlueprint(installable)) {
        throw new Error("Already a blueprint. Access in the Workshop");
      }

      if (extensionsFromInstallable.length === 0) {
        throw new Error("Extension must be installed to export as blueprint");
      }

      exportBlueprintYaml(extensionsFromInstallable[0]);
    },
    {
      successMessage: `Exported blueprint: ${getLabel(installable)}`,
      errorMessage: `Error exporting blueprint: ${getLabel(installable)}`,
      event: "ExtensionExport",
    },
    [installable, extensionsFromInstallable]
  );

  return {
    viewShare,
    uninstall,
    viewLogs,
    exportBlueprint,
    activate,
    deleteExtension: isExtension(installable) ? deleteExtension : null,
    requestPermissions: hasPermissions ? null : requestPermissions,
    reinstall:
      isExtensionFromRecipe(installable) || isBlueprint(installable)
        ? reinstall
        : null,
  };
}

export default useInstallableActions;<|MERGE_RESOLUTION|>--- conflicted
+++ resolved
@@ -42,11 +42,8 @@
 import { CancelError } from "@/errors";
 import { useModals } from "@/components/ConfirmationModal";
 import useInstallablePermissions from "@/options/pages/blueprints/useInstallablePermissions";
-<<<<<<< HEAD
 import { selectScope } from "@/auth/authSelectors";
-=======
 import { OptionsState } from "@/store/extensionsTypes";
->>>>>>> aac6fe24
 
 const { removeExtension } = extensionsSlice.actions;
 
@@ -54,16 +51,8 @@
   const dispatch = useDispatch();
   const modals = useModals();
   const [deleteCloudExtension] = useDeleteCloudExtensionMutation();
-<<<<<<< HEAD
   const unresolvedExtensions = useSelector(selectExtensions);
   const scope = useSelector(selectScope);
-=======
-
-  // Select cached auth data for performance reasons
-  const {
-    data: { scope },
-  } = useSelector(appApi.endpoints.getAuth.select());
->>>>>>> aac6fe24
 
   const extensionsFromInstallable = useSelector(
     (state: { options: OptionsState }) =>
