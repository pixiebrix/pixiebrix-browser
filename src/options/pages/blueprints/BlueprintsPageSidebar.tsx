--- conflicted
+++ resolved
@@ -27,11 +27,8 @@
 import type { BsPrefixRefForwardingComponent } from "react-bootstrap/esm/helpers";
 import useMilestones from "@/hooks/useMilestones";
 import { useInstallBotGamesBlueprint } from "@/options/pages/blueprints/BotGamesView";
-<<<<<<< HEAD
 import { type RegistryId } from "@/core";
-=======
 import { MARKETPLACE_URL } from "@/utils/strings";
->>>>>>> eeae564c
 
 type BlueprintsPageSidebarProps = {
   teamFilters: string[];
