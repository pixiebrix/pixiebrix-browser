/*
 * Copyright (C) 2022 PixieBrix, Inc.
 *
 * This program is free software: you can redistribute it and/or modify
 * it under the terms of the GNU Affero General Public License as published by
 * the Free Software Foundation, either version 3 of the License, or
 * (at your option) any later version.
 *
 * This program is distributed in the hope that it will be useful,
 * but WITHOUT ANY WARRANTY; without even the implied warranty of
 * MERCHANTABILITY or FITNESS FOR A PARTICULAR PURPOSE.  See the
 * GNU Affero General Public License for more details.
 *
 * You should have received a copy of the GNU Affero General Public License
 * along with this program.  If not, see <http://www.gnu.org/licenses/>.
 */

import { RecipeDefinition } from "@/types/definitions";
<<<<<<< HEAD
import { RegistryId, ResolvedExtension, UUID } from "@/core";
=======
import { IExtension, RegistryId, ResolvedExtension } from "@/core";
>>>>>>> 16aeaf06
import { groupBy } from "lodash";
import * as semver from "semver";
import { Organization } from "@/types/contract";

export type InstallStatus = {
  hasUpdate: boolean;
  active: boolean;
  // TODO: not sure if there is a better way to do this
  organization: Organization;
};

export const getSharingType = (
  installable: Installable,
  scope: string
): {
  type: string;
  label: string;
} => {
  let sharingType = "";

  if (isPersonal(installable, scope)) {
    sharingType = "Personal";
  } else if (isDeployment(installable)) {
    sharingType = "Deployment";
  } else if (installable.organization) {
    sharingType = "Team";
  } else if (isPublic(installable)) {
    sharingType = "Public";
  }

  return {
    type: sharingType,
    label: ["Team", "Deployment"].includes(sharingType)
      ? installable.organization.name
      : sharingType,
  };
};

// XXX: should this be UnresolvedExtension instead of ResolvedExtension? The old screens used ResolvedExtension
export type Installable = (RecipeDefinition | ResolvedExtension) &
  InstallStatus;

export const isExtension = (
  installable: Installable
): installable is ResolvedExtension & InstallStatus => "_recipe" in installable;

export const isExtensionFromRecipe = (installable: Installable) =>
  isExtension(installable) && Boolean(installable._recipe);

export const isBlueprint = (
  installable: Installable
): installable is RecipeDefinition & InstallStatus => !isExtension(installable);

export const getUniqueId = (installable: Installable) =>
  isExtension(installable) ? installable.id : installable.metadata.id;

export const getLabel = (installable: Installable): string =>
  isExtension(installable) ? installable.label : installable.metadata.name;

export const getDescription = (installable: Installable): string =>
  isExtension(installable)
    ? installable._recipe?.description
    : installable.metadata.description;

export const getPackageId = (installable: Installable): RegistryId =>
  isExtension(installable) ? installable._recipe?.id : installable.metadata.id;

export const getUpdatedAt = (installable: Installable): string =>
  isExtension(installable)
    ? // @ts-expect-error -- need to figure out why updateTimestamp isn't included on IExtension here
      installable._recipe?.updated_at ?? installable.updateTimestamp
    : installable.updated_at;

export const getSharing = (installable: Installable) =>
  isExtension(installable) ? installable._recipe?.sharing : installable.sharing;

export const isPublic = (installable: Installable): boolean =>
  isExtension(installable)
    ? installable._recipe?.sharing?.public
    : installable.sharing.public;

const isPersonalExtension = (extension: IExtension) =>
  !extension._recipe && !extension._deployment;

const hasSourceRecipeWithScope = (extension: IExtension, scope: string) =>
  scope && extension._recipe?.id.startsWith(scope + "/");

const hasRecipeScope = (recipe: RecipeDefinition, scope: string) =>
  Boolean(recipe.metadata?.id.startsWith(scope + "/"));

export const isPersonal = (installable: Installable, userScope: string) => {
  if (isExtension(installable)) {
    return (
      isPersonalExtension(installable) ||
      hasSourceRecipeWithScope(installable, userScope)
    );
  }

  return hasRecipeScope(installable, userScope);
};

export const isDeployment = (installable: Installable) =>
  isExtension(installable) && Boolean(installable._deployment);

// TODO: keeping this even though unused atm, will be useful for future grouping features
export const groupByRecipe = (installables: Installable[]): Installable[][] =>
  Object.values(
    groupBy(
      installables,
      (installable) => getPackageId(installable) ?? getUniqueId(installable)
    )
  );

export function updateAvailable(
  availableRecipes: RecipeDefinition[],
  extension: ResolvedExtension
): boolean {
  if (!extension._recipe) {
    return false;
  }

  const availableRecipe = availableRecipes?.find(
    (recipe) => recipe.metadata.id === extension._recipe.id
  );

  if (!availableRecipe) {
    return false;
  }

  if (semver.gt(availableRecipe.metadata.version, extension._recipe.version)) {
    return true;
  }

  if (semver.eq(availableRecipe.metadata.version, extension._recipe.version)) {
    // Check the updated_at timestamp

    if (extension._recipe?.updated_at == null) {
      // Extension was installed prior to us adding updated_at to RecipeMetadata
      return false;
    }

    const availableDate = new Date(availableRecipe.updated_at);
    const installedDate = new Date(extension._recipe.updated_at);

    return availableDate > installedDate;
  }

  return false;
}

export const getOrganization = (
  extensionOrRecipe: ResolvedExtension | RecipeDefinition,
  organizations: Organization[]
) => {
  const sharing =
    "_recipe" in extensionOrRecipe
      ? extensionOrRecipe._recipe?.sharing
      : extensionOrRecipe.sharing;

  if (!sharing || sharing.organizations.length === 0) {
    return null;
  }

  // If more than one sharing organization, use the first.
  // This is an uncommon scenario.
  return organizations.find((org) =>
    sharing.organizations.includes(org.id as UUID)
  );
};<|MERGE_RESOLUTION|>--- conflicted
+++ resolved
@@ -16,11 +16,7 @@
  */
 
 import { RecipeDefinition } from "@/types/definitions";
-<<<<<<< HEAD
-import { RegistryId, ResolvedExtension, UUID } from "@/core";
-=======
-import { IExtension, RegistryId, ResolvedExtension } from "@/core";
->>>>>>> 16aeaf06
+import { IExtension, RegistryId, ResolvedExtension, UUID } from "@/core";
 import { groupBy } from "lodash";
 import * as semver from "semver";
 import { Organization } from "@/types/contract";
