/*
 * Copyright (C) 2022 PixieBrix, Inc.
 *
 * This program is free software: you can redistribute it and/or modify
 * it under the terms of the GNU Affero General Public License as published by
 * the Free Software Foundation, either version 3 of the License, or
 * (at your option) any later version.
 *
 * This program is distributed in the hope that it will be useful,
 * but WITHOUT ANY WARRANTY; without even the implied warranty of
 * MERCHANTABILITY or FITNESS FOR A PARTICULAR PURPOSE.  See the
 * GNU Affero General Public License for more details.
 *
 * You should have received a copy of the GNU Affero General Public License
 * along with this program.  If not, see <http://www.gnu.org/licenses/>.
 */

import React from "react";
import { render } from "@/options/testHelpers";
import BlueprintsCard from "@/options/pages/blueprints/BlueprintsCard";
import { Installable } from "@/options/pages/blueprints/blueprintsTypes";
<<<<<<< HEAD
import TestReduxLoop from "@/options/pages/blueprints/TestReduxLoop";
=======
import { waitForEffect } from "@/testUtils/testHelpers";
>>>>>>> 5345ec84

const EMPTY_RESPONSE = Object.freeze({
  data: Object.freeze([]),
  isLoading: false,
});

// Need to return the same object every time, because useInstallableViewItems doesn't destructure the object. Or maybe
// we just need to make sure the data [] array is the same object?
jest.mock("@/services/api", () => ({
  useGetRecipesQuery: jest.fn(() => EMPTY_RESPONSE),
  useGetCloudExtensionsQuery: jest.fn(() => EMPTY_RESPONSE),
  useGetMarketplaceListingsQuery: jest.fn(() => EMPTY_RESPONSE),
  useGetOrganizationsQuery: jest.fn(() => EMPTY_RESPONSE),
  useGetStarterBlueprintsQuery: jest.fn(() => EMPTY_RESPONSE),
}));

const installables: Installable[] = [];

describe("BlueprintsPage", () => {
<<<<<<< HEAD
  test("it renders", () => {
    //const rendered = render(<BlueprintsCard installables={installables} />);
    const rendered = render(<TestReduxLoop />);
=======
  test("it renders", async () => {
    const rendered = render(<BlueprintsCard installables={installables} />);
    await waitForEffect();
>>>>>>> 5345ec84
    expect(rendered.asFragment()).toMatchSnapshot();
  });
});<|MERGE_RESOLUTION|>--- conflicted
+++ resolved
@@ -19,11 +19,7 @@
 import { render } from "@/options/testHelpers";
 import BlueprintsCard from "@/options/pages/blueprints/BlueprintsCard";
 import { Installable } from "@/options/pages/blueprints/blueprintsTypes";
-<<<<<<< HEAD
-import TestReduxLoop from "@/options/pages/blueprints/TestReduxLoop";
-=======
 import { waitForEffect } from "@/testUtils/testHelpers";
->>>>>>> 5345ec84
 
 const EMPTY_RESPONSE = Object.freeze({
   data: Object.freeze([]),
@@ -43,15 +39,9 @@
 const installables: Installable[] = [];
 
 describe("BlueprintsPage", () => {
-<<<<<<< HEAD
-  test("it renders", () => {
-    //const rendered = render(<BlueprintsCard installables={installables} />);
-    const rendered = render(<TestReduxLoop />);
-=======
   test("it renders", async () => {
     const rendered = render(<BlueprintsCard installables={installables} />);
     await waitForEffect();
->>>>>>> 5345ec84
     expect(rendered.asFragment()).toMatchSnapshot();
   });
 });