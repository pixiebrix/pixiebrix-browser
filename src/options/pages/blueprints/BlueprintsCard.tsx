/*
 * Copyright (C) 2022 PixieBrix, Inc.
 *
 * This program is free software: you can redistribute it and/or modify
 * it under the terms of the GNU Affero General Public License as published by
 * the Free Software Foundation, either version 3 of the License, or
 * (at your option) any later version.
 *
 * This program is distributed in the hope that it will be useful,
 * but WITHOUT ANY WARRANTY; without even the implied warranty of
 * MERCHANTABILITY or FITNESS FOR A PARTICULAR PURPOSE.  See the
 * GNU Affero General Public License for more details.
 *
 * You should have received a copy of the GNU Affero General Public License
 * along with this program.  If not, see <http://www.gnu.org/licenses/>.
 */

import { Button, Col, Row as BootstrapRow } from "react-bootstrap";
import React, { Fragment, useContext, useMemo } from "react";
import { FontAwesomeIcon } from "@fortawesome/react-fontawesome";
import {
  getDescription,
  getLabel,
  getPackageId,
  getSharingType,
  getUpdatedAt,
} from "./installableUtils";
import AuthContext from "@/auth/AuthContext";
import {
  Column,
  useFilters,
  useGlobalFilter,
  useGroupBy,
  useSortBy,
  useTable,
} from "react-table";
import Select from "react-select";
import {
  faList,
  faSortAmountDownAlt,
  faSortAmountUpAlt,
  faThLarge,
} from "@fortawesome/free-solid-svg-icons";
import TableView from "./tableView/TableView";
import ListFilters from "./ListFilters";
import { Installable, InstallableViewItem } from "./blueprintsTypes";
import GridView from "./gridView/GridView";
import useReduxState from "@/hooks/useReduxState";
import {
  selectFilters,
  selectGroupBy,
  selectSortBy,
  selectView,
} from "./blueprintsSelectors";
import blueprintsSlice from "./blueprintsSlice";
import { useSelector } from "react-redux";
import { uniq } from "lodash";
import styles from "./BlueprintsCard.module.scss";
<<<<<<< HEAD
import useGetInstallableIcon from "@/options/pages/blueprints/useGetInstallableIcon";
=======
>>>>>>> 66877d65

const getInstallableRows = (
  installables: Installable[],
  scope: string
): InstallableViewItem[] =>
  installables.map(
    (installable): InstallableViewItem => ({
      name: getLabel(installable),
      description: getDescription(installable),
      sharing: {
        packageId: getPackageId(installable),
        source: getSharingType(installable, scope),
      },
      updatedAt: getUpdatedAt(installable),
      status: installable.active ? "Active" : "Uninstalled",
      installable,
    })
  );

// These react-table columns aren't rendered as column headings,
// but used to expose grouping, sorting, filtering, and global
// searching utilities on InstallableRows
const columns: Array<Column<InstallableViewItem>> = [
  {
    Header: "Name",
    accessor: "name",
    disableGroupBy: true,
    disableFilters: true,
  },
  {
    Header: "Description",
    accessor: "description",
    disableGroupBy: true,
    disableFilters: true,
  },
  {
    Header: "Package ID",
    // @ts-expect-error -- react-table allows nested accessors
    accessor: "sharing.packageId",
    disableGroupBy: true,
    disableFilters: true,
  },
  {
    Header: "Sharing",
    // @ts-expect-error -- react-table allows nested accessors
    accessor: "sharing.source.label",
    disableGlobalFilter: true,
  },
  {
    Header: "Last modified",
    accessor: "updatedAt",
    disableGroupBy: true,
    disableFilters: true,
    disableGlobalFilter: true,
  },
  {
    Header: "Status",
    accessor: "status",
    disableGlobalFilter: true,
  },
];

const BlueprintsCard: React.FunctionComponent<{
  installables: Installable[];
}> = ({ installables }) => {
  const { scope } = useContext(AuthContext);
  const { data, teamFilters } = useMemo(() => {
    const data = getInstallableRows(installables, scope);
    const teamFilters = uniq(
      data.map((installable) => installable.sharing.source.label)
    ).filter((label) => label !== "Public" && label !== "Personal");
    return { data, teamFilters };
  }, [installables, scope]);
  const getInstallableIcon = useGetInstallableIcon();

  const [view, setView] = useReduxState(
    selectView,
    blueprintsSlice.actions.setView
  );

  const [groupBy, setGroupBy] = useReduxState(
    selectGroupBy,
    blueprintsSlice.actions.setGroupBy
  );

  const [sortBy, setSortBy] = useReduxState(
    selectSortBy,
    blueprintsSlice.actions.setSortBy
  );

  const filters = useSelector(selectFilters);

  const tableInstance = useTable<InstallableViewItem>(
    {
      columns,
      data,
      initialState: {
        groupBy,
        sortBy,
        filters,
      },
      useControlledState: (state) =>
        useMemo(
          () => ({
            ...state,
            groupBy,
            sortBy,
            filters: state.globalFilter ? [] : filters,
          }),
          // eslint-disable-next-line react-hooks/exhaustive-deps -- table props are required dependencies
          [state, groupBy, sortBy, filters]
        ),
    },
    useFilters,
    useGlobalFilter,
    useGroupBy,
    useSortBy
  );

  const {
    rows,
    flatRows,
    flatHeaders,
    setGlobalFilter,
    state: { globalFilter },
  } = tableInstance;

  const isGrouped = groupBy.length > 0;
  const isSorted = sortBy.length > 0;
  const numberOfBlueprints = isGrouped
    ? flatRows.length - rows.length
    : rows.length;

  const { groupByOptions, sortByOptions } = useMemo(() => {
    const groupByOptions = flatHeaders
      .filter((column) => column.canGroupBy)
      .map((column) => ({
        label: column.Header,
        value: column.id,
      }));

    const sortByOptions = flatHeaders
      .filter((column) => column.canSort)
      .map((column) => ({
        label: column.Header,
        value: column.id,
      }));

    return { groupByOptions, sortByOptions };
  }, [flatHeaders]);

  const BlueprintsView = view === "list" ? TableView : GridView;

  return (
    <BootstrapRow>
      <ListFilters
        teamFilters={teamFilters}
        setGlobalFilter={setGlobalFilter}
      />
      <Col xs={9}>
        <div className="d-flex justify-content-between align-items-center">
          <h3 className="my-3">
            {globalFilter
              ? "Search results"
              : `${filters.length > 0 ? filters[0].value : "All"} Blueprints`}
          </h3>
          <span className="d-flex align-items-center">
            <span className="ml-3 mr-2">Group by:</span>
            <Select
              isClearable
              placeholder="Group by"
              options={groupByOptions}
              onChange={(option, { action }) => {
                const value = action === "clear" ? [] : [option.value];
                setGroupBy(value);
              }}
              value={groupByOptions.find((opt) => opt.value === groupBy[0])}
            />

            <span className="ml-3 mr-2">Sort by:</span>
            <Select
              isClearable
              placeholder="Sort by"
              options={sortByOptions}
              onChange={(option, { action }) => {
                const value =
                  action === "clear" ? [] : [{ id: option.value, desc: false }];
                setSortBy(value);
              }}
              value={sortByOptions.find((opt) => opt.value === sortBy[0]?.id)}
            />

            {isSorted && (
              <Button
                variant="link"
                size="sm"
                onClick={() => {
                  const value = [{ id: sortBy[0].id, desc: !sortBy[0].desc }];
                  setSortBy(value);
                }}
              >
                <FontAwesomeIcon
                  icon={
                    sortBy[0].id === "updatedAt"
                      ? sortBy[0].desc
                        ? faSortAmountDownAlt
                        : faSortAmountUpAlt
                      : sortBy[0].desc
                      ? faSortAmountUpAlt
                      : faSortAmountDownAlt
                  }
                  size="lg"
                />
              </Button>
            )}
            <Button
              variant={view === "list" ? "link" : "outline-link"}
              size="sm"
              className="ml-3"
              onClick={() => {
                setView("list");
              }}
            >
              <FontAwesomeIcon icon={faList} size="lg" />
            </Button>
            <Button
              variant={view === "grid" ? "link" : "outline-link"}
              size="sm"
              onClick={() => {
                setView("grid");
              }}
            >
              <FontAwesomeIcon icon={faThLarge} size="lg" />
            </Button>
          </span>
        </div>
        <div className={styles.root}>
          {globalFilter && (
            <p>
              {numberOfBlueprints} results for{" "}
              <strong>&quot;{globalFilter}&quot;</strong>
            </p>
          )}
          {isGrouped ? (
            <>
              {rows.map((row) => (
                <Fragment key={row.groupByVal}>
                  <h5 className="text-muted mt-3">{row.groupByVal}</h5>
                  <BlueprintsView
                    tableInstance={tableInstance}
                    rows={row.subRows}
<<<<<<< HEAD
                    getInstallableIcon={getInstallableIcon}
=======
>>>>>>> 66877d65
                  />
                </Fragment>
              ))}
            </>
          ) : (
<<<<<<< HEAD
            <BlueprintsView
              tableInstance={tableInstance}
              rows={rows}
              getInstallableIcon={getInstallableIcon}
            />
=======
            <BlueprintsView tableInstance={tableInstance} rows={rows} />
>>>>>>> 66877d65
          )}
        </div>
      </Col>
    </BootstrapRow>
  );
};

export default BlueprintsCard;<|MERGE_RESOLUTION|>--- conflicted
+++ resolved
@@ -56,10 +56,8 @@
 import { useSelector } from "react-redux";
 import { uniq } from "lodash";
 import styles from "./BlueprintsCard.module.scss";
-<<<<<<< HEAD
+import styles from "./BlueprintsCard.module.scss";
 import useGetInstallableIcon from "@/options/pages/blueprints/useGetInstallableIcon";
-=======
->>>>>>> 66877d65
 
 const getInstallableRows = (
   installables: Installable[],
@@ -311,24 +309,17 @@
                   <BlueprintsView
                     tableInstance={tableInstance}
                     rows={row.subRows}
-<<<<<<< HEAD
                     getInstallableIcon={getInstallableIcon}
-=======
->>>>>>> 66877d65
                   />
                 </Fragment>
               ))}
             </>
           ) : (
-<<<<<<< HEAD
             <BlueprintsView
               tableInstance={tableInstance}
               rows={rows}
               getInstallableIcon={getInstallableIcon}
             />
-=======
-            <BlueprintsView tableInstance={tableInstance} rows={rows} />
->>>>>>> 66877d65
           )}
         </div>
       </Col>
