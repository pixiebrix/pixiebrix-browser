/*
 * Copyright (C) 2022 PixieBrix, Inc.
 *
 * This program is free software: you can redistribute it and/or modify
 * it under the terms of the GNU Affero General Public License as published by
 * the Free Software Foundation, either version 3 of the License, or
 * (at your option) any later version.
 *
 * This program is distributed in the hope that it will be useful,
 * but WITHOUT ANY WARRANTY; without even the implied warranty of
 * MERCHANTABILITY or FITNESS FOR A PARTICULAR PURPOSE.  See the
 * GNU Affero General Public License for more details.
 *
 * You should have received a copy of the GNU Affero General Public License
 * along with this program.  If not, see <http://www.gnu.org/licenses/>.
 */

import React, { ReactElement } from "react";
import { UUID } from "@/core";
import { Button, Modal } from "react-bootstrap";
import { useDispatch, useSelector } from "react-redux";
import { selectShowShareContext } from "@/options/pages/blueprints/modals/blueprintModalsSelectors";
import { blueprintModalsSlice } from "@/options/pages/blueprints/modals/blueprintModalsSlice";
import * as Yup from "yup";
import { sortBy } from "lodash";
import Form from "@/components/form/Form";
<<<<<<< HEAD
import { getErrorMessage, isAxiosError } from "@/errors/errorHelpers";
=======
import { getErrorMessage } from "@/errors";
>>>>>>> 33cbffbc
import {
  appApi,
  useGetEditablePackagesQuery,
  useGetRecipesQuery,
  useUpdateRecipeMutation,
} from "@/services/api";
import { FormikHelpers } from "formik";
import notify from "@/utils/notify";
import { getRecipeById, getScopeAndId } from "@/utils";
import { produce } from "immer";
import { FontAwesomeIcon } from "@fortawesome/react-fontawesome";
import {
  faGlobe,
  faInfoCircle,
  faTimes,
  faUser,
  faUsers,
} from "@fortawesome/free-solid-svg-icons";
import ActivationLink from "./ActivationLink";
import { RequireScope } from "@/auth/RequireScope";
import ReactSelect from "react-select";
import styles from "./ShareRecipeModal.module.scss";
import BootstrapSwitchButton from "bootstrap-switch-button-react";
import { selectAuth } from "@/auth/authSelectors";
import { Organization, UserRole } from "@/types/contract";
import Loading from "./Loading";
import { isSingleObjectBadRequestError } from "@/types/errorContract";

type ShareInstallableFormState = {
  public: boolean;
  organizations: UUID[];
};

const editorRoles = new Set<number>([UserRole.admin, UserRole.developer]);

const validationSchema = Yup.object().shape({
  public: Yup.boolean().required(),
  organizations: Yup.array().of(Yup.string().required()),
});

const sortOrganizations = (organizations: Organization[]) =>
  sortBy(organizations, (organization) => organization.name);

const ShareRecipeModal: React.FunctionComponent = () => {
  const dispatch = useDispatch();
  const { blueprintId } = useSelector(selectShowShareContext);
  const { scope: userScope, organizations: userOrganizations } =
    useSelector(selectAuth);
  const [updateRecipe] = useUpdateRecipeMutation();
  const { data: editablePackages, isFetching: isFetchingEditablePackages } =
    useGetEditablePackagesQuery();
  const { data: recipes, isFetching: isFetchingRecipes } = useGetRecipesQuery();
  const recipe = getRecipeById(recipes, blueprintId);

  const closeModal = () => {
    dispatch(blueprintModalsSlice.actions.setShareContext(null));
  };

  // If the was just converted to a blueprint, the API request is likely be in progress and recipe will be null
  if (isFetchingRecipes) {
    return <Loading />;
  }

  const initialValues: ShareInstallableFormState = {
    organizations: recipe.sharing.organizations,
    public: recipe.sharing.public,
  };

  const saveSharing = async (
    formValues: ShareInstallableFormState,
    helpers: FormikHelpers<ShareInstallableFormState>
  ) => {
    try {
      const newRecipe = produce(recipe, (draft) => {
        draft.sharing.organizations = formValues.organizations;
        draft.sharing.public = formValues.public;
      });

      const packageId = editablePackages.find(
        (x) => x.name === newRecipe.metadata.id
      )?.id;

      await updateRecipe({
        packageId,
        recipe: newRecipe,
      }).unwrap();

      notify.success("Shared brick");
      closeModal();
      dispatch(appApi.util.invalidateTags(["Recipes"]));
    } catch (error) {
      if (isSingleObjectBadRequestError(error) && error.response.data.config) {
        helpers.setStatus(error.response.data.config);
        return;
      }

      const message = getErrorMessage(error);
      helpers.setStatus(message);

      notify.error({
        message,
        error,
      });
    } finally {
      helpers.setSubmitting(false);
    }
  };

  // Sorting returns new array, so it safe to mutate it
  const organizationsForSelect = sortOrganizations(userOrganizations);
  const [recipeScope] = getScopeAndId(recipe?.metadata.id);
  let ownerLabel: ReactElement;
  let hasEditPermissions = false;
  if (recipeScope === userScope) {
    ownerLabel = (
      <span>
        <FontAwesomeIcon icon={faUser} /> You
      </span>
    );
    hasEditPermissions = true;
  } else {
    const ownerOrganizationIndex = organizationsForSelect.findIndex(
      (x) => x.scope === recipeScope
    );

    if (ownerOrganizationIndex === -1) {
      ownerLabel = (
        <span>
          <FontAwesomeIcon icon={faUsers} /> Unknown
        </span>
      );
    } else {
      const ownerOrganization = organizationsForSelect.splice(
        ownerOrganizationIndex,
        1
      )[0];
      ownerLabel = (
        <span>
          <FontAwesomeIcon icon={faUsers} /> {ownerOrganization.name}
        </span>
      );
      hasEditPermissions = editorRoles.has(ownerOrganization?.role);
    }
  }

  return (
    <Modal show onHide={closeModal}>
      <Modal.Header closeButton>
        <Modal.Title>Share with Teams</Modal.Title>
      </Modal.Header>
      <RequireScope scopeSettingsDescription="To share a blueprint, you must first set an account alias for your PixieBrix account">
        {hasEditPermissions ? (
          <Form
            validationSchema={validationSchema}
            initialValues={initialValues}
            onSubmit={saveSharing}
            renderStatus={({ status }) => (
              <div className="text-danger p-3">{status}</div>
            )}
            renderBody={({ values, setFieldValue }) => (
              <>
                <Modal.Body>
                  <ReactSelect
                    options={organizationsForSelect
                      .filter((x) => !values.organizations.includes(x.id))
                      .map((x) => ({
                        label: x.name,
                        value: x.id,
                      }))}
                    onChange={(selected) => {
                      setFieldValue("organizations", [
                        ...values.organizations,
                        selected.value,
                      ]);
                    }}
                    value={null}
                    placeholder="Add a team"
                  />

                  <div className={styles.row}>
                    {ownerLabel}
                    <span className="text-muted">Owner</span>
                  </div>

                  {organizationsForSelect
                    .filter((x) => values.organizations.includes(x.id))
                    .map((organization) => (
                      <div className={styles.row} key={organization.id}>
                        <span>
                          <FontAwesomeIcon icon={faUsers} /> {organization.name}
                        </span>
                        <Button
                          variant="danger"
                          size="sm"
                          onClick={() => {
                            const next = values.organizations.filter(
                              (x: string) => x !== organization.id
                            );
                            setFieldValue("organizations", next);
                          }}
                        >
                          <FontAwesomeIcon icon={faTimes} />
                        </Button>
                      </div>
                    ))}

                  <div className={styles.row}>
                    {values.public ? (
                      <span>
                        <FontAwesomeIcon icon={faGlobe} /> Public - anyone with
                        the link can access
                      </span>
                    ) : (
                      <span className="text-muted">
                        <FontAwesomeIcon icon={faGlobe} /> Public - toggle to
                        share with anyone with link
                      </span>
                    )}

                    <BootstrapSwitchButton
                      onlabel=" "
                      offlabel=" "
                      checked={values.public}
                      onChange={(checked: boolean) => {
                        setFieldValue("public", checked);
                      }}
                    />
                  </div>
                </Modal.Body>
              </>
            )}
            renderSubmit={({ isValid, isSubmitting }) => (
              <Modal.Footer>
                <Button variant="link" onClick={closeModal}>
                  Cancel
                </Button>
                <Button
                  variant="primary"
                  type="submit"
                  disabled={
                    !isValid || isSubmitting || isFetchingEditablePackages
                  }
                >
                  Save and Close
                </Button>
              </Modal.Footer>
            )}
          />
        ) : (
          <Modal.Body>
            <div className="text-info my-3">
              <FontAwesomeIcon icon={faInfoCircle} /> You don&apos;t have
              permissions to change sharing
            </div>
            <div className={styles.row}>
              {ownerLabel}
              <span className="text-muted">Owner</span>
            </div>
            {organizationsForSelect
              .filter((x) =>
                recipe.sharing.organizations.includes(x.id as UUID)
              )
              .map((organization) => (
                <div className={styles.row} key={organization.id}>
                  <span>
                    <FontAwesomeIcon icon={faUsers} /> {organization.name}
                  </span>
                </div>
              ))}
          </Modal.Body>
        )}
        <Modal.Body>
          <ActivationLink blueprintId={blueprintId} />
        </Modal.Body>
      </RequireScope>
    </Modal>
  );
};

export default ShareRecipeModal;<|MERGE_RESOLUTION|>--- conflicted
+++ resolved
@@ -24,11 +24,7 @@
 import * as Yup from "yup";
 import { sortBy } from "lodash";
 import Form from "@/components/form/Form";
-<<<<<<< HEAD
-import { getErrorMessage, isAxiosError } from "@/errors/errorHelpers";
-=======
-import { getErrorMessage } from "@/errors";
->>>>>>> 33cbffbc
+import { getErrorMessage } from "@/errors/errorHelpers";
 import {
   appApi,
   useGetEditablePackagesQuery,
