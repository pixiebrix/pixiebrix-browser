--- conflicted
+++ resolved
@@ -22,15 +22,12 @@
 import { faExternalLinkAlt } from "@fortawesome/free-solid-svg-icons";
 import { Col, Row } from "react-bootstrap";
 import { isMac } from "@/utils";
-<<<<<<< HEAD
 import useMilestones from "@/hooks/useMilestones";
 import { useGetMarketplaceListingsQuery } from "@/services/api";
 import { type RegistryId } from "@/core";
 import { useRecipe } from "@/recipes/recipesHooks";
 import InstallableIcon from "@/options/pages/blueprints/InstallableIcon";
-=======
 import { MARKETPLACE_URL } from "@/utils/strings";
->>>>>>> eeae564c
 
 const ExternalLink: React.VoidFunctionComponent<{
   linkText: string;
@@ -51,7 +48,6 @@
 const GetStartedView: React.VoidFunctionComponent<{
   width: number;
   height: number;
-<<<<<<< HEAD
 }> = ({ width, height }) => {
   const { homepage_url: homepageUrl } = browser.runtime.getManifest();
   const { getMilestone } = useMilestones();
@@ -160,7 +156,7 @@
             Visit the{" "}
             <ExternalLink
               linkText="PixieBrix Marketplace"
-              url="https://www.pixiebrix.com/marketplace/"
+              url={MARKETPLACE_URL}
             />{" "}
             for ideas.
           </p>
@@ -169,107 +165,5 @@
     </div>
   );
 };
-=======
-}> = ({ width, height }) => (
-  <div
-    style={{ height: `${height}px`, width: `${width}px` }}
-    className={styles.root}
-  >
-    <Row className={styles.infoRow}>
-      <Col>
-        <p className={styles.termDefinition}>
-          <img
-            src={blueprintsNavItemScreenshot}
-            alt="Screenshot of the Blueprints tab in the sidebar"
-            height={70}
-            className={styles.inlineFigure}
-          />
-          On this Blueprints tab, you can manage the Blueprints you have access
-          to.
-        </p>
-        <p className={styles.termDefinition}>
-          <FontAwesomeIcon
-            icon={faCubes}
-            size="2x"
-            className={styles.inlineFigure}
-          />
-          <span>
-            A <strong>Blueprint</strong> is like a folder or container for a
-            group of Extensions.
-          </span>
-        </p>
-        <p className={styles.termDefinition}>
-          <FontAwesomeIcon
-            icon={faCube}
-            size="2x"
-            className={styles.inlineFigure}
-          />
-          <span>
-            An <strong>Extension</strong> is a workflow that allows you to
-            automate, customize, or change things on a webpage in your browser.
-          </span>
-        </p>
-        <p>
-          You can manage the Blueprints that you&apos;ve created, Blueprints
-          from a team you&apos;re a member of, and Blueprints you activate from
-          the Marketplace.
-        </p>
-      </Col>
-    </Row>
-    <Row className={styles.infoRow}>
-      <Col>
-        <h4>Want to create a new Blueprint?</h4>
-        <ul>
-          <li>
-            Start by opening a new browser tab navigating to the webpage
-            you&apos;d like to modify.
-          </li>
-          <li>
-            Go to the PixieBrix tab via the <strong>Chrome DevTools</strong>{" "}
-            using{" "}
-            {isMac() ? (
-              <kbd>Cmd + Option + C</kbd>
-            ) : (
-              <kbd>Ctrl + Shift + C</kbd>
-            )}{" "}
-            or <kbd>F12</kbd> and start editing your page.
-          </li>
-          <li>
-            Save your Blueprint in the Page Editor and you&apos;ll see it show
-            up here as a personal Blueprint.
-          </li>
-        </ul>
-      </Col>
-    </Row>
-    <Row className={styles.infoRow}>
-      <Col>
-        <h4>Need more help?</h4>
-        <p>
-          Visit the{" "}
-          <ExternalLink
-            linkText="Quick Start Guide"
-            url="https://docs.pixiebrix.com/quick-start-guide"
-          />{" "}
-          or ask questions in the{" "}
-          <ExternalLink
-            linkText="Slack Community"
-            url="https://pixiebrixcommunity.slack.com/join/shared_invite/zt-13gmwdijb-Q5nVsSx5wRLmRwL3~lsDww#/shared-invite/email"
-          />
-          .
-        </p>
-        <p>
-          {" "}
-          Visit the{" "}
-          <ExternalLink
-            linkText="PixieBrix Marketplace"
-            url={MARKETPLACE_URL}
-          />{" "}
-          for ideas.
-        </p>
-      </Col>
-    </Row>
-  </div>
-);
->>>>>>> eeae564c
 
 export default GetStartedView;