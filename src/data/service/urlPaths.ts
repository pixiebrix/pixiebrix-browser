/*
 * Copyright (C) 2024 PixieBrix, Inc.
 *
 * This program is free software: you can redistribute it and/or modify
 * it under the terms of the GNU Affero General Public License as published by
 * the Free Software Foundation, either version 3 of the License, or
 * (at your option) any later version.
 *
 * This program is distributed in the hope that it will be useful,
 * but WITHOUT ANY WARRANTY; without even the implied warranty of
 * MERCHANTABILITY or FITNESS FOR A PARTICULAR PURPOSE.  See the
 * GNU Affero General Public License for more details.
 *
 * You should have received a copy of the GNU Affero General Public License
 * along with this program.  If not, see <http://www.gnu.org/licenses/>.
 */

import type { RegistryId } from "@/types/registryTypes";
import { type paths } from "@/types/swagger";
<<<<<<< HEAD

// These paths are not included in the swagger definition
type WebhookPaths = "/api/webhooks/hooks/" | "/api/webhooks/key/";
type PathsWithQueryParams = `${keyof paths}?${string}`;

type TemplateStringFromPath<T extends string> = string extends T
  ? string
  : T extends `${infer Start}{${string}}/${infer Rest}`
    ? `${Start}${string}/${TemplateStringFromPath<Rest>}`
    : T extends `${infer Start}{${string}}`
      ? `${Start}${string}`
      : T;

type PathsValues = Record<
  string,
  | keyof paths
  | PathsWithQueryParams
  | WebhookPaths
  | ((...args: any[]) => TemplateStringFromPath<keyof paths>)
>;
=======
>>>>>>> e05acf07

export const API_PATHS = {
  BRICKS: "/api/bricks/",
  BRICK: (id: string) => `/api/bricks/${id}/`,
  BRICK_VERSIONS: (id: string) => `/api/bricks/${id}/versions/`,

  DATABASES: "/api/databases/",
  DATABASE_RECORDS: (databaseId: string) =>
    `/api/databases/${databaseId}/records/`,
  DATABASE_RECORD_BY_ID: (databaseId: string, recordId: string) =>
    `/api/databases/${databaseId}/records/${recordId}/`,

  DEPLOYMENTS: "/api/deployments/",
  DEPLOYMENT_ALERTS: (deploymentId: string) =>
    `/api/deployments/${deploymentId}/alerts/`,

<<<<<<< HEAD
  USER_DEPLOYMENTS: "/api/me/deployments/",
=======
  USER_DEPLOYMENTS: "/api/me/deployments/" satisfies keyof paths,
>>>>>>> e05acf07

  FEATURE_FLAGS: "/api/me/",

  GROUP_DATABASES: (groupId: string) => `/api/groups/${groupId}/databases/`,

  INTEGRATIONS: "/api/services/",
  INTEGRATIONS_SHARED: "/api/services/shared/",
  INTEGRATIONS_SHARED_SANITIZED: "/api/services/shared/?meta=1",

  MARKETPLACE_LISTINGS: "/api/marketplace/listings/",
  MARKETPLACE_TAGS: "/api/marketplace/tags/",

  ME: "/api/me/",
  ME_INVITATIONS: "/api/invitations/me/",
  ME_MILESTONES: "/api/me/milestones/",
  ME_SETTINGS: "/api/settings/",

  MOD: (modId: RegistryId) => `/api/recipes/${encodeURIComponent(modId)}/`,
  MOD_COMPONENTS_ALL: "/api/extensions/",

  ONBOARDING_STARTER_BLUEPRINTS: "/api/onboarding/starter-blueprints/",

  ORGANIZATIONS: "/api/organizations/",
  ORGANIZATION_AUTH_URL_PATTERNS: (organizationId: string) =>
    `/api/organizations/${organizationId}/auth-url-patterns/`,
  ORGANIZATION_DATABASES: (organizationId: string) =>
    `/api/organizations/${organizationId}/databases/`,
  ORGANIZATION_GROUPS: (organizationId: string) =>
    `/api/organizations/${organizationId}/groups/`,
  ORGANIZATION_THEME: (organizationId: string) =>
    `/api/organizations/${organizationId}/theme/`,

  PROXY: "/api/proxy/",

  REGISTRY_BRICKS: "/api/registry/bricks/",
  REGISTRY_BRICK: (id: RegistryId) =>
    `/api/registry/bricks/${encodeURIComponent(id)}/`,
  REGISTRY_UPDATES: "/api/registry/updates/",

  TELEMETRY_ERRORS: "/api/telemetry/errors/",
  TELEMETRY_EVENTS: "/api/events/",
  TELEMETRY_IDENTIFY_USER: "/api/identify/",

  WEBHOOKS: "/api/webhooks/hooks/",
  WEBHOOKS_KEY: "/api/webhooks/key/",
} as const satisfies PathsValues;

export const UI_PATHS = {
  MOD_ACTIVATE: (modId: RegistryId, isReactivate?: boolean) =>
    `marketplace/activate/${
      encodeURIComponent(modId) + (isReactivate ? "?reinstall=1" : "")
    }`,
  WORKSHOP_BRICK: (id: string) => `/workshop/bricks/${id}`,
};<|MERGE_RESOLUTION|>--- conflicted
+++ resolved
@@ -17,7 +17,6 @@
 
 import type { RegistryId } from "@/types/registryTypes";
 import { type paths } from "@/types/swagger";
-<<<<<<< HEAD
 
 // These paths are not included in the swagger definition
 type WebhookPaths = "/api/webhooks/hooks/" | "/api/webhooks/key/";
@@ -38,8 +37,6 @@
   | WebhookPaths
   | ((...args: any[]) => TemplateStringFromPath<keyof paths>)
 >;
-=======
->>>>>>> e05acf07
 
 export const API_PATHS = {
   BRICKS: "/api/bricks/",
@@ -56,11 +53,7 @@
   DEPLOYMENT_ALERTS: (deploymentId: string) =>
     `/api/deployments/${deploymentId}/alerts/`,
 
-<<<<<<< HEAD
   USER_DEPLOYMENTS: "/api/me/deployments/",
-=======
-  USER_DEPLOYMENTS: "/api/me/deployments/" satisfies keyof paths,
->>>>>>> e05acf07
 
   FEATURE_FLAGS: "/api/me/",
 
@@ -114,4 +107,4 @@
       encodeURIComponent(modId) + (isReactivate ? "?reinstall=1" : "")
     }`,
   WORKSHOP_BRICK: (id: string) => `/workshop/bricks/${id}`,
-};+} as const;