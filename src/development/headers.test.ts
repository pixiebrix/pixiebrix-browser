/*
 * Copyright (C) 2024 PixieBrix, Inc.
 *
 * This program is free software: you can redistribute it and/or modify
 * it under the terms of the GNU Affero General Public License as published by
 * the Free Software Foundation, either version 3 of the License, or
 * (at your option) any later version.
 *
 * This program is distributed in the hope that it will be useful,
 * but WITHOUT ANY WARRANTY; without even the implied warranty of
 * MERCHANTABILITY or FITNESS FOR A PARTICULAR PURPOSE.  See the
 * GNU Affero General Public License for more details.
 *
 * You should have received a copy of the GNU Affero General Public License
 * along with this program.  If not, see <http://www.gnu.org/licenses/>.
 */

import fs from "node:fs";
import brickRegistry from "@/bricks/registry";

// Import for side-effects (these modules register the blocks)
// NOTE: we don't need to also include extensionPoints because we got rid of all the legacy hard-coded extension points
// (e.g., the Pipedrive calendar extension point, and TechCrunch entity extension point)
import registerBuiltinBricks from "@/bricks/registerBuiltinBricks";
import registerContribBlocks from "@/contrib/registerContribBlocks";

// Maintaining this number is a simple way to ensure bricks don't accidentally get dropped
<<<<<<< HEAD
const EXPECTED_HEADER_COUNT = 131;
=======
const EXPECTED_HEADER_COUNT = 132;
>>>>>>> 38df206e

registerBuiltinBricks();
registerContribBlocks();

Error.stackTraceLimit = Number.POSITIVE_INFINITY;

console.log(`version: ${process.env.npm_package_version}`);

const brickDefinitions = brickRegistry.builtins.map((brick) => ({
  apiVersion: "v1",
  header: true,
  kind: "read" in brick ? "reader" : "component",
  metadata: {
    id: brick.id,
    version: process.env.npm_package_version,
    name: brick.name,
    description: brick.description,
  },
  inputSchema: brick.inputSchema,
  outputSchema: brick.outputSchema,
}));

console.log(`Number of brick headers: ${brickDefinitions.length}`);

// Convert the following code to use test expectations
test("brick headers", () => {
  // If greater, did you forget to bump EXPECTED_HEADER_COUNT constant?
  // If lower, did you forget to register a brick definition?
  expect(brickDefinitions).toHaveLength(EXPECTED_HEADER_COUNT);

  fs.writeFileSync("headers.json", JSON.stringify(brickDefinitions));
  console.log("headers.json written to disk");
});<|MERGE_RESOLUTION|>--- conflicted
+++ resolved
@@ -25,11 +25,7 @@
 import registerContribBlocks from "@/contrib/registerContribBlocks";
 
 // Maintaining this number is a simple way to ensure bricks don't accidentally get dropped
-<<<<<<< HEAD
-const EXPECTED_HEADER_COUNT = 131;
-=======
-const EXPECTED_HEADER_COUNT = 132;
->>>>>>> 38df206e
+const EXPECTED_HEADER_COUNT = 133;
 
 registerBuiltinBricks();
 registerContribBlocks();
