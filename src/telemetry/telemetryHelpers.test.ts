/*
 * Copyright (C) 2024 PixieBrix, Inc.
 *
 * This program is free software: you can redistribute it and/or modify
 * it under the terms of the GNU Affero General Public License as published by
 * the Free Software Foundation, either version 3 of the License, or
 * (at your option) any later version.
 *
 * This program is distributed in the hope that it will be useful,
 * but WITHOUT ANY WARRANTY; without even the implied warranty of
 * MERCHANTABILITY or FITNESS FOR A PARTICULAR PURPOSE.  See the
 * GNU Affero General Public License for more details.
 *
 * You should have received a copy of the GNU Affero General Public License
 * along with this program.  If not, see <http://www.gnu.org/licenses/>.
 */

<<<<<<< HEAD
import {
  cleanDatadogVersionName,
  mapModComponentRefToEventData,
} from "@/telemetry/telemetryHelpers";
import { modComponentRefFactory } from "@/testUtils/factories/modComponentFactories";
import { mapMessageContextToModComponentRef } from "@/utils/modUtils";
=======
import { cleanDatadogVersionName } from "@/telemetry/telemetryHelpers";
import { modComponentRefFactory } from "@/testUtils/factories/modComponentFactories";
import {
  mapMessageContextToModComponentRef,
  mapModComponentRefToMessageContext,
} from "@/utils/modUtils";
>>>>>>> 08aabee7

// Disable automatic __mocks__ resolution #6799
jest.mock("@/telemetry/telemetryHelpers", () =>
  jest.requireActual("./telemetryHelpers.ts"),
);

describe("cleanDatadogVersionName", () => {
  it("cleans local build version name", () => {
    expect(
      cleanDatadogVersionName("1.8.8-alpha.1-local+2024-01-14T18:13:07.744Z"),
    ).toBe("1.8.8-alpha.1-local");
  });

  it("cleans CI build name", () => {
    expect(cleanDatadogVersionName("1.8.8-alpha+293128")).toBe(
      "1.8.8-alpha_293128",
    );
  });
});

describe("mapModComponentRefToEventData", () => {
  it("maps fields", () => {
    const value = modComponentRefFactory();
<<<<<<< HEAD
    expect(mapModComponentRefToEventData(value)).toStrictEqual({
=======
    expect(mapModComponentRefToMessageContext(value)).toStrictEqual({
>>>>>>> 08aabee7
      extensionId: value.extensionId,
      blueprintId: value.blueprintId,
      extensionPointId: value.extensionPointId,
    });
  });

  it("replaces null with undefined", () => {
    const value = modComponentRefFactory({
      blueprintId: null,
    });
<<<<<<< HEAD
    expect(mapModComponentRefToEventData(value)).toStrictEqual({
=======
    expect(mapModComponentRefToMessageContext(value)).toStrictEqual({
>>>>>>> 08aabee7
      extensionId: value.extensionId,
      blueprintId: undefined,
      extensionPointId: value.extensionPointId,
    });
  });

  it("round trips mod component reference", () => {
    const value = modComponentRefFactory();
    expect(
<<<<<<< HEAD
      mapMessageContextToModComponentRef(mapModComponentRefToEventData(value)),
=======
      mapMessageContextToModComponentRef(
        mapModComponentRefToMessageContext(value),
      ),
>>>>>>> 08aabee7
    ).toStrictEqual(value);
  });
});<|MERGE_RESOLUTION|>--- conflicted
+++ resolved
@@ -15,21 +15,12 @@
  * along with this program.  If not, see <http://www.gnu.org/licenses/>.
  */
 
-<<<<<<< HEAD
-import {
-  cleanDatadogVersionName,
-  mapModComponentRefToEventData,
-} from "@/telemetry/telemetryHelpers";
-import { modComponentRefFactory } from "@/testUtils/factories/modComponentFactories";
-import { mapMessageContextToModComponentRef } from "@/utils/modUtils";
-=======
 import { cleanDatadogVersionName } from "@/telemetry/telemetryHelpers";
 import { modComponentRefFactory } from "@/testUtils/factories/modComponentFactories";
 import {
   mapMessageContextToModComponentRef,
   mapModComponentRefToMessageContext,
 } from "@/utils/modUtils";
->>>>>>> 08aabee7
 
 // Disable automatic __mocks__ resolution #6799
 jest.mock("@/telemetry/telemetryHelpers", () =>
@@ -53,11 +44,7 @@
 describe("mapModComponentRefToEventData", () => {
   it("maps fields", () => {
     const value = modComponentRefFactory();
-<<<<<<< HEAD
-    expect(mapModComponentRefToEventData(value)).toStrictEqual({
-=======
     expect(mapModComponentRefToMessageContext(value)).toStrictEqual({
->>>>>>> 08aabee7
       extensionId: value.extensionId,
       blueprintId: value.blueprintId,
       extensionPointId: value.extensionPointId,
@@ -68,11 +55,7 @@
     const value = modComponentRefFactory({
       blueprintId: null,
     });
-<<<<<<< HEAD
-    expect(mapModComponentRefToEventData(value)).toStrictEqual({
-=======
     expect(mapModComponentRefToMessageContext(value)).toStrictEqual({
->>>>>>> 08aabee7
       extensionId: value.extensionId,
       blueprintId: undefined,
       extensionPointId: value.extensionPointId,
@@ -82,13 +65,9 @@
   it("round trips mod component reference", () => {
     const value = modComponentRefFactory();
     expect(
-<<<<<<< HEAD
-      mapMessageContextToModComponentRef(mapModComponentRefToEventData(value)),
-=======
       mapMessageContextToModComponentRef(
         mapModComponentRefToMessageContext(value),
       ),
->>>>>>> 08aabee7
     ).toStrictEqual(value);
   });
 });