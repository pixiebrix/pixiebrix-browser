/*
 * Copyright (C) 2024 PixieBrix, Inc.
 *
 * This program is free software: you can redistribute it and/or modify
 * it under the terms of the GNU Affero General Public License as published by
 * the Free Software Foundation, either version 3 of the License, or
 * (at your option) any later version.
 *
 * This program is distributed in the hope that it will be useful,
 * but WITHOUT ANY WARRANTY; without even the implied warranty of
 * MERCHANTABILITY or FITNESS FOR A PARTICULAR PURPOSE.  See the
 * GNU Affero General Public License for more details.
 *
 * You should have received a copy of the GNU Affero General Public License
 * along with this program.  If not, see <http://www.gnu.org/licenses/>.
 */

import { type JsonObject } from "type-fest";
import { type DBSchema, type IDBPDatabase, openDB } from "idb";
import { sortBy } from "lodash";
import { type BrickConfig } from "@/bricks/types";
import objectHash from "object-hash";
import { type ErrorObject } from "serialize-error";
import { type UUID } from "@/types/stringTypes";
import { type RegistryId } from "@/types/registryTypes";
import {
  type Branch,
  type OutputKey,
  type RenderedArgs,
} from "@/types/runtimeTypes";
import { deleteDatabase } from "@/utils/idbUtils";
import { type Nullishable } from "@/utils/nullishUtils";

const DATABASE_NAME = "TRACE";
const ENTRY_OBJECT_STORE = "traces";
const DB_VERSION_NUMBER = 3;

export type TraceRecordMeta = {
  /**
   * Extension id, to correlate across extension runs.
   *
   * `null` for ad-hoc block execution.
   * Marked Nullishable as part of the StrictNullChecks migration.
   * TODO: Revisit and determine if this should be required.
   */
  extensionId: Nullishable<UUID>;

  /**
   * Extension run id. Unique run id to correlate trace elements from the same extension run.
   */
  runId: Nullishable<UUID>;

  /**
   * Branches to the brick execution
   *
   * Currently, two kinds of branches tracked
   * 1. defer
   * 2. pipeline (e.g., in if/else, document builder button, etc.)
   *
   * @since 1.7.0
   */
  branches: Branch[];

  /**
   * Unique id to identify the block in the Page Editor across runs.
   */
  blockInstanceId: Nullishable<UUID>;

  /**
   * The registry id of the block.
   */
  blockId: RegistryId;
};

type Output = {
  outputKey: Nullishable<OutputKey>;

  /**
   * Output of the block
   */
  output: JsonObject | null;
};

type ErrorOutput = {
  /**
   * Serialized error from running the block
   */
  error: ErrorObject | null;
};

export type TraceEntryData = TraceRecordMeta & {
  /**
   * ISO timestamp when the trace element was recorded.
   */
  timestamp: string;

  templateContext: JsonObject;

  /**
   * The rendered args, or undefined if there was an error rendering the args
   */
<<<<<<< HEAD
  renderedArgs: Nullishable<RenderedArgs>;
=======
  renderedArgs?: RenderedArgs;
>>>>>>> cfa3812d

  /**
   * The error rendering the arguments
   */
  renderError: ErrorObject | null;

  blockConfig: BrickConfig;
};

export type TraceExitData = TraceRecordMeta &
  (Output | ErrorOutput) & {
    /**
     * If a condition was specified and not met, this is `true`, otherwise `false`.
     */
    skippedRun: boolean;

    /**
     * `true` if the brick was skipped or finished running. Introduced to avoid gotchas with effect bricks which
     * produce a null/undefined result.
     * @since 1.7.0
     */
    isFinal: boolean;

    /**
     * `true` if the exit is because the result will run in the renderer
     * @since 1.7.0
     */
    isRenderer: boolean;
  };

type DerivedData = {
  /**
   * Unique identifier to distinguish calls to the same static brick in the same run
   * @since 1.7.0
   */
  callId: string;
};

export type TraceRecord = TraceEntryData & Partial<TraceExitData> & DerivedData;

export type TraceError = TraceEntryData & ErrorOutput & DerivedData;

export function isTraceError(
  traceRecord: TraceRecord,
): traceRecord is TraceError {
  return "error" in traceRecord && traceRecord.error != null;
}

const INDEX_KEYS = [
  "runId",
  "blockInstanceId",
  "extensionId",
] as const satisfies Array<keyof TraceRecordMeta>;

interface TraceDB extends DBSchema {
  [ENTRY_OBJECT_STORE]: {
    value: TraceRecord;
    key: string;
    indexes: {
      runId: UUID;
      blockInstanceId: UUID;
      extensionId: UUID;
    };
  };
}

async function openTraceDB() {
  // Always return a new DB connection. IDB performance seems to be better than reusing the same connection.
  // https://stackoverflow.com/questions/21418954/is-it-bad-to-open-several-database-connections-in-indexeddb
  let database: IDBPDatabase<TraceDB> | null = null;

  database = await openDB<TraceDB>(DATABASE_NAME, DB_VERSION_NUMBER, {
    upgrade(db) {
      try {
        // For now, just clear local logs whenever we need to upgrade the log database structure. There's no real use
        // cases for looking at historic local logs
        db.deleteObjectStore(ENTRY_OBJECT_STORE);
        console.warn(
          "Deleting object store %s for upgrade",
          ENTRY_OBJECT_STORE,
        );
      } catch {
        // Not sure what will happen if the store doesn't exist (i.e., on initial install, so just NOP it)
      }

      // Create a store of objects
      const store = db.createObjectStore(ENTRY_OBJECT_STORE, {
        keyPath: ["runId", "blockInstanceId", "callId"],
      });

      // Create individual indexes
      for (const indexKey of INDEX_KEYS) {
        store.createIndex(indexKey, indexKey, {
          unique: false,
        });
      }
    },
    blocking() {
      // Don't block closing/upgrading the database
      console.debug("Closing trace database due to upgrade/delete");
      database?.close();
      database = null;
    },
    terminated() {
      console.debug("Trace database connection was unexpectedly terminated");
      database = null;
    },
  });

  database.addEventListener("close", () => {
    database = null;
  });

  return database;
}

export async function addTraceEntry(record: TraceEntryData): Promise<void> {
  if (!record.runId) {
    console.debug("Ignoring trace entry data without runId");
    return;
  }

  if (!record.blockInstanceId) {
    console.debug("Ignoring trace entry data without blockInstanceId");
    return;
  }

  const db = await openTraceDB();
  try {
    const callId = objectHash(record.branches);
    await db.add(ENTRY_OBJECT_STORE, { ...record, callId });
  } finally {
    db.close();
  }
}

export async function addTraceExit(record: TraceExitData): Promise<void> {
  if (!record.runId) {
    console.debug("Ignoring trace exit data without runId");
    return;
  }

  if (!record.blockInstanceId) {
    console.debug("Ignoring trace exit data without blockInstanceId");
    return;
  }

  const callId = objectHash(record.branches);

  const db = await openTraceDB();

  try {
    const tx = db.transaction(ENTRY_OBJECT_STORE, "readwrite");

    const data = await tx.store.get(
      IDBKeyRange.only([record.runId, record.blockInstanceId, callId]),
    );

    if (data) {
      await tx.store.put({
        ...data,
        ...record,
        callId,
      });
    } else {
      console.warn("Trace entry record not found", {
        runId: record.runId,
        blockInstanceId: record.blockInstanceId,
        callId,
      });
    }
  } finally {
    db.close();
  }
}

/**
 * Clear all trace records.
 */
export async function clearTraces(): Promise<void> {
  const db = await openTraceDB();
  try {
    await db.clear(ENTRY_OBJECT_STORE);
  } finally {
    db.close();
  }
}

/**
 * Returns the number of trace records in the database.
 */
export async function count(): Promise<number> {
  const db = await openTraceDB();
  try {
    return await db.count(ENTRY_OBJECT_STORE);
  } finally {
    db.close();
  }
}

/**
 * Deletes and recreates the trace database.
 */
export async function recreateDB(): Promise<void> {
  // Delete the database and open the database to recreate it
  await deleteDatabase(DATABASE_NAME);
  const db = await openTraceDB();
  db.close();
}

export async function clearExtensionTraces(extensionId: UUID): Promise<void> {
  let cnt = 0;

  const db = await openTraceDB();

  try {
    const tx = db.transaction(ENTRY_OBJECT_STORE, "readwrite");
    const index = tx.store.index("extensionId");
    for await (const cursor of index.iterate(extensionId)) {
      cnt++;
      await cursor.delete();
    }

    console.debug(
      "Cleared %d trace entries for extension %s",
      cnt,
      extensionId,
    );
  } finally {
    db.close();
  }
}

export async function getLatestRunByExtensionId(
  extensionId: UUID | null,
): Promise<TraceRecord[]> {
  if (extensionId == null) {
    return [];
  }

  const db = await openTraceDB();

  try {
    const matches = await db
      .transaction(ENTRY_OBJECT_STORE, "readonly")
      .objectStore(ENTRY_OBJECT_STORE)
      .index("extensionId")
      .getAll(extensionId);

    // Use both reverse and sortBy because we want insertion order if there's a tie in the timestamp
    const sorted = sortBy(
      matches.reverse(),
      (x) => -new Date(x.timestamp).getTime(),
    );

    const runId = sorted[0]?.runId;
    if (runId) {
      return sorted.filter((x) => x.runId === runId);
    }

    return [];
  } finally {
    db.close();
  }
}<|MERGE_RESOLUTION|>--- conflicted
+++ resolved
@@ -99,11 +99,7 @@
   /**
    * The rendered args, or undefined if there was an error rendering the args
    */
-<<<<<<< HEAD
-  renderedArgs: Nullishable<RenderedArgs>;
-=======
   renderedArgs?: RenderedArgs;
->>>>>>> cfa3812d
 
   /**
    * The error rendering the arguments
