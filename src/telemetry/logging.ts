/*
 * Copyright (C) 2024 PixieBrix, Inc.
 *
 * This program is free software: you can redistribute it and/or modify
 * it under the terms of the GNU Affero General Public License as published by
 * the Free Software Foundation, either version 3 of the License, or
 * (at your option) any later version.
 *
 * This program is distributed in the hope that it will be useful,
 * but WITHOUT ANY WARRANTY; without even the implied warranty of
 * MERCHANTABILITY or FITNESS FOR A PARTICULAR PURPOSE.  See the
 * GNU Affero General Public License for more details.
 *
 * You should have received a copy of the GNU Affero General Public License
 * along with this program.  If not, see <http://www.gnu.org/licenses/>.
 */

import { uuidv4 } from "@/types/helpers";
import { type Except, type JsonObject } from "type-fest";
import { deserializeError, serializeError } from "serialize-error";
import { type DBSchema, type IDBPDatabase, openDB } from "idb";
import { isEmpty, once, sortBy } from "lodash";
import { allowsTrack } from "@/telemetry/dnt";
import {
  getErrorMessage,
  hasSpecificErrorCause,
  isSpecificError,
} from "@/errors/errorHelpers";
import { expectContext } from "@/utils/expectContext";
import {
  reportToErrorService,
  selectExtraContext,
} from "@/data/service/errorService";
import { BusinessError } from "@/errors/businessErrors";
import { ContextError } from "@/errors/genericErrors";
import { isAxiosError } from "@/errors/networkErrorHelpers";
import { type MessengerMeta } from "webext-messenger";
import { type SerializedError } from "@/types/messengerTypes";
import { type MessageContext } from "@/types/loggerTypes";
import { type UUID } from "@/types/stringTypes";
import { deleteDatabase } from "@/utils/idbUtils";
import { memoizeUntilSettled } from "@/utils/promiseUtils";
import { StorageItem } from "webext-storage";
import { flagOn } from "@/auth/featureFlagStorage";
import { mapAppUserToTelemetryUser } from "@/telemetry/telemetryHelpers";
import { readAuthData } from "@/auth/authStorage";
import { ensureOffscreenDocument } from "@/tinyPages/offscreenDocumentController";
import { type RecordErrorMessage } from "@/tinyPages/offscreenProtocol";
import { FeatureFlags } from "@/auth/featureFlags";
import { getReportErrorAdditionalContext } from "@/telemetry/reportError";
import castError from "@/utils/castError";

const DATABASE_NAME = "LOG";
const ENTRY_OBJECT_STORE = "entries";
const DB_VERSION_NUMBER = 4;
/**
 * Maximum number of most recent logs to keep in the database. A low-enough number that performance should not be
 * impacted due to the number of entries.
 */
const MAX_LOG_RECORDS = 1250;

/**
 * Amount to clear old logs, as a ratio of the maximum number of logs.
 */
const LOG_STORAGE_RATIO = 0.75;

export type MessageLevel = "trace" | "debug" | "info" | "warn" | "error";

export const LOG_LEVELS: { [key in MessageLevel]: number } = {
  trace: 0,
  debug: 1,
  info: 2,
  warn: 3,
  error: 4,
};

export type LogEntry = {
  uuid: string;
  timestamp: string;
  message: string;
  level: MessageLevel;
  context: MessageContext;
  data?: JsonObject;
  error?: SerializedError;
};

interface LogDB extends DBSchema {
  [ENTRY_OBJECT_STORE]: {
    value: LogEntry;
    key: string;
    indexes: {
      modComponentId: string;
      modId: string;
      brickId: string;
      starterBrickId: string;
      integrationId: string;
      authId: string;
    };
  };
}

type IndexKey = keyof Except<
  MessageContext,
  | "deploymentId"
  | "label"
  | "pageName"
  | "modVersion"
  | "brickVersion"
  | "integrationVersion"
  | "modComponentLabel"
  | "platformName"
  | "url"
  | "connectionType"
  | "referrer"
>;

const INDEX_KEYS = [
  "modComponentId",
  "modId",
  "brickId",
  "starterBrickId",
  "integrationId",
  "authId",
] as const satisfies IndexKey[];

// Rather than use reportError from @/telemetry/reportError, IDB errors are directly reported
// to application error telemetry to avoid attempting to record the error in the idb log database.
function handleIdbError(error: unknown, operationName: string): void {
  const errorMessage = getErrorMessage(error);
  const context = {
    idbOperationName: operationName,
    ...getReportErrorAdditionalContext(),
  };
  console.error("Error during IDB operation", {
    operationName,
    error,
    context,
  });
  void reportToApplicationErrorTelemetry(
    castError(error, `Error during ${operationName}`),
    context,
    errorMessage,
  );
}

async function openLoggingDB() {
  // Always return a new DB connection. IDB performance seems to be better than reusing the same connection.
  // https://stackoverflow.com/questions/21418954/is-it-bad-to-open-several-database-connections-in-indexeddb
  let database: IDBPDatabase<LogDB> | null = null;

  database = await openDB<LogDB>(DATABASE_NAME, DB_VERSION_NUMBER, {
    upgrade(db, oldVersion, newVersion) {
      try {
        // For now, just clear local logs whenever we need to upgrade the log database structure. There's no real use
        // cases for looking at historic local logs
        db.deleteObjectStore(ENTRY_OBJECT_STORE);
        console.warn(
          "Deleting object store %s for upgrade",
          ENTRY_OBJECT_STORE,
          { oldVersion, newVersion },
        );
      } catch {
        // Not sure what will happen if the store doesn't exist (i.e., on initial install, so just NOP it
      }

      // Create a store of objects
      const store = db.createObjectStore(ENTRY_OBJECT_STORE, {
        keyPath: "uuid",
      });

      for (const key of INDEX_KEYS) {
        store.createIndex(key, `context.${key}`, {
          unique: false,
        });
      }
    },
    blocked(currentVersion: number, blockedVersion: number) {
      console.debug("Database blocked.", { currentVersion, blockedVersion });
      // This should never happen, since we immediately close connections if blocking below,
      // but just in case, close the connection here so it doesn't block openLoggingDB from
      // resolving
      database?.close();
    },
    blocking(currentVersion: number, blockedVersion: number) {
      // Don't block closing/upgrading the database
      console.debug("Closing log database due to upgrade/delete.", {
        currentVersion,
        blockedVersion,
      });
      database?.close();
      database = null;
    },
    terminated() {
      console.debug("Log database connection was unexpectedly terminated");
      database = null;
    },
  });

  database.addEventListener("close", () => {
    database = null;
  });

  return database;
}

async function withLoggingDB<T>(
  dbOperation: (db: IDBPDatabase<LogDB>) => Promise<T>,
  operationName: string,
): Promise<T> {
  let db: IDBPDatabase<LogDB> | null = null;
  try {
    db = await openLoggingDB();
    return await dbOperation(db);
  } catch (error) {
    handleIdbError(error, `Error during idbOperation, ${operationName}`);
    throw error;
  } finally {
    db?.close();
  }
}

/**
 * Add a log entry to the database.
 * @param entry the log entry to add
 */
export async function appendEntry(entry: LogEntry): Promise<void> {
  if (await flagOn(FeatureFlags.DISABLE_IDB_LOGGING)) {
    return;
  }

  await withLoggingDB(async (db) => {
    await db.add(ENTRY_OBJECT_STORE, entry);
  }, appendEntry.name);
}

function makeMatchEntry(
  context: MessageContext = {},
): (entry: LogEntry) => boolean {
  return (entry: LogEntry) =>
    INDEX_KEYS.every((key) => {
      // eslint-disable-next-line security/detect-object-injection -- indexKeys is compile-time constant
      const toMatch = context[key];
      // eslint-disable-next-line security/detect-object-injection -- indexKeys is compile-time constant
      return toMatch == null || entry.context?.[key] === toMatch;
    });
}

/**
 * Returns the number of log entries in the database.
 */
export async function count(): Promise<number> {
  return withLoggingDB(async (db) => db.count(ENTRY_OBJECT_STORE), count.name);
}

/**
 * Deletes and recreates the logging database.
 */
export async function recreateDB(): Promise<void> {
  await deleteDatabase(DATABASE_NAME);
  // Open the database to recreate it
  await withLoggingDB(async (_db) => {}, recreateDB.name);
}

/**
 * Clears all log entries from the database.
 */
export async function clearLogs(): Promise<void> {
  await withLoggingDB(async (db) => {
    await db.clear(ENTRY_OBJECT_STORE);
  }, clearLogs.name);
}

/**
 * Clear logs matching a given context, for example a specific mod.
 * @param context the query context to clear.
 */
export async function clearLog(context: MessageContext = {}): Promise<void> {
<<<<<<< HEAD
  await withLoggingDB(async (db) => {
    const tx = db.transaction(ENTRY_OBJECT_STORE, "readwrite");
=======
  const db = await openLoggingDB();

  try {
    const tx = db.transaction(ENTRY_OBJECT_STORE, "readwrite", {
      durability: "relaxed",
    });
>>>>>>> 839fa1d3

    if (isEmpty(context)) {
      await tx.store.clear();
      return;
    }

    const match = makeMatchEntry(context);
    for await (const cursor of tx.store) {
      if (match(cursor.value)) {
        await cursor.delete();
      }
    }
  }, clearLog.name);
}

/**
 * Returns log entries matching the given context.
 * @param context the query log entry context
 */
export async function getLogEntries(
  context: MessageContext = {},
): Promise<LogEntry[]> {
  return withLoggingDB(async (db) => {
    const objectStore = db
      .transaction(ENTRY_OBJECT_STORE, "readonly", {
        durability: "relaxed",
      })
      .objectStore(ENTRY_OBJECT_STORE);

    let indexKey: IndexKey | undefined;
    for (const key of INDEX_KEYS) {
      // eslint-disable-next-line security/detect-object-injection -- indexKeys is compile-time constant
      if (context[key] != null) {
        indexKey = key;
        break;
      }
    }

    if (!indexKey) {
      throw new Error(
        "At least one of the known index keys must be set in the context to get logs",
      );
    }

    // Use the index to do an initial filter on IDB, and then makeMatchEntry to apply the full filter in JS.
    // eslint-disable-next-line security/detect-object-injection -- indexKeys is compile-time constant
    const entries = await objectStore.index(indexKey).getAll(context[indexKey]);

    const match = makeMatchEntry(context);
    const matches = entries.filter((entry) => match(entry));

    // Use both reverse and sortBy because we want insertion order if there's a tie in the timestamp
    return sortBy(matches.reverse(), (x) => -Number.parseInt(x.timestamp, 10));
  }, getLogEntries.name);
}

/**
 * Unroll/flatten the context of nested `ContextErrors`
 * @see SerializedError
 */
function flattenContext(
  error: Error | SerializedError,
  context: MessageContext,
): MessageContext {
  if (isSpecificError(error, ContextError)) {
    const currentContext =
      typeof error.context === "object" ? error.context : {};
    const innerContext = flattenContext(
      error.cause as SerializedError,
      context,
    );
    // Prefer the outer context which should have the most accurate detail about which brick the error occurred in
    return { ...context, ...innerContext, ...currentContext };
  }

  return context;
}

const warnAboutDisabledDNT = once(() => {
  console.warn("Error telemetry is disabled because DNT is turned on");
});

const THROTTLE_AXIOS_SERVER_ERROR_STATUS_CODES = new Set([502, 503, 504]);
const THROTTLE_RATE_MS = 60_000; // 1 minute
let lastAxiosServerErrorTimestamp: number | null = null;

/**
 * Do not use this function directly. Use `reportError` instead: `import reportError from "@/telemetry/reportError"`
 * It's only exported for testing.
 */
export async function reportToApplicationErrorTelemetry(
  // Ensure it's an Error instance before passing it to Application error telemetry so Application error telemetry
  // treats it as the error.
  error: Error,
  flatContext: MessageContext,
  errorMessage: string,
): Promise<void> {
  // Business errors are now sent to the PixieBrix error service instead of the Application error service - see reportToErrorService
  if (
    hasSpecificErrorCause(error, BusinessError) ||
    (await flagOn(FeatureFlags.APPLICATION_ERROR_TELEMETRY_DISABLE_REPORT))
  ) {
    return;
  }

  // Throttle certain Axios status codes because they are redundant with our platform alerts
  if (
    isAxiosError(error) &&
    error.response?.status &&
    THROTTLE_AXIOS_SERVER_ERROR_STATUS_CODES.has(error.response.status)
  ) {
    // JS allows subtracting dates directly but TS complains, so get the date as a number in milliseconds:
    // https://github.com/microsoft/TypeScript/issues/8260
    const now = Date.now();

    if (
      lastAxiosServerErrorTimestamp &&
      now - lastAxiosServerErrorTimestamp < THROTTLE_RATE_MS
    ) {
      console.debug("Skipping remote error telemetry report due to throttling");
      return;
    }

    lastAxiosServerErrorTimestamp = now;
  }

  if (!(await allowsTrack())) {
    warnAboutDisabledDNT();
    return;
  }

  const { version_name: versionName } = chrome.runtime.getManifest();
  const [telemetryUser, extraContext] = await Promise.all([
    mapAppUserToTelemetryUser(await readAuthData()),
    selectExtraContext(error),
  ]);
  const errorData: RecordErrorMessage["data"] = {
    error: serializeError(error),
    errorMessage,
    errorReporterInitInfo: {
      // It should never happen that versionName is undefined, but handle undefined just in case
      versionName: versionName ?? "",
      telemetryUser,
    },
    messageContext: {
      ...flatContext,
      ...extraContext,
    },
  };

  // Due to service worker limitations with the Datadog SDK, which we currently use for Application error telemetry,
  // we need to send the error from an offscreen document.
  // See https://github.com/pixiebrix/pixiebrix-extension/issues/8268
  // and offscreen.ts
  await ensureOffscreenDocument();

  await chrome.runtime.sendMessage({
    type: "record-error",
    target: "offscreen-doc",
    data: errorData,
  } satisfies RecordErrorMessage);
}

/** @deprecated Use instead: `import reportError from "@/telemetry/reportError"` */
export async function recordError(
  this: MessengerMeta, // Enforce usage via Messenger only
  serializedError: SerializedError,
  context: MessageContext,
  data?: JsonObject,
  // NOTE: If this function signature is changed, also update it in sidebar/messenger/registration.ts
  // If those types are removed from that file, then also remove this comment.
): Promise<void> {
  // See https://github.com/pixiebrix/pixiebrix-extension/pull/4696#discussion_r1030668438
  expectContext(
    "background",
    "Errors should be recorded via the background page to allow HTTP request batching",
  );

  try {
    const error = deserializeError(serializedError);
    const errorMessage = getErrorMessage(error);
    const flatContext = flattenContext(error, context);

    await Promise.all([
      reportToApplicationErrorTelemetry(error, flatContext, errorMessage),
      reportToErrorService(error, flatContext, errorMessage),
      appendEntry({
        uuid: uuidv4(),
        timestamp: Date.now().toString(),
        level: "error",
        context: flatContext,
        message: errorMessage,
        data,
        // Ensure the object is fully serialized. Required because it will be stored in IDB and flow through the Redux state
        error: serializedError,
      }),
    ]);
  } catch (recordErrorError) {
    console.error("An error occurred while recording another error", {
      error: recordErrorError,
      originalError: serializedError,
      context,
    });
  }
}

export async function recordLog(
  context: MessageContext,
  level: MessageLevel,
  message: string,
  data: JsonObject,
): Promise<void> {
  await appendEntry({
    uuid: uuidv4(),
    timestamp: Date.now().toString(),
    level,
    message,
    data,
    context: context ?? {},
  });
}

export type LoggingConfig = {
  logValues: boolean;
};

const loggingConfig = new StorageItem<LoggingConfig>("LOG_OPTIONS", {
  defaultValue: {
    logValues: false,
  },
});

let lastValue: LoggingConfig | null = null;
export async function getLoggingConfig(): Promise<LoggingConfig> {
  try {
    lastValue = await loggingConfig.get();
    return lastValue;
  } catch {
    // The context was probably invalidated. Logging utilities shouldn't throw errors
    // eslint-disable-next-line @typescript-eslint/no-non-null-assertion -- Incomplete types
    return lastValue ?? loggingConfig.defaultValue!;
  }
}

export async function setLoggingConfig(config: LoggingConfig): Promise<void> {
  await loggingConfig.set(config);
}

/**
 * Clear all debug and trace level logs for the given mod component.
 */
export async function clearModComponentDebugLogs(
  modComponentId: UUID,
): Promise<void> {
  if (await flagOn(FeatureFlags.DISABLE_IDB_LOGGING)) {
    return;
  }

<<<<<<< HEAD
  await withLoggingDB(async (db) => {
    const tx = db.transaction(ENTRY_OBJECT_STORE, "readwrite");
=======
  const db = await openLoggingDB();

  try {
    const tx = db.transaction(ENTRY_OBJECT_STORE, "readwrite", {
      durability: "relaxed",
    });
>>>>>>> 839fa1d3
    const index = tx.store.index("modComponentId");
    for await (const cursor of index.iterate(modComponentId)) {
      if (cursor.value.level === "debug" || cursor.value.level === "trace") {
        await cursor.delete();
      }
    }
  }, clearModComponentDebugLogs.name);
}

/**
 * Free up space in the log database.
 */
async function _sweepLogs(): Promise<void> {
  if (await flagOn(FeatureFlags.DISABLE_IDB_LOGGING)) {
    return;
  }

  await withLoggingDB(async (db) => {
    const numRecords = await db.count(ENTRY_OBJECT_STORE);

    if (numRecords > MAX_LOG_RECORDS) {
      const numToDelete = numRecords - MAX_LOG_RECORDS * LOG_STORAGE_RATIO;

<<<<<<< HEAD
      console.debug("Sweeping logs", {
        numRecords,
        numToDelete,
      });

      const tx = db.transaction(ENTRY_OBJECT_STORE, "readwrite");
=======
    console.debug("Sweeping logs", {
      numRecords,
      numToDelete,
    });

    const db = await openLoggingDB();
    const abortController = new AbortController();
    // Ensure in cases where the sweep is taking too long, we abort the operation to reduce the likelihood
    // of blocking other db transactions.
    const timeoutId = setTimeout(abortController.abort, 30_000);

    try {
      const tx = db.transaction(ENTRY_OBJECT_STORE, "readwrite", {
        durability: "relaxed",
      });
>>>>>>> 839fa1d3

      let deletedCount = 0;

      // Ideally this would be ordered by timestamp to delete the oldest records, but timestamp is not an index.
      // This might mostly "just work" if the cursor happens to iterate in insertion order
      for await (const cursor of tx.store) {
        if (abortController.signal.aborted) {
          console.warn("Log sweep aborted due to timeout");
          break;
        }

        await cursor.delete();
        deletedCount++;

        if (deletedCount > numToDelete) {
          return;
        }
      }
<<<<<<< HEAD
=======
    } finally {
      clearTimeout(timeoutId);
      db.close();
>>>>>>> 839fa1d3
    }
  }, _sweepLogs.name);
}

/**
 * Free up space in the log database.
 */
export const sweepLogs = memoizeUntilSettled(_sweepLogs);

export function initLogSweep(): void {
  expectContext(
    "background",
    "Log sweep should only be initialized in the background page",
  );

  // Sweep after initial extension startup
  setTimeout(sweepLogs, 5000);
  // Sweep logs every 5 minutes
  setInterval(sweepLogs, 300_000);
}<|MERGE_RESOLUTION|>--- conflicted
+++ resolved
@@ -275,17 +275,10 @@
  * @param context the query context to clear.
  */
 export async function clearLog(context: MessageContext = {}): Promise<void> {
-<<<<<<< HEAD
   await withLoggingDB(async (db) => {
-    const tx = db.transaction(ENTRY_OBJECT_STORE, "readwrite");
-=======
-  const db = await openLoggingDB();
-
-  try {
     const tx = db.transaction(ENTRY_OBJECT_STORE, "readwrite", {
       durability: "relaxed",
     });
->>>>>>> 839fa1d3
 
     if (isEmpty(context)) {
       await tx.store.clear();
@@ -544,17 +537,10 @@
     return;
   }
 
-<<<<<<< HEAD
   await withLoggingDB(async (db) => {
-    const tx = db.transaction(ENTRY_OBJECT_STORE, "readwrite");
-=======
-  const db = await openLoggingDB();
-
-  try {
     const tx = db.transaction(ENTRY_OBJECT_STORE, "readwrite", {
       durability: "relaxed",
     });
->>>>>>> 839fa1d3
     const index = tx.store.index("modComponentId");
     for await (const cursor of index.iterate(modComponentId)) {
       if (cursor.value.level === "debug" || cursor.value.level === "trace") {
@@ -572,62 +558,49 @@
     return;
   }
 
-  await withLoggingDB(async (db) => {
-    const numRecords = await db.count(ENTRY_OBJECT_STORE);
-
-    if (numRecords > MAX_LOG_RECORDS) {
-      const numToDelete = numRecords - MAX_LOG_RECORDS * LOG_STORAGE_RATIO;
-
-<<<<<<< HEAD
-      console.debug("Sweeping logs", {
-        numRecords,
-        numToDelete,
-      });
-
-      const tx = db.transaction(ENTRY_OBJECT_STORE, "readwrite");
-=======
-    console.debug("Sweeping logs", {
-      numRecords,
-      numToDelete,
-    });
-
-    const db = await openLoggingDB();
-    const abortController = new AbortController();
-    // Ensure in cases where the sweep is taking too long, we abort the operation to reduce the likelihood
-    // of blocking other db transactions.
-    const timeoutId = setTimeout(abortController.abort, 30_000);
-
-    try {
-      const tx = db.transaction(ENTRY_OBJECT_STORE, "readwrite", {
-        durability: "relaxed",
-      });
->>>>>>> 839fa1d3
-
-      let deletedCount = 0;
-
-      // Ideally this would be ordered by timestamp to delete the oldest records, but timestamp is not an index.
-      // This might mostly "just work" if the cursor happens to iterate in insertion order
-      for await (const cursor of tx.store) {
-        if (abortController.signal.aborted) {
-          console.warn("Log sweep aborted due to timeout");
-          break;
-        }
-
-        await cursor.delete();
-        deletedCount++;
-
-        if (deletedCount > numToDelete) {
-          return;
+  const abortController = new AbortController();
+  // Ensure in cases where the sweep is taking too long, we abort the operation to reduce the likelihood
+  // of blocking other db transactions.
+  const timeoutId = setTimeout(abortController.abort, 30_000);
+
+  try {
+    await withLoggingDB(async (db) => {
+      const numRecords = await db.count(ENTRY_OBJECT_STORE);
+
+      if (numRecords > MAX_LOG_RECORDS) {
+        const numToDelete = numRecords - MAX_LOG_RECORDS * LOG_STORAGE_RATIO;
+
+        console.debug("Sweeping logs", {
+          numRecords,
+          numToDelete,
+        });
+
+        const tx = db.transaction(ENTRY_OBJECT_STORE, "readwrite", {
+          durability: "relaxed",
+        });
+
+        let deletedCount = 0;
+
+        // Ideally this would be ordered by timestamp to delete the oldest records, but timestamp is not an index.
+        // This might mostly "just work" if the cursor happens to iterate in insertion order
+        for await (const cursor of tx.store) {
+          if (abortController.signal.aborted) {
+            console.warn("Log sweep aborted due to timeout");
+            break;
+          }
+
+          await cursor.delete();
+          deletedCount++;
+
+          if (deletedCount > numToDelete) {
+            return;
+          }
         }
       }
-<<<<<<< HEAD
-=======
-    } finally {
-      clearTimeout(timeoutId);
-      db.close();
->>>>>>> 839fa1d3
-    }
-  }, _sweepLogs.name);
+    }, _sweepLogs.name);
+  } finally {
+    clearTimeout(timeoutId);
+  }
 }
 
 /**
