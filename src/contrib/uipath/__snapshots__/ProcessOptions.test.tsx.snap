--- conflicted
+++ resolved
@@ -1,15 +1,10 @@
 // Jest Snapshot v1, https://goo.gl/fbAQLP
 
 exports[`UiPath Options Render integration selector 1`] = `
-<<<<<<< HEAD
 <DocumentFragment>
-  <div>
-=======
-<div>
   <div
     class="formGroup form-group row"
   >
->>>>>>> 56c429e2
     <div
       class="mb-2 annotation-transition col-12"
     >
@@ -112,17 +107,6 @@
             />
           </div>
         </div>
-<<<<<<< HEAD
-        <small
-          class="text-muted form-text"
-        >
-          <span>
-            Select an integration configuration. 
-            <a
-              href="chrome-extension://abcxyz/options.html#/services"
-              rel="noopener noreferrer"
-              target="_blank"
-=======
         <div>
           <button
             class="btn btn-info"
@@ -138,7 +122,6 @@
               role="img"
               viewBox="0 0 512 512"
               xmlns="http://www.w3.org/2000/svg"
->>>>>>> 56c429e2
             >
               <path
                 d="M440.65 12.57l4 82.77A247.16 247.16 0 0 0 255.83 8C134.73 8 33.91 94.92 12.29 209.82A12 12 0 0 0 24.09 224h49.05a12 12 0 0 0 11.67-9.26 175.91 175.91 0 0 1 317-56.94l-101.46-4.86a12 12 0 0 0-12.57 12v47.41a12 12 0 0 0 12 12H500a12 12 0 0 0 12-12V12a12 12 0 0 0-12-12h-47.37a12 12 0 0 0-11.98 12.57zM255.83 432a175.61 175.61 0 0 1-146-77.8l101.8 4.87a12 12 0 0 0 12.57-12v-47.4a12 12 0 0 0-12-12H12a12 12 0 0 0-12 12V500a12 12 0 0 0 12 12h47.35a12 12 0 0 0 12-12.6l-4.15-82.57A247.17 247.17 0 0 0 255.83 504c121.11 0 221.93-86.92 243.55-201.82a12 12 0 0 0-11.8-14.18h-49.05a12 12 0 0 0-11.67 9.26A175.86 175.86 0 0 1 255.83 432z"
@@ -152,8 +135,7 @@
         class="text-muted form-text"
       >
         <span>
-          Select an integration configuration.
-           
+          Select an integration configuration. 
           <a
             href="chrome-extension://abcxyz/options.html#/services"
             rel="noopener noreferrer"
@@ -184,15 +166,10 @@
 `;
 
 exports[`UiPath Options Render with selected dependency 1`] = `
-<<<<<<< HEAD
 <DocumentFragment>
-  <div>
-=======
-<div>
   <div
     class="formGroup form-group row"
   >
->>>>>>> 56c429e2
     <div
       class="mb-2 annotation-transition col-12"
     >
@@ -295,17 +272,6 @@
             />
           </div>
         </div>
-<<<<<<< HEAD
-        <small
-          class="text-muted form-text"
-        >
-          <span>
-            Select an integration configuration. 
-            <a
-              href="chrome-extension://abcxyz/options.html#/services"
-              rel="noopener noreferrer"
-              target="_blank"
-=======
         <div>
           <button
             class="btn btn-info"
@@ -321,7 +287,6 @@
               role="img"
               viewBox="0 0 512 512"
               xmlns="http://www.w3.org/2000/svg"
->>>>>>> 56c429e2
             >
               <path
                 d="M440.65 12.57l4 82.77A247.16 247.16 0 0 0 255.83 8C134.73 8 33.91 94.92 12.29 209.82A12 12 0 0 0 24.09 224h49.05a12 12 0 0 0 11.67-9.26 175.91 175.91 0 0 1 317-56.94l-101.46-4.86a12 12 0 0 0-12.57 12v47.41a12 12 0 0 0 12 12H500a12 12 0 0 0 12-12V12a12 12 0 0 0-12-12h-47.37a12 12 0 0 0-11.98 12.57zM255.83 432a175.61 175.61 0 0 1-146-77.8l101.8 4.87a12 12 0 0 0 12.57-12v-47.4a12 12 0 0 0-12-12H12a12 12 0 0 0-12 12V500a12 12 0 0 0 12 12h47.35a12 12 0 0 0 12-12.6l-4.15-82.57A247.17 247.17 0 0 0 255.83 504c121.11 0 221.93-86.92 243.55-201.82a12 12 0 0 0-11.8-14.18h-49.05a12 12 0 0 0-11.67 9.26A175.86 175.86 0 0 1 255.83 432z"
@@ -335,8 +300,7 @@
         class="text-muted form-text"
       >
         <span>
-          Select an integration configuration.
-           
+          Select an integration configuration. 
           <a
             href="chrome-extension://abcxyz/options.html#/services"
             rel="noopener noreferrer"
@@ -391,16 +355,7 @@
           <div
             class="text-danger"
           >
-<<<<<<< HEAD
-            <div
-              class="text-danger"
-            >
-              Error loading options: No integration configured
-            </div>
-=======
-            Error loading options: 
-            No integration configured
->>>>>>> 56c429e2
+            Error loading options: No integration configured
           </div>
         </div>
         <div>
