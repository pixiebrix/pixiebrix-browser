--- conflicted
+++ resolved
@@ -14,8 +14,6 @@
     <div
       class="col-xl-10 col-lg-9"
     >
-<<<<<<< HEAD
-=======
       <div
         class="mb-2 annotation-transition col-12"
       >
@@ -29,7 +27,6 @@
       >
         Integration
       </label>
->>>>>>> 81d24106
       <div
         class="d-flex"
         data-widget="ServiceSelectWidget"
@@ -178,20 +175,10 @@
 
 exports[`UiPath Options Render with selected dependency 1`] = `
 <div>
-  <div
-    class="formGroup form-group row"
-  >
-    <label
-      class="label form-label col-form-label col-xl-2 col-lg-3"
-      for="extension.blockPipeline.0.config.uipath"
+  <div>
+    <div
+      class="formGroup form-group row"
     >
-      Integration
-    </label>
-    <div
-      class="col-xl-10 col-lg-9"
-    >
-<<<<<<< HEAD
-=======
       <div
         class="mb-2 annotation-transition col-12"
       >
@@ -205,375 +192,348 @@
       >
         Integration
       </label>
->>>>>>> 81d24106
-      <div
-        class="d-flex"
-        data-widget="ServiceSelectWidget"
-      >
-        <div
-          class="flex-grow-1"
-        >
-          <div
-            class=" css-b62m3t-container"
-          >
-            <span
-              class="css-1f43avz-a11yText-A11yText"
-              id="react-select-3-live-region"
-            />
-            <span
-              aria-atomic="false"
-              aria-live="polite"
-              aria-relevant="additions text"
-              class="css-1f43avz-a11yText-A11yText"
-            />
+      <div
+        class="col-xl-10 col-lg-9"
+      >
+        <div
+          class="d-flex"
+          data-widget="ServiceSelectWidget"
+        >
+          <div
+            class="flex-grow-1"
+          >
             <div
-              class=" css-13cymwt-control"
-            >
+              class=" css-b62m3t-container"
+            >
+              <span
+                class="css-1f43avz-a11yText-A11yText"
+                id="react-select-3-live-region"
+              />
+              <span
+                aria-atomic="false"
+                aria-live="polite"
+                aria-relevant="additions text"
+                class="css-1f43avz-a11yText-A11yText"
+              />
               <div
-                class=" css-1fdsijx-ValueContainer"
+                class=" css-13cymwt-control"
               >
                 <div
-                  class=" css-1jqq78o-placeholder"
-                  id="react-select-3-placeholder"
-                >
-                  Select...
+                  class=" css-1fdsijx-ValueContainer"
+                >
+                  <div
+                    class=" css-1jqq78o-placeholder"
+                    id="react-select-3-placeholder"
+                  >
+                    Select...
+                  </div>
+                  <div
+                    class=" css-qbdosj-Input"
+                    data-value=""
+                  >
+                    <input
+                      aria-autocomplete="list"
+                      aria-describedby="react-select-3-placeholder"
+                      aria-expanded="false"
+                      aria-haspopup="true"
+                      autocapitalize="none"
+                      autocomplete="off"
+                      autocorrect="off"
+                      class=""
+                      id="extension.blockPipeline.0.config.uipath"
+                      role="combobox"
+                      spellcheck="false"
+                      style="opacity: 1; width: 100%; grid-area: 1 / 2; min-width: 2px; border: 0px; margin: 0px; outline: 0; padding: 0px;"
+                      tabindex="0"
+                      type="text"
+                      value=""
+                    />
+                  </div>
                 </div>
                 <div
-                  class=" css-qbdosj-Input"
-                  data-value=""
-                >
-                  <input
-                    aria-autocomplete="list"
-                    aria-describedby="react-select-3-placeholder"
-                    aria-expanded="false"
-                    aria-haspopup="true"
-                    autocapitalize="none"
-                    autocomplete="off"
-                    autocorrect="off"
-                    class=""
-                    id="extension.blockPipeline.0.config.uipath"
-                    role="combobox"
-                    spellcheck="false"
-                    style="opacity: 1; width: 100%; grid-area: 1 / 2; min-width: 2px; border: 0px; margin: 0px; outline: 0; padding: 0px;"
-                    tabindex="0"
-                    type="text"
-                    value=""
+                  class=" css-1hb7zxy-IndicatorsContainer"
+                >
+                  <span
+                    class=" css-1u9des2-indicatorSeparator"
                   />
+                  <div
+                    aria-hidden="true"
+                    class=" css-1xc3v61-indicatorContainer"
+                  >
+                    <svg
+                      aria-hidden="true"
+                      class="css-tj5bde-Svg"
+                      focusable="false"
+                      height="20"
+                      viewBox="0 0 20 20"
+                      width="20"
+                    >
+                      <path
+                        d="M4.516 7.548c0.436-0.446 1.043-0.481 1.576 0l3.908 3.747 3.908-3.747c0.533-0.481 1.141-0.446 1.574 0 0.436 0.445 0.408 1.197 0 1.615-0.406 0.418-4.695 4.502-4.695 4.502-0.217 0.223-0.502 0.335-0.787 0.335s-0.57-0.112-0.789-0.335c0 0-4.287-4.084-4.695-4.502s-0.436-1.17 0-1.615z"
+                      />
+                    </svg>
+                  </div>
                 </div>
               </div>
+              <input
+                name="extension.blockPipeline.0.config.uipath"
+                type="hidden"
+                value=""
+              />
+            </div>
+          </div>
+          <div>
+            <button
+              class="btn btn-info"
+              title="Refresh configured integrations"
+              type="button"
+            >
+              <svg
+                aria-hidden="true"
+                class="svg-inline--fa fa-sync fa-w-16 "
+                data-icon="sync"
+                data-prefix="fas"
+                focusable="false"
+                role="img"
+                viewBox="0 0 512 512"
+                xmlns="http://www.w3.org/2000/svg"
+              >
+                <path
+                  d="M440.65 12.57l4 82.77A247.16 247.16 0 0 0 255.83 8C134.73 8 33.91 94.92 12.29 209.82A12 12 0 0 0 24.09 224h49.05a12 12 0 0 0 11.67-9.26 175.91 175.91 0 0 1 317-56.94l-101.46-4.86a12 12 0 0 0-12.57 12v47.41a12 12 0 0 0 12 12H500a12 12 0 0 0 12-12V12a12 12 0 0 0-12-12h-47.37a12 12 0 0 0-11.98 12.57zM255.83 432a175.61 175.61 0 0 1-146-77.8l101.8 4.87a12 12 0 0 0 12.57-12v-47.4a12 12 0 0 0-12-12H12a12 12 0 0 0-12 12V500a12 12 0 0 0 12 12h47.35a12 12 0 0 0 12-12.6l-4.15-82.57A247.17 247.17 0 0 0 255.83 504c121.11 0 221.93-86.92 243.55-201.82a12 12 0 0 0-11.8-14.18h-49.05a12 12 0 0 0-11.67 9.26A175.86 175.86 0 0 1 255.83 432z"
+                  fill="currentColor"
+                />
+              </svg>
+            </button>
+          </div>
+        </div>
+        <small
+          class="text-muted form-text"
+        >
+          <span>
+            Select an integration configuration.
+             
+            <a
+              href="chrome-extension://abcxyz/options.html#/services"
+              rel="noopener noreferrer"
+              target="_blank"
+            >
+              <svg
+                aria-hidden="true"
+                class="svg-inline--fa fa-cloud fa-w-20 "
+                data-icon="cloud"
+                data-prefix="fas"
+                focusable="false"
+                role="img"
+                viewBox="0 0 640 512"
+                xmlns="http://www.w3.org/2000/svg"
+              >
+                <path
+                  d="M537.6 226.6c4.1-10.7 6.4-22.4 6.4-34.6 0-53-43-96-96-96-19.7 0-38.1 6-53.3 16.2C367 64.2 315.3 32 256 32c-88.4 0-160 71.6-160 160 0 2.7.1 5.4.2 8.1C40.2 219.8 0 273.2 0 336c0 79.5 64.5 144 144 144h368c70.7 0 128-57.3 128-128 0-61.9-44-113.6-102.4-125.4z"
+                  fill="currentColor"
+                />
+              </svg>
+               Configure additional integrations here.
+            </a>
+          </span>
+        </small>
+      </div>
+    </div>
+    <div
+      class="formGroup form-group row"
+    >
+      <div
+        class="mb-2 annotation-transition col-12"
+      >
+        <div
+          class="annotationPlaceholder"
+        />
+      </div>
+      <label
+        class="label form-label col-form-label col-xl-2 col-lg-3"
+        for="extension.blockPipeline.0.config.releaseKey"
+      >
+        Release
+      </label>
+      <div
+        class="col-xl-10 col-lg-9"
+      >
+        <div
+          class="d-flex"
+        >
+          <div
+            class="flex-grow-1"
+          >
+            <div
+              class="text-danger"
+            >
+              Error loading options: 
+              No integration configured
+            </div>
+          </div>
+          <div>
+            <button
+              class="btn btn-info"
+              title="Refresh"
+              type="button"
+            >
+              <svg
+                aria-hidden="true"
+                class="svg-inline--fa fa-sync fa-w-16 "
+                data-icon="sync"
+                data-prefix="fas"
+                focusable="false"
+                role="img"
+                viewBox="0 0 512 512"
+                xmlns="http://www.w3.org/2000/svg"
+              >
+                <path
+                  d="M440.65 12.57l4 82.77A247.16 247.16 0 0 0 255.83 8C134.73 8 33.91 94.92 12.29 209.82A12 12 0 0 0 24.09 224h49.05a12 12 0 0 0 11.67-9.26 175.91 175.91 0 0 1 317-56.94l-101.46-4.86a12 12 0 0 0-12.57 12v47.41a12 12 0 0 0 12 12H500a12 12 0 0 0 12-12V12a12 12 0 0 0-12-12h-47.37a12 12 0 0 0-11.98 12.57zM255.83 432a175.61 175.61 0 0 1-146-77.8l101.8 4.87a12 12 0 0 0 12.57-12v-47.4a12 12 0 0 0-12-12H12a12 12 0 0 0-12 12V500a12 12 0 0 0 12 12h47.35a12 12 0 0 0 12-12.6l-4.15-82.57A247.17 247.17 0 0 0 255.83 504c121.11 0 221.93-86.92 243.55-201.82a12 12 0 0 0-11.8-14.18h-49.05a12 12 0 0 0-11.67 9.26A175.86 175.86 0 0 1 255.83 432z"
+                  fill="currentColor"
+                />
+              </svg>
+            </button>
+          </div>
+        </div>
+        <small
+          class="text-muted form-text"
+        >
+          <span>
+            The UiPath release/process
+          </span>
+        </small>
+      </div>
+    </div>
+    <div
+      class="formGroup form-group row"
+    >
+      <div
+        class="mb-2 annotation-transition col-12"
+      >
+        <div
+          class="annotationPlaceholder"
+        />
+      </div>
+      <label
+        class="label form-label col-form-label col-xl-2 col-lg-3"
+        for="extension.blockPipeline.0.config.strategy"
+      >
+        Strategy
+      </label>
+      <div
+        class="col-xl-10 col-lg-9"
+      >
+        <div
+          class="root"
+        >
+          <div
+            class="field"
+          >
+            <div
+              class=" css-b62m3t-container"
+            >
+              <span
+                class="css-1f43avz-a11yText-A11yText"
+                id="react-select-5-live-region"
+              />
+              <span
+                aria-atomic="false"
+                aria-live="polite"
+                aria-relevant="additions text"
+                class="css-1f43avz-a11yText-A11yText"
+              />
               <div
-                class=" css-1hb7zxy-IndicatorsContainer"
-              >
-                <span
-                  class=" css-1u9des2-indicatorSeparator"
-                />
+                class=" css-13cymwt-control"
+              >
                 <div
-                  aria-hidden="true"
-                  class=" css-1xc3v61-indicatorContainer"
-                >
-                  <svg
+                  class=" css-1fdsijx-ValueContainer"
+                >
+                  <div
+                    class=" css-1dimb5e-singleValue"
+                  >
+                    JobsCount
+                  </div>
+                  <div
+                    class=" css-qbdosj-Input"
+                    data-value=""
+                  >
+                    <input
+                      aria-autocomplete="list"
+                      aria-expanded="false"
+                      aria-haspopup="true"
+                      autocapitalize="none"
+                      autocomplete="off"
+                      autocorrect="off"
+                      class=""
+                      id="extension.blockPipeline.0.config.strategy"
+                      role="combobox"
+                      spellcheck="false"
+                      style="opacity: 1; width: 100%; grid-area: 1 / 2; min-width: 2px; border: 0px; margin: 0px; outline: 0; padding: 0px;"
+                      tabindex="0"
+                      type="text"
+                      value=""
+                    />
+                  </div>
+                </div>
+                <div
+                  class=" css-1hb7zxy-IndicatorsContainer"
+                >
+                  <span
+                    class=" css-1u9des2-indicatorSeparator"
+                  />
+                  <div
                     aria-hidden="true"
-                    class="css-tj5bde-Svg"
-                    focusable="false"
-                    height="20"
-                    viewBox="0 0 20 20"
-                    width="20"
+                    class=" css-1xc3v61-indicatorContainer"
                   >
-                    <path
-                      d="M4.516 7.548c0.436-0.446 1.043-0.481 1.576 0l3.908 3.747 3.908-3.747c0.533-0.481 1.141-0.446 1.574 0 0.436 0.445 0.408 1.197 0 1.615-0.406 0.418-4.695 4.502-4.695 4.502-0.217 0.223-0.502 0.335-0.787 0.335s-0.57-0.112-0.789-0.335c0 0-4.287-4.084-4.695-4.502s-0.436-1.17 0-1.615z"
-                    />
-                  </svg>
+                    <svg
+                      aria-hidden="true"
+                      class="css-tj5bde-Svg"
+                      focusable="false"
+                      height="20"
+                      viewBox="0 0 20 20"
+                      width="20"
+                    >
+                      <path
+                        d="M4.516 7.548c0.436-0.446 1.043-0.481 1.576 0l3.908 3.747 3.908-3.747c0.533-0.481 1.141-0.446 1.574 0 0.436 0.445 0.408 1.197 0 1.615-0.406 0.418-4.695 4.502-4.695 4.502-0.217 0.223-0.502 0.335-0.787 0.335s-0.57-0.112-0.789-0.335c0 0-4.287-4.084-4.695-4.502s-0.436-1.17 0-1.615z"
+                      />
+                    </svg>
+                  </div>
                 </div>
               </div>
             </div>
-            <input
-              name="extension.blockPipeline.0.config.uipath"
-              type="hidden"
-              value=""
-            />
+          </div>
+          <div
+            class="dropdown dropdown"
+            data-test-selected="Select..."
+            data-testid="toggle-extension.blockPipeline.0.config.strategy"
+          >
+            <button
+              aria-expanded="false"
+              aria-haspopup="true"
+              class="dropdown-toggle btn btn-link"
+              type="button"
+            >
+              <span
+                class="symbol"
+              >
+                <test-file-stub
+                  classname="root"
+                />
+              </span>
+            </button>
           </div>
         </div>
-        <div>
-          <button
-            class="btn btn-info"
-            title="Refresh configured integrations"
-            type="button"
-          >
-            <svg
-              aria-hidden="true"
-              class="svg-inline--fa fa-sync fa-w-16 "
-              data-icon="sync"
-              data-prefix="fas"
-              focusable="false"
-              role="img"
-              viewBox="0 0 512 512"
-              xmlns="http://www.w3.org/2000/svg"
-            >
-              <path
-                d="M440.65 12.57l4 82.77A247.16 247.16 0 0 0 255.83 8C134.73 8 33.91 94.92 12.29 209.82A12 12 0 0 0 24.09 224h49.05a12 12 0 0 0 11.67-9.26 175.91 175.91 0 0 1 317-56.94l-101.46-4.86a12 12 0 0 0-12.57 12v47.41a12 12 0 0 0 12 12H500a12 12 0 0 0 12-12V12a12 12 0 0 0-12-12h-47.37a12 12 0 0 0-11.98 12.57zM255.83 432a175.61 175.61 0 0 1-146-77.8l101.8 4.87a12 12 0 0 0 12.57-12v-47.4a12 12 0 0 0-12-12H12a12 12 0 0 0-12 12V500a12 12 0 0 0 12 12h47.35a12 12 0 0 0 12-12.6l-4.15-82.57A247.17 247.17 0 0 0 255.83 504c121.11 0 221.93-86.92 243.55-201.82a12 12 0 0 0-11.8-14.18h-49.05a12 12 0 0 0-11.67 9.26A175.86 175.86 0 0 1 255.83 432z"
-                fill="currentColor"
-              />
-            </svg>
-          </button>
-        </div>
-      </div>
-      <small
-        class="text-muted form-text"
-      >
-        <span>
-          Select an integration configuration.
-           
-          <a
-            href="chrome-extension://abcxyz/options.html#/services"
-            rel="noopener noreferrer"
-            target="_blank"
-          >
-            <svg
-              aria-hidden="true"
-              class="svg-inline--fa fa-cloud fa-w-20 "
-              data-icon="cloud"
-              data-prefix="fas"
-              focusable="false"
-              role="img"
-              viewBox="0 0 640 512"
-              xmlns="http://www.w3.org/2000/svg"
-            >
-              <path
-                d="M537.6 226.6c4.1-10.7 6.4-22.4 6.4-34.6 0-53-43-96-96-96-19.7 0-38.1 6-53.3 16.2C367 64.2 315.3 32 256 32c-88.4 0-160 71.6-160 160 0 2.7.1 5.4.2 8.1C40.2 219.8 0 273.2 0 336c0 79.5 64.5 144 144 144h368c70.7 0 128-57.3 128-128 0-61.9-44-113.6-102.4-125.4z"
-                fill="currentColor"
-              />
-            </svg>
-             Configure additional integrations here.
-          </a>
-        </span>
-      </small>
+        <small
+          class="text-muted form-text"
+        >
+          <span>
+            How the process should be run
+          </span>
+        </small>
+      </div>
     </div>
-  </div>
-  <div
-    class="formGroup form-group row"
-  >
-    <label
-      class="label form-label col-form-label col-xl-2 col-lg-3"
-      for="extension.blockPipeline.0.config.releaseKey"
+    <div
+      class="formGroup form-group row"
     >
-      Release
-    </label>
-    <div
-      class="col-xl-10 col-lg-9"
-    >
-<<<<<<< HEAD
-=======
-      <div
-        class="mb-2 annotation-transition col-12"
-      >
-        <div
-          class="annotationPlaceholder"
-        />
-      </div>
-      <label
-        class="label form-label col-form-label col-xl-2 col-lg-3"
-        for="extension.blockPipeline.0.config.releaseKey"
-      >
-        Release
-      </label>
->>>>>>> 81d24106
-      <div
-        class="d-flex"
-      >
-        <div
-          class="flex-grow-1"
-        >
-          <div
-            class="text-danger"
-          >
-            Error loading options: 
-            No integration configured
-          </div>
-        </div>
-        <div>
-          <button
-            class="btn btn-info"
-            title="Refresh"
-            type="button"
-          >
-            <svg
-              aria-hidden="true"
-              class="svg-inline--fa fa-sync fa-w-16 "
-              data-icon="sync"
-              data-prefix="fas"
-              focusable="false"
-              role="img"
-              viewBox="0 0 512 512"
-              xmlns="http://www.w3.org/2000/svg"
-            >
-              <path
-                d="M440.65 12.57l4 82.77A247.16 247.16 0 0 0 255.83 8C134.73 8 33.91 94.92 12.29 209.82A12 12 0 0 0 24.09 224h49.05a12 12 0 0 0 11.67-9.26 175.91 175.91 0 0 1 317-56.94l-101.46-4.86a12 12 0 0 0-12.57 12v47.41a12 12 0 0 0 12 12H500a12 12 0 0 0 12-12V12a12 12 0 0 0-12-12h-47.37a12 12 0 0 0-11.98 12.57zM255.83 432a175.61 175.61 0 0 1-146-77.8l101.8 4.87a12 12 0 0 0 12.57-12v-47.4a12 12 0 0 0-12-12H12a12 12 0 0 0-12 12V500a12 12 0 0 0 12 12h47.35a12 12 0 0 0 12-12.6l-4.15-82.57A247.17 247.17 0 0 0 255.83 504c121.11 0 221.93-86.92 243.55-201.82a12 12 0 0 0-11.8-14.18h-49.05a12 12 0 0 0-11.67 9.26A175.86 175.86 0 0 1 255.83 432z"
-                fill="currentColor"
-              />
-            </svg>
-          </button>
-        </div>
-      </div>
-      <small
-        class="text-muted form-text"
-      >
-        <span>
-          The UiPath release/process
-        </span>
-      </small>
-    </div>
-  </div>
-  <div
-    class="formGroup form-group row"
-  >
-    <label
-      class="label form-label col-form-label col-xl-2 col-lg-3"
-      for="extension.blockPipeline.0.config.strategy"
-    >
-      Strategy
-    </label>
-    <div
-      class="col-xl-10 col-lg-9"
-    >
-<<<<<<< HEAD
-=======
-      <div
-        class="mb-2 annotation-transition col-12"
-      >
-        <div
-          class="annotationPlaceholder"
-        />
-      </div>
-      <label
-        class="label form-label col-form-label col-xl-2 col-lg-3"
-        for="extension.blockPipeline.0.config.strategy"
-      >
-        Strategy
-      </label>
->>>>>>> 81d24106
-      <div
-        class="root"
-      >
-        <div
-          class="field"
-        >
-          <div
-            class=" css-b62m3t-container"
-          >
-            <span
-              class="css-1f43avz-a11yText-A11yText"
-              id="react-select-5-live-region"
-            />
-            <span
-              aria-atomic="false"
-              aria-live="polite"
-              aria-relevant="additions text"
-              class="css-1f43avz-a11yText-A11yText"
-            />
-            <div
-              class=" css-13cymwt-control"
-            >
-              <div
-                class=" css-1fdsijx-ValueContainer"
-              >
-                <div
-                  class=" css-1dimb5e-singleValue"
-                >
-                  JobsCount
-                </div>
-                <div
-                  class=" css-qbdosj-Input"
-                  data-value=""
-                >
-                  <input
-                    aria-autocomplete="list"
-                    aria-expanded="false"
-                    aria-haspopup="true"
-                    autocapitalize="none"
-                    autocomplete="off"
-                    autocorrect="off"
-                    class=""
-                    id="extension.blockPipeline.0.config.strategy"
-                    role="combobox"
-                    spellcheck="false"
-                    style="opacity: 1; width: 100%; grid-area: 1 / 2; min-width: 2px; border: 0px; margin: 0px; outline: 0; padding: 0px;"
-                    tabindex="0"
-                    type="text"
-                    value=""
-                  />
-                </div>
-              </div>
-              <div
-                class=" css-1hb7zxy-IndicatorsContainer"
-              >
-                <span
-                  class=" css-1u9des2-indicatorSeparator"
-                />
-                <div
-                  aria-hidden="true"
-                  class=" css-1xc3v61-indicatorContainer"
-                >
-                  <svg
-                    aria-hidden="true"
-                    class="css-tj5bde-Svg"
-                    focusable="false"
-                    height="20"
-                    viewBox="0 0 20 20"
-                    width="20"
-                  >
-                    <path
-                      d="M4.516 7.548c0.436-0.446 1.043-0.481 1.576 0l3.908 3.747 3.908-3.747c0.533-0.481 1.141-0.446 1.574 0 0.436 0.445 0.408 1.197 0 1.615-0.406 0.418-4.695 4.502-4.695 4.502-0.217 0.223-0.502 0.335-0.787 0.335s-0.57-0.112-0.789-0.335c0 0-4.287-4.084-4.695-4.502s-0.436-1.17 0-1.615z"
-                    />
-                  </svg>
-                </div>
-              </div>
-            </div>
-          </div>
-        </div>
-        <div
-          class="dropdown dropdown"
-          data-test-selected="Select..."
-          data-testid="toggle-extension.blockPipeline.0.config.strategy"
-        >
-          <button
-            aria-expanded="false"
-            aria-haspopup="true"
-            class="dropdown-toggle btn btn-link"
-            type="button"
-          >
-            <span
-              class="symbol"
-            >
-              <test-file-stub
-                classname="root"
-              />
-            </span>
-          </button>
-        </div>
-      </div>
-      <small
-        class="text-muted form-text"
-      >
-        <span>
-          How the process should be run
-        </span>
-      </small>
-    </div>
-  </div>
-  <div
-    class="formGroup form-group row"
-  >
-    <label
-      class="label form-label col-form-label col-xl-2 col-lg-3"
-      for="extension.blockPipeline.0.config.jobsCount"
-    >
-      Jobs Count
-    </label>
-    <div
-      class="col-xl-10 col-lg-9"
-    >
-<<<<<<< HEAD
-=======
       <div
         class="mb-2 annotation-transition col-12"
       >
@@ -587,65 +547,56 @@
       >
         Jobs Count
       </label>
->>>>>>> 81d24106
-      <div
-        class="root"
-      >
-        <div
-          class="field"
-        >
-          <input
-            class="form-control"
-            id="extension.blockPipeline.0.config.jobsCount"
-            step=""
-            type="number"
-            value="1"
-          />
+      <div
+        class="col-xl-10 col-lg-9"
+      >
+        <div
+          class="root"
+        >
+          <div
+            class="field"
+          >
+            <input
+              class="form-control"
+              id="extension.blockPipeline.0.config.jobsCount"
+              step=""
+              type="number"
+              value="1"
+            />
+          </div>
+          <div
+            class="dropdown dropdown"
+            data-test-selected="Number"
+            data-testid="toggle-extension.blockPipeline.0.config.jobsCount"
+          >
+            <button
+              aria-expanded="false"
+              aria-haspopup="true"
+              class="dropdown-toggle btn btn-link"
+              type="button"
+            >
+              <span
+                class="symbol"
+              >
+                <test-file-stub
+                  classname="root"
+                />
+              </span>
+            </button>
+          </div>
         </div>
-        <div
-          class="dropdown dropdown"
-          data-test-selected="Number"
-          data-testid="toggle-extension.blockPipeline.0.config.jobsCount"
-        >
-          <button
-            aria-expanded="false"
-            aria-haspopup="true"
-            class="dropdown-toggle btn btn-link"
-            type="button"
-          >
-            <span
-              class="symbol"
-            >
-              <test-file-stub
-                classname="root"
-              />
-            </span>
-          </button>
-        </div>
-      </div>
-      <small
-        class="text-muted form-text"
-      >
-        <span>
-          When using strategy JobsCount, the process will run x times where x is the value of the JobsCount field.
-        </span>
-      </small>
+        <small
+          class="text-muted form-text"
+        >
+          <span>
+            When using strategy JobsCount, the process will run x times where x is the value of the JobsCount field.
+          </span>
+        </small>
+      </div>
     </div>
-  </div>
-  <div
-    class="formGroup form-group row"
-  >
-    <label
-      class="label form-label col-form-label col-xl-2 col-lg-3"
-      for="extension.blockPipeline.0.config.awaitResult"
+    <div
+      class="formGroup form-group row"
     >
-      Await Result
-    </label>
-    <div
-      class="col-xl-10 col-lg-9"
-    >
-<<<<<<< HEAD
-=======
       <div
         class="mb-2 annotation-transition col-12"
       >
@@ -659,75 +610,71 @@
       >
         Await Result
       </label>
->>>>>>> 81d24106
-      <div
-        class="root"
-      >
-        <div
-          class="field"
-        >
-          <div
-            class="switch btn off btn-light"
+      <div
+        class="col-xl-10 col-lg-9"
+      >
+        <div
+          class="root"
+        >
+          <div
+            class="field"
           >
             <div
-              class="switch-group"
+              class="switch btn off btn-light"
+            >
+              <div
+                class="switch-group"
+              >
+                <span
+                  class="switch-on btn btn-primary"
+                >
+                   
+                </span>
+                <span
+                  class="switch-off btn btn-light"
+                >
+                   
+                </span>
+                <span
+                  class="switch-handle btn btn-light"
+                />
+              </div>
+            </div>
+          </div>
+          <div
+            class="dropdown dropdown"
+            data-test-selected="Toggle"
+            data-testid="toggle-extension.blockPipeline.0.config.awaitResult"
+          >
+            <button
+              aria-expanded="false"
+              aria-haspopup="true"
+              class="dropdown-toggle btn btn-link"
+              type="button"
             >
               <span
-                class="switch-on btn btn-primary"
-              >
-                 
+                class="symbol"
+              >
+                <test-file-stub
+                  classname="root"
+                />
               </span>
-              <span
-                class="switch-off btn btn-light"
-              >
-                 
-              </span>
-              <span
-                class="switch-handle btn btn-light"
-              />
-            </div>
+            </button>
           </div>
         </div>
-        <div
-          class="dropdown dropdown"
-          data-test-selected="Toggle"
-          data-testid="toggle-extension.blockPipeline.0.config.awaitResult"
-        >
-          <button
-            aria-expanded="false"
-            aria-haspopup="true"
-            class="dropdown-toggle btn btn-link"
-            type="button"
-          >
-            <span
-              class="symbol"
-            >
-              <test-file-stub
-                classname="root"
-              />
-            </span>
-          </button>
-        </div>
-      </div>
-      <small
-        class="text-muted form-text"
-      >
-        <span>
-          Wait for the process to complete and output the results.
-        </span>
-      </small>
+        <small
+          class="text-muted form-text"
+        >
+          <span>
+            Wait for the process to complete and output the results.
+          </span>
+        </small>
+      </div>
     </div>
-  </div>
-  <div
-    class="formGroup form-group row"
-  >
     <div
-      class="col-xl-12 col-lg-12"
+      class="formGroup form-group row"
     >
       <div
-<<<<<<< HEAD
-        class="card"
-=======
         class="mb-2 annotation-transition col-12"
       >
         <div
@@ -736,42 +683,45 @@
       </div>
       <div
         class="col-xl-12 col-lg-12"
->>>>>>> 81d24106
-      >
-        <div
-          class="card-header"
-        >
-          Input Arguments
-        </div>
-        <div
-          class="card-body"
-        >
-          <div>
-            <table
-              class="mb-0 table table-sm"
-            >
-              <thead>
-                <tr>
-                  <th
-                    scope="col"
-                  >
-                    Property name
-                  </th>
-                  <th
-                    scope="col"
-                  >
-                    Value
-                  </th>
-                </tr>
-              </thead>
-              <tbody />
-            </table>
-            <button
-              class="btn btn-primary"
-              type="button"
-            >
-              Add Property
-            </button>
+      >
+        <div
+          class="card"
+        >
+          <div
+            class="card-header"
+          >
+            Input Arguments
+          </div>
+          <div
+            class="card-body"
+          >
+            <div>
+              <table
+                class="mb-0 table table-sm"
+              >
+                <thead>
+                  <tr>
+                    <th
+                      scope="col"
+                    >
+                      Property name
+                    </th>
+                    <th
+                      scope="col"
+                    >
+                      Value
+                    </th>
+                  </tr>
+                </thead>
+                <tbody />
+              </table>
+              <button
+                class="btn btn-primary"
+                type="button"
+              >
+                Add Property
+              </button>
+            </div>
           </div>
         </div>
       </div>
