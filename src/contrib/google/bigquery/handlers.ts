--- conflicted
+++ resolved
@@ -46,7 +46,6 @@
   }
 }
 
-<<<<<<< HEAD
 export async function readQuery(
   projectId: string,
   resource: gapi.client.bigquery.QueryRequest
@@ -61,23 +60,7 @@
       alt: "json",
       resource,
     })
-    .catch(async (error: unknown) => {
-=======
-export const readQuery = liftBackground(
-  actionId("READ"),
-  async (projectId: string, resource: gapi.client.bigquery.QueryRequest) => {
-    console.debug("Read query", { projectId, resource });
-    const token = await ensureAuth(GOOGLE_BIGQUERY_SCOPES);
-    await ensureBigQuery();
-    try {
-      return await gapi.client.bigquery.jobs.query({
-        projectId,
-        prettyPrint: true,
-        alt: "json",
-        resource,
-      });
-    } catch (error) {
->>>>>>> 13adac0b
+    .catch(async (error) => {
       throw await handleRejection(token, error);
     });
 }