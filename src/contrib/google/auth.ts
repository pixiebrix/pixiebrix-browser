--- conflicted
+++ resolved
@@ -23,15 +23,10 @@
   scopes: string[],
   { interactive = true } = {}
 ): Promise<string> {
-<<<<<<< HEAD
   expectContext("background");
 
-  if (!gapi) {
-    throw new Error("Google API not loaded. Are you using Chrome?");
-=======
   if (!globalThis.gapi) {
     throw new TypeError("Google API not loaded");
->>>>>>> ea335a13
   }
 
   try {
