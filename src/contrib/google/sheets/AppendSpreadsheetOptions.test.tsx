--- conflicted
+++ resolved
@@ -180,7 +180,6 @@
 
 describe("AppendSpreadsheetOptions", () => {
   test("should render successfully with string spreadsheetId value and empty nunjucks tabName", async () => {
-<<<<<<< HEAD
     const rendered = render(
       <AppendSpreadsheetOptions name="" configKey="config" />,
       {
@@ -219,52 +218,6 @@
   });
 
   it("should render successfully with string spreadsheetId value and selected tabName", async () => {
-=======
->>>>>>> d6104e0d
-    const rendered = render(
-      <AppendSpreadsheetOptions name="" configKey="config" />,
-      {
-        initialValues: {
-          config: {
-            spreadsheetId: TEST_SPREADSHEET_ID,
-<<<<<<< HEAD
-            tabName: "Tab2",
-=======
-            tabName: makeTemplateExpression("nunjucks", ""),
->>>>>>> d6104e0d
-            rowValues: {},
-          },
-        },
-      }
-    );
-
-    await waitForEffect();
-
-    expect(rendered.asFragment()).toMatchSnapshot();
-  });
-
-<<<<<<< HEAD
-=======
-  test("should render successfully with string spreadsheetId value and null tabName", async () => {
-    const rendered = render(
-      <AppendSpreadsheetOptions name="" configKey="config" />,
-      {
-        initialValues: {
-          config: {
-            spreadsheetId: TEST_SPREADSHEET_ID,
-            tabName: null,
-            rowValues: {},
-          },
-        },
-      }
-    );
-
-    await waitForEffect();
-
-    expect(rendered.asFragment()).toMatchSnapshot();
-  });
-
-  it("should render successfully with string spreadsheetId value and selected tabName", async () => {
     const rendered = render(
       <AppendSpreadsheetOptions name="" configKey="config" />,
       {
@@ -283,7 +236,6 @@
     expect(rendered.asFragment()).toMatchSnapshot();
   });
 
->>>>>>> d6104e0d
   it("can choose tab and row values will load automatically with empty nunjucks tabName", async () => {
     render(<AppendSpreadsheetOptions name="" configKey="config" />, {
       initialValues: {
