// Jest Snapshot v1, https://goo.gl/fbAQLP

exports[`LookupSpreadsheetOptions should render successfully with string spreadsheetId value and empty nunjucks tabName 1`] = `
<DocumentFragment>
  <form
    action="#"
  >
    <div
      class="my-2"
    >
      <div
        class="formGroup form-group row"
      >
        <label
          class="label form-label col-form-label col-xl-2 col-lg-3"
          for="config.spreadsheetId"
        >
          Spreadsheet
        </label>
        <div
          class="col-xl-10 col-lg-9"
        >
          <div
            class="root"
          >
            <div
              class="field"
            >
              <div
                class="input-group"
              >
                <input
                  class="form-control"
                  disabled=""
                  id="config.spreadsheetId"
                  type="text"
                  value="Test Sheet"
                />
                <div
                  class="input-group-append"
                >
                  <button
                    class="btn btn-info"
                    type="button"
                  >
                    Select
                  </button>
                </div>
              </div>
            </div>
            <div
              class="dropdown dropdown"
              data-test-selected="Sheet"
              data-testid="toggle-config.spreadsheetId"
            >
              <button
                aria-expanded="false"
                aria-haspopup="true"
                class="dropdown-toggle btn btn-link"
                type="button"
              >
                <span
                  class="symbol"
                >
                  <svg
                    aria-hidden="true"
                    class="svg-inline--fa fa-file-alt fa-w-12 fa-fw "
                    data-icon="file-alt"
                    data-prefix="far"
                    focusable="false"
                    role="img"
                    viewBox="0 0 384 512"
                    xmlns="http://www.w3.org/2000/svg"
                  >
                    <path
                      d="M288 248v28c0 6.6-5.4 12-12 12H108c-6.6 0-12-5.4-12-12v-28c0-6.6 5.4-12 12-12h168c6.6 0 12 5.4 12 12zm-12 72H108c-6.6 0-12 5.4-12 12v28c0 6.6 5.4 12 12 12h168c6.6 0 12-5.4 12-12v-28c0-6.6-5.4-12-12-12zm108-188.1V464c0 26.5-21.5 48-48 48H48c-26.5 0-48-21.5-48-48V48C0 21.5 21.5 0 48 0h204.1C264.8 0 277 5.1 286 14.1L369.9 98c9 8.9 14.1 21.2 14.1 33.9zm-128-80V128h76.1L256 51.9zM336 464V176H232c-13.3 0-24-10.7-24-24V48H48v416h288z"
                      fill="currentColor"
                    />
                  </svg>
                </span>
              </button>
            </div>
          </div>
          <small
            class="text-muted form-text"
          >
            <span>
              Select a Google Sheet. The first row in your sheet MUST contain headings.
            </span>
          </small>
        </div>
      </div>
      <div
        class="formGroup form-group row"
      >
        <label
          class="label form-label col-form-label col-xl-2 col-lg-3"
          for="config.tabName"
        >
          Tab Name
        </label>
        <div
          class="col-xl-10 col-lg-9"
        >
          <div
            class="root"
          >
            <div
              class="field"
            >
              <div
                class=" css-b62m3t-container"
              >
                <span
                  class="css-1f43avz-a11yText-A11yText"
                  id="react-select-2-live-region"
                />
                <span
                  aria-atomic="false"
                  aria-live="polite"
                  aria-relevant="additions text"
                  class="css-1f43avz-a11yText-A11yText"
                />
                <div
                  class=" css-1s2u09g-control"
                >
                  <div
                    class=" css-319lph-ValueContainer"
                  >
                    <div
                      class=" css-qc6sy-singleValue"
                    >
                      Tab1
                    </div>
                    <div
                      class=" css-6j8wv5-Input"
                      data-value=""
                    >
                      <input
                        aria-autocomplete="list"
                        aria-expanded="false"
                        aria-haspopup="true"
                        autocapitalize="none"
                        autocomplete="off"
                        autocorrect="off"
                        class=""
                        id="config.tabName"
                        role="combobox"
                        spellcheck="false"
                        style="opacity: 1; width: 100%; grid-area: 1 / 2; min-width: 2px; border: 0px; margin: 0px; outline: 0; padding: 0px;"
                        tabindex="0"
                        type="text"
                        value=""
                      />
                    </div>
                  </div>
                  <div
                    class=" css-1hb7zxy-IndicatorsContainer"
                  >
                    <span
                      class=" css-1okebmr-indicatorSeparator"
                    />
                    <div
                      aria-hidden="true"
                      class=" css-tlfecz-indicatorContainer"
                    >
                      <svg
                        aria-hidden="true"
                        class="css-tj5bde-Svg"
                        focusable="false"
                        height="20"
                        viewBox="0 0 20 20"
                        width="20"
                      >
                        <path
                          d="M4.516 7.548c0.436-0.446 1.043-0.481 1.576 0l3.908 3.747 3.908-3.747c0.533-0.481 1.141-0.446 1.574 0 0.436 0.445 0.408 1.197 0 1.615-0.406 0.418-4.695 4.502-4.695 4.502-0.217 0.223-0.502 0.335-0.787 0.335s-0.57-0.112-0.789-0.335c0 0-4.287-4.084-4.695-4.502s-0.436-1.17 0-1.615z"
                        />
                      </svg>
                    </div>
                  </div>
                </div>
              </div>
            </div>
            <div
              class="dropdown dropdown"
              data-test-selected="Select..."
              data-testid="toggle-config.tabName"
            >
              <button
                aria-expanded="false"
                aria-haspopup="true"
                class="dropdown-toggle btn btn-link"
                type="button"
              >
                <span
                  class="symbol"
                >
                  <test-file-stub
                    classname="root"
                  />
                </span>
              </button>
            </div>
          </div>
          <small
            class="text-muted form-text"
          >
            <span>
              The spreadsheet tab
            </span>
          </small>
        </div>
      </div>
      <div
        class="formGroup form-group row"
      >
        <label
          class="label form-label col-form-label col-xl-2 col-lg-3"
          for="config.header"
        >
          Column Header
        </label>
        <div
          class="col-xl-10 col-lg-9"
        >
          <div
            class="root"
          >
            <div
              class="field"
            >
              <div
                class=" css-b62m3t-container"
              >
                <span
                  class="css-1f43avz-a11yText-A11yText"
                  id="react-select-3-live-region"
                />
                <span
                  aria-atomic="false"
                  aria-live="polite"
                  aria-relevant="additions text"
                  class="css-1f43avz-a11yText-A11yText"
                />
                <div
                  class=" css-1s2u09g-control"
                >
                  <div
                    class=" css-319lph-ValueContainer"
                  >
                    <div
                      class=" css-qc6sy-singleValue"
                    >
                      Column1
                    </div>
                    <div
                      class=" css-6j8wv5-Input"
                      data-value=""
                    >
                      <input
                        aria-autocomplete="list"
                        aria-expanded="false"
                        aria-haspopup="true"
                        autocapitalize="none"
                        autocomplete="off"
                        autocorrect="off"
                        class=""
                        id="config.header"
                        role="combobox"
                        spellcheck="false"
                        style="opacity: 1; width: 100%; grid-area: 1 / 2; min-width: 2px; border: 0px; margin: 0px; outline: 0; padding: 0px;"
                        tabindex="0"
                        type="text"
                        value=""
                      />
                    </div>
                  </div>
                  <div
                    class=" css-1hb7zxy-IndicatorsContainer"
                  >
                    <span
                      class=" css-1okebmr-indicatorSeparator"
                    />
                    <div
                      aria-hidden="true"
                      class=" css-tlfecz-indicatorContainer"
                    >
                      <svg
                        aria-hidden="true"
                        class="css-tj5bde-Svg"
                        focusable="false"
                        height="20"
                        viewBox="0 0 20 20"
                        width="20"
                      >
                        <path
                          d="M4.516 7.548c0.436-0.446 1.043-0.481 1.576 0l3.908 3.747 3.908-3.747c0.533-0.481 1.141-0.446 1.574 0 0.436 0.445 0.408 1.197 0 1.615-0.406 0.418-4.695 4.502-4.695 4.502-0.217 0.223-0.502 0.335-0.787 0.335s-0.57-0.112-0.789-0.335c0 0-4.287-4.084-4.695-4.502s-0.436-1.17 0-1.615z"
                        />
                      </svg>
                    </div>
                  </div>
                </div>
              </div>
            </div>
            <div
              class="dropdown dropdown"
              data-test-selected="Select..."
              data-testid="toggle-config.header"
            >
              <button
                aria-expanded="false"
                aria-haspopup="true"
                class="dropdown-toggle btn btn-link"
                type="button"
              >
                <span
                  class="symbol"
                >
                  <test-file-stub
                    classname="root"
                  />
                </span>
              </button>
            </div>
          </div>
          <small
            class="text-muted form-text"
          >
            <span>
              The column header to use for the lookup
            </span>
          </small>
        </div>
      </div>
      <div
        class="formGroup form-group row"
      >
        <label
          class="label form-label col-form-label col-xl-2 col-lg-3"
          for="config.query"
        >
          Query
        </label>
        <div
          class="col-xl-10 col-lg-9"
        >
          <div
            class="root"
          >
            <div
              class="field"
            >
              <textarea
                class="form-control"
                id="config.query"
                name="config.query"
                rows="1"
              />
            </div>
            <div
              class="dropdown dropdown"
              data-test-selected="Text"
              data-testid="toggle-config.query"
            >
              <button
                aria-expanded="false"
                aria-haspopup="true"
                class="dropdown-toggle btn btn-link"
                type="button"
              >
                <span
                  class="symbol"
                >
                  <test-file-stub
                    classname="root"
                  />
                </span>
              </button>
            </div>
          </div>
          <small
            class="text-muted form-text"
          >
            <span>
              Value to search for in the column
            </span>
          </small>
        </div>
      </div>
      <div
        class="formGroup form-group row"
      >
        <label
          class="label form-label col-form-label col-xl-2 col-lg-3"
          for="config.multi"
        >
          All Matches
        </label>
        <div
          class="col-xl-10 col-lg-9"
        >
          <div
            class="root"
          >
            <div
              class="field"
            >
              <div
                class="switch btn off btn-light"
              >
                <div
                  class="switch-group"
                >
                  <span
                    class="switch-on btn btn-primary"
                  >
                     
                  </span>
                  <span
                    class="switch-off btn btn-light"
                  >
                     
                  </span>
                  <span
                    class="switch-handle btn btn-light"
                  />
                </div>
              </div>
            </div>
            <div
              class="dropdown dropdown"
              data-test-selected="Toggle"
              data-testid="toggle-config.multi"
            >
              <button
                aria-expanded="false"
                aria-haspopup="true"
                class="dropdown-toggle btn btn-link"
                type="button"
              >
                <span
                  class="symbol"
                >
                  <test-file-stub
                    classname="root"
                  />
                </span>
              </button>
            </div>
          </div>
          <small
            class="text-muted form-text"
          >
            <span>
              Toggle on to return an array of matches
            </span>
          </small>
        </div>
      </div>
    </div>
    <button
      type="submit"
    >
      Submit
    </button>
  </form>
</DocumentFragment>
`;

exports[`LookupSpreadsheetOptions should render successfully with string spreadsheetId value and null tabName 1`] = `
<DocumentFragment>
  <form
    action="#"
  >
    <div
      class="my-2"
    >
      <div
        class="formGroup form-group row"
      >
        <label
          class="label form-label col-form-label col-xl-2 col-lg-3"
          for="config.spreadsheetId"
        >
          Spreadsheet
        </label>
        <div
          class="col-xl-10 col-lg-9"
        >
          <div
            class="root"
          >
            <div
              class="field"
            >
              <div
                class="input-group"
              >
                <input
                  class="form-control"
                  disabled=""
                  id="config.spreadsheetId"
                  type="text"
                  value="Test Sheet"
                />
                <div
                  class="input-group-append"
                >
                  <button
                    class="btn btn-info"
                    type="button"
                  >
                    Select
                  </button>
                </div>
              </div>
            </div>
            <div
              class="dropdown dropdown"
              data-test-selected="Sheet"
              data-testid="toggle-config.spreadsheetId"
            >
              <button
                aria-expanded="false"
                aria-haspopup="true"
                class="dropdown-toggle btn btn-link"
                type="button"
              >
                <span
                  class="symbol"
                >
                  <svg
                    aria-hidden="true"
                    class="svg-inline--fa fa-file-alt fa-w-12 fa-fw "
                    data-icon="file-alt"
                    data-prefix="far"
                    focusable="false"
                    role="img"
                    viewBox="0 0 384 512"
                    xmlns="http://www.w3.org/2000/svg"
                  >
                    <path
                      d="M288 248v28c0 6.6-5.4 12-12 12H108c-6.6 0-12-5.4-12-12v-28c0-6.6 5.4-12 12-12h168c6.6 0 12 5.4 12 12zm-12 72H108c-6.6 0-12 5.4-12 12v28c0 6.6 5.4 12 12 12h168c6.6 0 12-5.4 12-12v-28c0-6.6-5.4-12-12-12zm108-188.1V464c0 26.5-21.5 48-48 48H48c-26.5 0-48-21.5-48-48V48C0 21.5 21.5 0 48 0h204.1C264.8 0 277 5.1 286 14.1L369.9 98c9 8.9 14.1 21.2 14.1 33.9zm-128-80V128h76.1L256 51.9zM336 464V176H232c-13.3 0-24-10.7-24-24V48H48v416h288z"
                      fill="currentColor"
                    />
                  </svg>
                </span>
              </button>
            </div>
          </div>
          <small
            class="text-muted form-text"
          >
            <span>
              Select a Google Sheet. The first row in your sheet MUST contain headings.
            </span>
          </small>
        </div>
      </div>
      <div
        class="formGroup form-group row"
      >
        <label
          class="label form-label col-form-label col-xl-2 col-lg-3"
          for="config.tabName"
        >
          Tab Name
        </label>
        <div
          class="col-xl-10 col-lg-9"
        >
          <div
            class="root"
          >
            <div
              class="field"
            >
              <div
                class=" css-b62m3t-container"
              >
                <span
                  class="css-1f43avz-a11yText-A11yText"
                  id="react-select-4-live-region"
                />
                <span
                  aria-atomic="false"
                  aria-live="polite"
                  aria-relevant="additions text"
                  class="css-1f43avz-a11yText-A11yText"
                />
                <div
                  class=" css-1s2u09g-control"
                >
                  <div
                    class=" css-319lph-ValueContainer"
                  >
                    <div
                      class=" css-qc6sy-singleValue"
                    >
                      Tab1
                    </div>
                    <div
                      class=" css-6j8wv5-Input"
                      data-value=""
                    >
                      <input
                        aria-autocomplete="list"
                        aria-expanded="false"
                        aria-haspopup="true"
                        autocapitalize="none"
                        autocomplete="off"
                        autocorrect="off"
                        class=""
                        id="config.tabName"
                        role="combobox"
                        spellcheck="false"
                        style="opacity: 1; width: 100%; grid-area: 1 / 2; min-width: 2px; border: 0px; margin: 0px; outline: 0; padding: 0px;"
                        tabindex="0"
                        type="text"
                        value=""
                      />
                    </div>
                  </div>
                  <div
                    class=" css-1hb7zxy-IndicatorsContainer"
                  >
                    <span
                      class=" css-1okebmr-indicatorSeparator"
                    />
                    <div
                      aria-hidden="true"
                      class=" css-tlfecz-indicatorContainer"
                    >
                      <svg
                        aria-hidden="true"
                        class="css-tj5bde-Svg"
                        focusable="false"
                        height="20"
                        viewBox="0 0 20 20"
                        width="20"
                      >
                        <path
                          d="M4.516 7.548c0.436-0.446 1.043-0.481 1.576 0l3.908 3.747 3.908-3.747c0.533-0.481 1.141-0.446 1.574 0 0.436 0.445 0.408 1.197 0 1.615-0.406 0.418-4.695 4.502-4.695 4.502-0.217 0.223-0.502 0.335-0.787 0.335s-0.57-0.112-0.789-0.335c0 0-4.287-4.084-4.695-4.502s-0.436-1.17 0-1.615z"
                        />
                      </svg>
                    </div>
                  </div>
                </div>
              </div>
            </div>
            <div
              class="dropdown dropdown"
              data-test-selected="Select..."
              data-testid="toggle-config.tabName"
            >
              <button
                aria-expanded="false"
                aria-haspopup="true"
                class="dropdown-toggle btn btn-link"
                type="button"
              >
                <span
                  class="symbol"
                >
                  <test-file-stub
                    classname="root"
                  />
                </span>
              </button>
            </div>
          </div>
          <small
            class="text-muted form-text"
          >
            <span>
              The spreadsheet tab
            </span>
          </small>
        </div>
      </div>
      <div
        class="formGroup form-group row"
      >
        <label
          class="label form-label col-form-label col-xl-2 col-lg-3"
          for="config.header"
        >
          Column Header
        </label>
        <div
          class="col-xl-10 col-lg-9"
        >
          <div
            class="root"
          >
            <div
              class="field"
            >
              <div
                class=" css-b62m3t-container"
              >
                <span
                  class="css-1f43avz-a11yText-A11yText"
                  id="react-select-5-live-region"
                />
                <span
                  aria-atomic="false"
                  aria-live="polite"
                  aria-relevant="additions text"
                  class="css-1f43avz-a11yText-A11yText"
                />
                <div
                  class=" css-1s2u09g-control"
                >
                  <div
                    class=" css-319lph-ValueContainer"
                  >
                    <div
                      class=" css-qc6sy-singleValue"
                    >
                      Column1
                    </div>
                    <div
                      class=" css-6j8wv5-Input"
                      data-value=""
                    >
                      <input
                        aria-autocomplete="list"
                        aria-expanded="false"
                        aria-haspopup="true"
                        autocapitalize="none"
                        autocomplete="off"
                        autocorrect="off"
                        class=""
                        id="config.header"
                        role="combobox"
                        spellcheck="false"
                        style="opacity: 1; width: 100%; grid-area: 1 / 2; min-width: 2px; border: 0px; margin: 0px; outline: 0; padding: 0px;"
                        tabindex="0"
                        type="text"
                        value=""
                      />
                    </div>
                  </div>
                  <div
                    class=" css-1hb7zxy-IndicatorsContainer"
                  >
                    <span
                      class=" css-1okebmr-indicatorSeparator"
                    />
                    <div
                      aria-hidden="true"
                      class=" css-tlfecz-indicatorContainer"
                    >
                      <svg
                        aria-hidden="true"
                        class="css-tj5bde-Svg"
                        focusable="false"
                        height="20"
                        viewBox="0 0 20 20"
                        width="20"
                      >
                        <path
                          d="M4.516 7.548c0.436-0.446 1.043-0.481 1.576 0l3.908 3.747 3.908-3.747c0.533-0.481 1.141-0.446 1.574 0 0.436 0.445 0.408 1.197 0 1.615-0.406 0.418-4.695 4.502-4.695 4.502-0.217 0.223-0.502 0.335-0.787 0.335s-0.57-0.112-0.789-0.335c0 0-4.287-4.084-4.695-4.502s-0.436-1.17 0-1.615z"
                        />
                      </svg>
                    </div>
                  </div>
                </div>
              </div>
            </div>
            <div
              class="dropdown dropdown"
              data-test-selected="Select..."
              data-testid="toggle-config.header"
            >
              <button
                aria-expanded="false"
                aria-haspopup="true"
                class="dropdown-toggle btn btn-link"
                type="button"
              >
                <span
                  class="symbol"
                >
                  <test-file-stub
                    classname="root"
                  />
                </span>
              </button>
            </div>
          </div>
          <small
            class="text-muted form-text"
          >
            <span>
              The column header to use for the lookup
            </span>
          </small>
<<<<<<< HEAD
        </div>
      </div>
      <div
        class="formGroup form-group row"
      >
        <label
          class="label form-label col-form-label col-xl-2 col-lg-3"
          for="config.query"
        >
          Query
        </label>
        <div
          class="col-xl-10 col-lg-9"
        >
          <div
            class="root"
          >
            <div
              class="field"
            >
              <textarea
                class="form-control"
                id="config.query"
                name="config.query"
                rows="1"
              />
            </div>
            <div
              class="dropdown dropdown"
              data-test-selected="Text"
              data-testid="toggle-config.query"
            >
              <button
                aria-expanded="false"
                aria-haspopup="true"
                class="dropdown-toggle btn btn-link"
                type="button"
              >
                <span
                  class="symbol"
                >
                  <test-file-stub
                    classname="root"
                  />
                </span>
              </button>
            </div>
          </div>
          <small
            class="text-muted form-text"
          >
            <span>
              Value to search for in the column
            </span>
          </small>
        </div>
      </div>
      <div
        class="formGroup form-group row"
      >
        <label
          class="label form-label col-form-label col-xl-2 col-lg-3"
          for="config.multi"
        >
          All Matches
        </label>
        <div
          class="col-xl-10 col-lg-9"
        >
          <div
            class="root"
          >
            <div
              class="field"
            >
              <div
                class="switch btn off btn-light"
              >
                <div
                  class="switch-group"
                >
                  <span
                    class="switch-on btn btn-primary"
                  >
                     
                  </span>
                  <span
                    class="switch-off btn btn-light"
                  >
                     
                  </span>
                  <span
                    class="switch-handle btn btn-light"
                  />
                </div>
              </div>
            </div>
            <div
              class="dropdown dropdown"
              data-test-selected="Toggle"
              data-testid="toggle-config.multi"
            >
              <button
                aria-expanded="false"
                aria-haspopup="true"
                class="dropdown-toggle btn btn-link"
                type="button"
              >
                <span
                  class="symbol"
                >
                  <test-file-stub
                    classname="root"
                  />
                </span>
              </button>
            </div>
          </div>
          <small
            class="text-muted form-text"
          >
            <span>
              Toggle on to return an array of matches
            </span>
          </small>
        </div>
      </div>
    </div>
    <button
      type="submit"
    >
      Submit
    </button>
  </form>
</DocumentFragment>
`;

exports[`LookupSpreadsheetOptions should render successfully with string spreadsheetId value and selected tabName 1`] = `
<DocumentFragment>
  <form
    action="#"
  >
    <div
      class="my-2"
    >
      <div
        class="formGroup form-group row"
      >
        <label
          class="label form-label col-form-label col-xl-2 col-lg-3"
          for="config.spreadsheetId"
        >
          Spreadsheet
        </label>
        <div
          class="col-xl-10 col-lg-9"
        >
          <div
            class="root"
          >
            <div
              class="field"
            >
              <div
                class="input-group"
              >
                <input
                  class="form-control"
                  disabled=""
                  id="config.spreadsheetId"
                  type="text"
                  value="Test Sheet"
                />
                <div
                  class="input-group-append"
                >
                  <button
                    class="btn btn-info"
                    type="button"
                  >
                    Select
                  </button>
                </div>
              </div>
            </div>
            <div
              class="dropdown dropdown"
              data-test-selected="Sheet"
              data-testid="toggle-config.spreadsheetId"
            >
              <button
                aria-expanded="false"
                aria-haspopup="true"
                class="dropdown-toggle btn btn-link"
                type="button"
              >
                <span
                  class="symbol"
                >
                  <svg
                    aria-hidden="true"
                    class="svg-inline--fa fa-file-alt fa-w-12 fa-fw "
                    data-icon="file-alt"
                    data-prefix="far"
                    focusable="false"
                    role="img"
                    viewBox="0 0 384 512"
                    xmlns="http://www.w3.org/2000/svg"
                  >
                    <path
                      d="M288 248v28c0 6.6-5.4 12-12 12H108c-6.6 0-12-5.4-12-12v-28c0-6.6 5.4-12 12-12h168c6.6 0 12 5.4 12 12zm-12 72H108c-6.6 0-12 5.4-12 12v28c0 6.6 5.4 12 12 12h168c6.6 0 12-5.4 12-12v-28c0-6.6-5.4-12-12-12zm108-188.1V464c0 26.5-21.5 48-48 48H48c-26.5 0-48-21.5-48-48V48C0 21.5 21.5 0 48 0h204.1C264.8 0 277 5.1 286 14.1L369.9 98c9 8.9 14.1 21.2 14.1 33.9zm-128-80V128h76.1L256 51.9zM336 464V176H232c-13.3 0-24-10.7-24-24V48H48v416h288z"
                      fill="currentColor"
                    />
                  </svg>
                </span>
              </button>
            </div>
          </div>
          <small
            class="text-muted form-text"
          >
            <span>
              Select a Google Sheet. The first row in your sheet MUST contain headings.
            </span>
          </small>
        </div>
      </div>
      <div
        class="formGroup form-group row"
      >
        <label
          class="label form-label col-form-label col-xl-2 col-lg-3"
          for="config.tabName"
        >
          Tab Name
        </label>
        <div
          class="col-xl-10 col-lg-9"
        >
          <div
            class="root"
          >
            <div
              class="field"
            >
              <div
                class=" css-b62m3t-container"
              >
                <span
                  class="css-1f43avz-a11yText-A11yText"
                  id="react-select-6-live-region"
                />
                <span
                  aria-atomic="false"
                  aria-live="polite"
                  aria-relevant="additions text"
                  class="css-1f43avz-a11yText-A11yText"
                />
                <div
                  class=" css-1s2u09g-control"
                >
                  <div
                    class=" css-319lph-ValueContainer"
                  >
                    <div
                      class=" css-qc6sy-singleValue"
                    >
                      Tab2
                    </div>
                    <div
                      class=" css-6j8wv5-Input"
                      data-value=""
                    >
                      <input
                        aria-autocomplete="list"
                        aria-expanded="false"
                        aria-haspopup="true"
                        autocapitalize="none"
                        autocomplete="off"
                        autocorrect="off"
                        class=""
                        id="config.tabName"
                        role="combobox"
                        spellcheck="false"
                        style="opacity: 1; width: 100%; grid-area: 1 / 2; min-width: 2px; border: 0px; margin: 0px; outline: 0; padding: 0px;"
                        tabindex="0"
                        type="text"
                        value=""
                      />
                    </div>
                  </div>
                  <div
                    class=" css-1hb7zxy-IndicatorsContainer"
                  >
                    <span
                      class=" css-1okebmr-indicatorSeparator"
                    />
                    <div
                      aria-hidden="true"
                      class=" css-tlfecz-indicatorContainer"
                    >
                      <svg
                        aria-hidden="true"
                        class="css-tj5bde-Svg"
                        focusable="false"
                        height="20"
                        viewBox="0 0 20 20"
                        width="20"
                      >
                        <path
                          d="M4.516 7.548c0.436-0.446 1.043-0.481 1.576 0l3.908 3.747 3.908-3.747c0.533-0.481 1.141-0.446 1.574 0 0.436 0.445 0.408 1.197 0 1.615-0.406 0.418-4.695 4.502-4.695 4.502-0.217 0.223-0.502 0.335-0.787 0.335s-0.57-0.112-0.789-0.335c0 0-4.287-4.084-4.695-4.502s-0.436-1.17 0-1.615z"
                        />
                      </svg>
                    </div>
                  </div>
                </div>
              </div>
            </div>
            <div
              class="dropdown dropdown"
              data-test-selected="Select..."
              data-testid="toggle-config.tabName"
            >
              <button
                aria-expanded="false"
                aria-haspopup="true"
                class="dropdown-toggle btn btn-link"
                type="button"
              >
                <span
                  class="symbol"
                >
                  <test-file-stub
                    classname="root"
                  />
                </span>
              </button>
            </div>
          </div>
          <small
            class="text-muted form-text"
          >
            <span>
              The spreadsheet tab
            </span>
          </small>
        </div>
      </div>
      <div
        class="formGroup form-group row"
      >
        <label
          class="label form-label col-form-label col-xl-2 col-lg-3"
          for="config.header"
        >
          Column Header
        </label>
        <div
          class="col-xl-10 col-lg-9"
        >
          <div
            class="root"
          >
            <div
              class="field"
            >
              <div
                class=" css-b62m3t-container"
              >
                <span
                  class="css-1f43avz-a11yText-A11yText"
                  id="react-select-7-live-region"
                />
                <span
                  aria-atomic="false"
                  aria-live="polite"
                  aria-relevant="additions text"
                  class="css-1f43avz-a11yText-A11yText"
                />
                <div
                  class=" css-1s2u09g-control"
                >
                  <div
                    class=" css-319lph-ValueContainer"
                  >
                    <div
                      class=" css-qc6sy-singleValue"
                    >
                      Foo
                    </div>
                    <div
                      class=" css-6j8wv5-Input"
                      data-value=""
                    >
                      <input
                        aria-autocomplete="list"
                        aria-expanded="false"
                        aria-haspopup="true"
                        autocapitalize="none"
                        autocomplete="off"
                        autocorrect="off"
                        class=""
                        id="config.header"
                        role="combobox"
                        spellcheck="false"
                        style="opacity: 1; width: 100%; grid-area: 1 / 2; min-width: 2px; border: 0px; margin: 0px; outline: 0; padding: 0px;"
                        tabindex="0"
                        type="text"
                        value=""
                      />
                    </div>
                  </div>
                  <div
                    class=" css-1hb7zxy-IndicatorsContainer"
                  >
                    <span
                      class=" css-1okebmr-indicatorSeparator"
                    />
                    <div
                      aria-hidden="true"
                      class=" css-tlfecz-indicatorContainer"
                    >
                      <svg
                        aria-hidden="true"
                        class="css-tj5bde-Svg"
                        focusable="false"
                        height="20"
                        viewBox="0 0 20 20"
                        width="20"
                      >
                        <path
                          d="M4.516 7.548c0.436-0.446 1.043-0.481 1.576 0l3.908 3.747 3.908-3.747c0.533-0.481 1.141-0.446 1.574 0 0.436 0.445 0.408 1.197 0 1.615-0.406 0.418-4.695 4.502-4.695 4.502-0.217 0.223-0.502 0.335-0.787 0.335s-0.57-0.112-0.789-0.335c0 0-4.287-4.084-4.695-4.502s-0.436-1.17 0-1.615z"
                        />
                      </svg>
                    </div>
                  </div>
                </div>
              </div>
            </div>
            <div
              class="dropdown dropdown"
              data-test-selected="Select..."
              data-testid="toggle-config.header"
            >
              <button
                aria-expanded="false"
                aria-haspopup="true"
                class="dropdown-toggle btn btn-link"
                type="button"
              >
                <span
                  class="symbol"
                >
                  <test-file-stub
                    classname="root"
                  />
                </span>
              </button>
            </div>
          </div>
          <small
            class="text-muted form-text"
          >
            <span>
              The column header to use for the lookup
            </span>
          </small>
=======
>>>>>>> d6104e0d
        </div>
      </div>
      <div
        class="formGroup form-group row"
      >
        <label
          class="label form-label col-form-label col-xl-2 col-lg-3"
          for="config.query"
        >
          Query
        </label>
        <div
          class="col-xl-10 col-lg-9"
        >
          <div
            class="root"
          >
            <div
              class="field"
            >
              <textarea
                class="form-control"
                id="config.query"
                name="config.query"
                rows="1"
              />
            </div>
            <div
              class="dropdown dropdown"
              data-test-selected="Text"
              data-testid="toggle-config.query"
            >
              <button
                aria-expanded="false"
                aria-haspopup="true"
                class="dropdown-toggle btn btn-link"
                type="button"
              >
                <span
                  class="symbol"
                >
                  <test-file-stub
                    classname="root"
                  />
                </span>
              </button>
            </div>
          </div>
          <small
            class="text-muted form-text"
          >
            <span>
              Value to search for in the column
            </span>
          </small>
        </div>
      </div>
      <div
        class="formGroup form-group row"
      >
        <label
          class="label form-label col-form-label col-xl-2 col-lg-3"
          for="config.multi"
        >
          All Matches
        </label>
        <div
          class="col-xl-10 col-lg-9"
        >
          <div
            class="root"
          >
            <div
              class="field"
            >
              <div
                class="switch btn off btn-light"
              >
                <div
                  class="switch-group"
                >
                  <span
                    class="switch-on btn btn-primary"
                  >
                     
                  </span>
                  <span
                    class="switch-off btn btn-light"
                  >
                     
                  </span>
                  <span
                    class="switch-handle btn btn-light"
                  />
                </div>
              </div>
            </div>
            <div
              class="dropdown dropdown"
              data-test-selected="Toggle"
              data-testid="toggle-config.multi"
            >
              <button
                aria-expanded="false"
                aria-haspopup="true"
                class="dropdown-toggle btn btn-link"
                type="button"
              >
                <span
                  class="symbol"
                >
                  <test-file-stub
                    classname="root"
                  />
                </span>
              </button>
            </div>
          </div>
          <small
            class="text-muted form-text"
          >
            <span>
              Toggle on to return an array of matches
            </span>
          </small>
        </div>
      </div>
    </div>
    <button
      type="submit"
    >
      Submit
    </button>
  </form>
</DocumentFragment>
`;

exports[`LookupSpreadsheetOptions should render successfully with string spreadsheetId value and selected tabName 1`] = `
<DocumentFragment>
  <form
    action="#"
  >
    <div
      class="my-2"
    >
      <div
        class="formGroup form-group row"
      >
        <label
          class="label form-label col-form-label col-xl-2 col-lg-3"
          for="config.spreadsheetId"
        >
          Spreadsheet
        </label>
        <div
          class="col-xl-10 col-lg-9"
        >
          <div
            class="root"
          >
            <div
              class="field"
            >
              <div
                class="input-group"
              >
                <input
                  class="form-control"
                  disabled=""
                  id="config.spreadsheetId"
                  type="text"
                  value="Test Sheet"
                />
                <div
                  class="input-group-append"
                >
                  <button
                    class="btn btn-info"
                    type="button"
                  >
                    Select
                  </button>
                </div>
              </div>
            </div>
            <div
              class="dropdown dropdown"
              data-test-selected="Sheet"
              data-testid="toggle-config.spreadsheetId"
            >
              <button
                aria-expanded="false"
                aria-haspopup="true"
                class="dropdown-toggle btn btn-link"
                type="button"
              >
                <span
                  class="symbol"
                >
                  <svg
                    aria-hidden="true"
                    class="svg-inline--fa fa-file-alt fa-w-12 fa-fw "
                    data-icon="file-alt"
                    data-prefix="far"
                    focusable="false"
                    role="img"
                    viewBox="0 0 384 512"
                    xmlns="http://www.w3.org/2000/svg"
                  >
                    <path
                      d="M288 248v28c0 6.6-5.4 12-12 12H108c-6.6 0-12-5.4-12-12v-28c0-6.6 5.4-12 12-12h168c6.6 0 12 5.4 12 12zm-12 72H108c-6.6 0-12 5.4-12 12v28c0 6.6 5.4 12 12 12h168c6.6 0 12-5.4 12-12v-28c0-6.6-5.4-12-12-12zm108-188.1V464c0 26.5-21.5 48-48 48H48c-26.5 0-48-21.5-48-48V48C0 21.5 21.5 0 48 0h204.1C264.8 0 277 5.1 286 14.1L369.9 98c9 8.9 14.1 21.2 14.1 33.9zm-128-80V128h76.1L256 51.9zM336 464V176H232c-13.3 0-24-10.7-24-24V48H48v416h288z"
                      fill="currentColor"
                    />
                  </svg>
                </span>
              </button>
            </div>
          </div>
          <small
            class="text-muted form-text"
          >
            <span>
              Select a Google Sheet. The first row in your sheet MUST contain headings.
            </span>
          </small>
        </div>
      </div>
      <div
        class="formGroup form-group row"
      >
        <label
          class="label form-label col-form-label col-xl-2 col-lg-3"
          for="config.tabName"
        >
          Tab Name
        </label>
        <div
          class="col-xl-10 col-lg-9"
        >
          <div
            class="root"
          >
            <div
              class="field"
            >
              <div
                class=" css-b62m3t-container"
              >
                <span
                  class="css-1f43avz-a11yText-A11yText"
                  id="react-select-6-live-region"
                />
                <span
                  aria-atomic="false"
                  aria-live="polite"
                  aria-relevant="additions text"
                  class="css-1f43avz-a11yText-A11yText"
                />
                <div
                  class=" css-1s2u09g-control"
                >
                  <div
                    class=" css-319lph-ValueContainer"
                  >
                    <div
                      class=" css-qc6sy-singleValue"
                    >
                      Tab2
                    </div>
                    <div
                      class=" css-6j8wv5-Input"
                      data-value=""
                    >
                      <input
                        aria-autocomplete="list"
                        aria-expanded="false"
                        aria-haspopup="true"
                        autocapitalize="none"
                        autocomplete="off"
                        autocorrect="off"
                        class=""
                        id="config.tabName"
                        role="combobox"
                        spellcheck="false"
                        style="opacity: 1; width: 100%; grid-area: 1 / 2; min-width: 2px; border: 0px; margin: 0px; outline: 0; padding: 0px;"
                        tabindex="0"
                        type="text"
                        value=""
                      />
                    </div>
                  </div>
                  <div
                    class=" css-1hb7zxy-IndicatorsContainer"
                  >
                    <span
                      class=" css-1okebmr-indicatorSeparator"
                    />
                    <div
                      aria-hidden="true"
                      class=" css-tlfecz-indicatorContainer"
                    >
                      <svg
                        aria-hidden="true"
                        class="css-tj5bde-Svg"
                        focusable="false"
                        height="20"
                        viewBox="0 0 20 20"
                        width="20"
                      >
                        <path
                          d="M4.516 7.548c0.436-0.446 1.043-0.481 1.576 0l3.908 3.747 3.908-3.747c0.533-0.481 1.141-0.446 1.574 0 0.436 0.445 0.408 1.197 0 1.615-0.406 0.418-4.695 4.502-4.695 4.502-0.217 0.223-0.502 0.335-0.787 0.335s-0.57-0.112-0.789-0.335c0 0-4.287-4.084-4.695-4.502s-0.436-1.17 0-1.615z"
                        />
                      </svg>
                    </div>
                  </div>
                </div>
              </div>
            </div>
            <div
              class="dropdown dropdown"
              data-test-selected="Select..."
              data-testid="toggle-config.tabName"
            >
              <button
                aria-expanded="false"
                aria-haspopup="true"
                class="dropdown-toggle btn btn-link"
                type="button"
              >
                <span
                  class="symbol"
                >
                  <test-file-stub
                    classname="root"
                  />
                </span>
              </button>
            </div>
          </div>
          <small
            class="text-muted form-text"
          >
            <span>
              The spreadsheet tab
            </span>
          </small>
        </div>
      </div>
      <div
        class="formGroup form-group row"
      >
        <label
          class="label form-label col-form-label col-xl-2 col-lg-3"
          for="config.header"
        >
          Column Header
        </label>
        <div
          class="col-xl-10 col-lg-9"
        >
          <div
            class="root"
          >
            <div
              class="field"
            >
              <div
                class=" css-b62m3t-container"
              >
                <span
                  class="css-1f43avz-a11yText-A11yText"
                  id="react-select-7-live-region"
                />
                <span
                  aria-atomic="false"
                  aria-live="polite"
                  aria-relevant="additions text"
                  class="css-1f43avz-a11yText-A11yText"
                />
                <div
                  class=" css-1s2u09g-control"
                >
                  <div
                    class=" css-319lph-ValueContainer"
                  >
                    <div
                      class=" css-qc6sy-singleValue"
                    >
                      Foo
                    </div>
                    <div
                      class=" css-6j8wv5-Input"
                      data-value=""
                    >
                      <input
                        aria-autocomplete="list"
                        aria-expanded="false"
                        aria-haspopup="true"
                        autocapitalize="none"
                        autocomplete="off"
                        autocorrect="off"
                        class=""
                        id="config.header"
                        role="combobox"
                        spellcheck="false"
                        style="opacity: 1; width: 100%; grid-area: 1 / 2; min-width: 2px; border: 0px; margin: 0px; outline: 0; padding: 0px;"
                        tabindex="0"
                        type="text"
                        value=""
                      />
                    </div>
                  </div>
                  <div
                    class=" css-1hb7zxy-IndicatorsContainer"
                  >
                    <span
                      class=" css-1okebmr-indicatorSeparator"
                    />
                    <div
                      aria-hidden="true"
                      class=" css-tlfecz-indicatorContainer"
                    >
                      <svg
                        aria-hidden="true"
                        class="css-tj5bde-Svg"
                        focusable="false"
                        height="20"
                        viewBox="0 0 20 20"
                        width="20"
                      >
                        <path
                          d="M4.516 7.548c0.436-0.446 1.043-0.481 1.576 0l3.908 3.747 3.908-3.747c0.533-0.481 1.141-0.446 1.574 0 0.436 0.445 0.408 1.197 0 1.615-0.406 0.418-4.695 4.502-4.695 4.502-0.217 0.223-0.502 0.335-0.787 0.335s-0.57-0.112-0.789-0.335c0 0-4.287-4.084-4.695-4.502s-0.436-1.17 0-1.615z"
                        />
                      </svg>
                    </div>
                  </div>
                </div>
              </div>
            </div>
            <div
              class="dropdown dropdown"
              data-test-selected="Select..."
              data-testid="toggle-config.header"
            >
              <button
                aria-expanded="false"
                aria-haspopup="true"
                class="dropdown-toggle btn btn-link"
                type="button"
              >
                <span
                  class="symbol"
                >
                  <test-file-stub
                    classname="root"
                  />
                </span>
              </button>
            </div>
          </div>
          <small
            class="text-muted form-text"
          >
            <span>
              The column header to use for the lookup
            </span>
          </small>
        </div>
      </div>
      <div
        class="formGroup form-group row"
      >
        <label
          class="label form-label col-form-label col-xl-2 col-lg-3"
          for="config.query"
        >
          Query
        </label>
        <div
          class="col-xl-10 col-lg-9"
        >
          <div
            class="root"
          >
            <div
              class="field"
            >
              <textarea
                class="form-control"
                id="config.query"
                name="config.query"
                rows="1"
              />
            </div>
            <div
              class="dropdown dropdown"
              data-test-selected="Text"
              data-testid="toggle-config.query"
            >
              <button
                aria-expanded="false"
                aria-haspopup="true"
                class="dropdown-toggle btn btn-link"
                type="button"
              >
                <span
                  class="symbol"
                >
                  <test-file-stub
                    classname="root"
                  />
                </span>
              </button>
            </div>
          </div>
          <small
            class="text-muted form-text"
          >
            <span>
              Value to search for in the column
            </span>
          </small>
        </div>
      </div>
      <div
        class="formGroup form-group row"
      >
        <label
          class="label form-label col-form-label col-xl-2 col-lg-3"
          for="config.multi"
        >
          All Matches
        </label>
        <div
          class="col-xl-10 col-lg-9"
        >
          <div
            class="root"
          >
            <div
              class="field"
            >
              <div
                class="switch btn off btn-light"
              >
                <div
                  class="switch-group"
                >
                  <span
                    class="switch-on btn btn-primary"
                  >
                     
                  </span>
                  <span
                    class="switch-off btn btn-light"
                  >
                     
                  </span>
                  <span
                    class="switch-handle btn btn-light"
                  />
                </div>
              </div>
            </div>
            <div
              class="dropdown dropdown"
              data-test-selected="Toggle"
              data-testid="toggle-config.multi"
            >
              <button
                aria-expanded="false"
                aria-haspopup="true"
                class="dropdown-toggle btn btn-link"
                type="button"
              >
                <span
                  class="symbol"
                >
                  <test-file-stub
                    classname="root"
                  />
                </span>
              </button>
            </div>
          </div>
          <small
            class="text-muted form-text"
          >
            <span>
              Toggle on to return an array of matches
            </span>
          </small>
        </div>
      </div>
    </div>
    <button
      type="submit"
    >
      Submit
    </button>
  </form>
</DocumentFragment>
`;

exports[`LookupSpreadsheetOptions should require GAPI loaded 1`] = `
<DocumentFragment>
  <form
    action="#"
  >
    <div>
      <div>
        The Google API is not initialized. Please click the button to initialize it.
      </div>
      <div
        class="mt-2"
      >
        <button
          class="btn btn-primary"
          type="button"
        >
          Connect
        </button>
      </div>
    </div>
    <button
      type="submit"
    >
      Submit
    </button>
  </form>
</DocumentFragment>
`;

exports[`LookupSpreadsheetOptions should require GAPI support 1`] = `
<DocumentFragment>
  <form
    action="#"
  >
    <div>
      The Google API is not supported in this browser. Please use Google Chrome.
    </div>
    <button
      type="submit"
    >
      Submit
    </button>
  </form>
</DocumentFragment>
`;<|MERGE_RESOLUTION|>--- conflicted
+++ resolved
@@ -797,476 +797,6 @@
               The column header to use for the lookup
             </span>
           </small>
-<<<<<<< HEAD
-        </div>
-      </div>
-      <div
-        class="formGroup form-group row"
-      >
-        <label
-          class="label form-label col-form-label col-xl-2 col-lg-3"
-          for="config.query"
-        >
-          Query
-        </label>
-        <div
-          class="col-xl-10 col-lg-9"
-        >
-          <div
-            class="root"
-          >
-            <div
-              class="field"
-            >
-              <textarea
-                class="form-control"
-                id="config.query"
-                name="config.query"
-                rows="1"
-              />
-            </div>
-            <div
-              class="dropdown dropdown"
-              data-test-selected="Text"
-              data-testid="toggle-config.query"
-            >
-              <button
-                aria-expanded="false"
-                aria-haspopup="true"
-                class="dropdown-toggle btn btn-link"
-                type="button"
-              >
-                <span
-                  class="symbol"
-                >
-                  <test-file-stub
-                    classname="root"
-                  />
-                </span>
-              </button>
-            </div>
-          </div>
-          <small
-            class="text-muted form-text"
-          >
-            <span>
-              Value to search for in the column
-            </span>
-          </small>
-        </div>
-      </div>
-      <div
-        class="formGroup form-group row"
-      >
-        <label
-          class="label form-label col-form-label col-xl-2 col-lg-3"
-          for="config.multi"
-        >
-          All Matches
-        </label>
-        <div
-          class="col-xl-10 col-lg-9"
-        >
-          <div
-            class="root"
-          >
-            <div
-              class="field"
-            >
-              <div
-                class="switch btn off btn-light"
-              >
-                <div
-                  class="switch-group"
-                >
-                  <span
-                    class="switch-on btn btn-primary"
-                  >
-                     
-                  </span>
-                  <span
-                    class="switch-off btn btn-light"
-                  >
-                     
-                  </span>
-                  <span
-                    class="switch-handle btn btn-light"
-                  />
-                </div>
-              </div>
-            </div>
-            <div
-              class="dropdown dropdown"
-              data-test-selected="Toggle"
-              data-testid="toggle-config.multi"
-            >
-              <button
-                aria-expanded="false"
-                aria-haspopup="true"
-                class="dropdown-toggle btn btn-link"
-                type="button"
-              >
-                <span
-                  class="symbol"
-                >
-                  <test-file-stub
-                    classname="root"
-                  />
-                </span>
-              </button>
-            </div>
-          </div>
-          <small
-            class="text-muted form-text"
-          >
-            <span>
-              Toggle on to return an array of matches
-            </span>
-          </small>
-        </div>
-      </div>
-    </div>
-    <button
-      type="submit"
-    >
-      Submit
-    </button>
-  </form>
-</DocumentFragment>
-`;
-
-exports[`LookupSpreadsheetOptions should render successfully with string spreadsheetId value and selected tabName 1`] = `
-<DocumentFragment>
-  <form
-    action="#"
-  >
-    <div
-      class="my-2"
-    >
-      <div
-        class="formGroup form-group row"
-      >
-        <label
-          class="label form-label col-form-label col-xl-2 col-lg-3"
-          for="config.spreadsheetId"
-        >
-          Spreadsheet
-        </label>
-        <div
-          class="col-xl-10 col-lg-9"
-        >
-          <div
-            class="root"
-          >
-            <div
-              class="field"
-            >
-              <div
-                class="input-group"
-              >
-                <input
-                  class="form-control"
-                  disabled=""
-                  id="config.spreadsheetId"
-                  type="text"
-                  value="Test Sheet"
-                />
-                <div
-                  class="input-group-append"
-                >
-                  <button
-                    class="btn btn-info"
-                    type="button"
-                  >
-                    Select
-                  </button>
-                </div>
-              </div>
-            </div>
-            <div
-              class="dropdown dropdown"
-              data-test-selected="Sheet"
-              data-testid="toggle-config.spreadsheetId"
-            >
-              <button
-                aria-expanded="false"
-                aria-haspopup="true"
-                class="dropdown-toggle btn btn-link"
-                type="button"
-              >
-                <span
-                  class="symbol"
-                >
-                  <svg
-                    aria-hidden="true"
-                    class="svg-inline--fa fa-file-alt fa-w-12 fa-fw "
-                    data-icon="file-alt"
-                    data-prefix="far"
-                    focusable="false"
-                    role="img"
-                    viewBox="0 0 384 512"
-                    xmlns="http://www.w3.org/2000/svg"
-                  >
-                    <path
-                      d="M288 248v28c0 6.6-5.4 12-12 12H108c-6.6 0-12-5.4-12-12v-28c0-6.6 5.4-12 12-12h168c6.6 0 12 5.4 12 12zm-12 72H108c-6.6 0-12 5.4-12 12v28c0 6.6 5.4 12 12 12h168c6.6 0 12-5.4 12-12v-28c0-6.6-5.4-12-12-12zm108-188.1V464c0 26.5-21.5 48-48 48H48c-26.5 0-48-21.5-48-48V48C0 21.5 21.5 0 48 0h204.1C264.8 0 277 5.1 286 14.1L369.9 98c9 8.9 14.1 21.2 14.1 33.9zm-128-80V128h76.1L256 51.9zM336 464V176H232c-13.3 0-24-10.7-24-24V48H48v416h288z"
-                      fill="currentColor"
-                    />
-                  </svg>
-                </span>
-              </button>
-            </div>
-          </div>
-          <small
-            class="text-muted form-text"
-          >
-            <span>
-              Select a Google Sheet. The first row in your sheet MUST contain headings.
-            </span>
-          </small>
-        </div>
-      </div>
-      <div
-        class="formGroup form-group row"
-      >
-        <label
-          class="label form-label col-form-label col-xl-2 col-lg-3"
-          for="config.tabName"
-        >
-          Tab Name
-        </label>
-        <div
-          class="col-xl-10 col-lg-9"
-        >
-          <div
-            class="root"
-          >
-            <div
-              class="field"
-            >
-              <div
-                class=" css-b62m3t-container"
-              >
-                <span
-                  class="css-1f43avz-a11yText-A11yText"
-                  id="react-select-6-live-region"
-                />
-                <span
-                  aria-atomic="false"
-                  aria-live="polite"
-                  aria-relevant="additions text"
-                  class="css-1f43avz-a11yText-A11yText"
-                />
-                <div
-                  class=" css-1s2u09g-control"
-                >
-                  <div
-                    class=" css-319lph-ValueContainer"
-                  >
-                    <div
-                      class=" css-qc6sy-singleValue"
-                    >
-                      Tab2
-                    </div>
-                    <div
-                      class=" css-6j8wv5-Input"
-                      data-value=""
-                    >
-                      <input
-                        aria-autocomplete="list"
-                        aria-expanded="false"
-                        aria-haspopup="true"
-                        autocapitalize="none"
-                        autocomplete="off"
-                        autocorrect="off"
-                        class=""
-                        id="config.tabName"
-                        role="combobox"
-                        spellcheck="false"
-                        style="opacity: 1; width: 100%; grid-area: 1 / 2; min-width: 2px; border: 0px; margin: 0px; outline: 0; padding: 0px;"
-                        tabindex="0"
-                        type="text"
-                        value=""
-                      />
-                    </div>
-                  </div>
-                  <div
-                    class=" css-1hb7zxy-IndicatorsContainer"
-                  >
-                    <span
-                      class=" css-1okebmr-indicatorSeparator"
-                    />
-                    <div
-                      aria-hidden="true"
-                      class=" css-tlfecz-indicatorContainer"
-                    >
-                      <svg
-                        aria-hidden="true"
-                        class="css-tj5bde-Svg"
-                        focusable="false"
-                        height="20"
-                        viewBox="0 0 20 20"
-                        width="20"
-                      >
-                        <path
-                          d="M4.516 7.548c0.436-0.446 1.043-0.481 1.576 0l3.908 3.747 3.908-3.747c0.533-0.481 1.141-0.446 1.574 0 0.436 0.445 0.408 1.197 0 1.615-0.406 0.418-4.695 4.502-4.695 4.502-0.217 0.223-0.502 0.335-0.787 0.335s-0.57-0.112-0.789-0.335c0 0-4.287-4.084-4.695-4.502s-0.436-1.17 0-1.615z"
-                        />
-                      </svg>
-                    </div>
-                  </div>
-                </div>
-              </div>
-            </div>
-            <div
-              class="dropdown dropdown"
-              data-test-selected="Select..."
-              data-testid="toggle-config.tabName"
-            >
-              <button
-                aria-expanded="false"
-                aria-haspopup="true"
-                class="dropdown-toggle btn btn-link"
-                type="button"
-              >
-                <span
-                  class="symbol"
-                >
-                  <test-file-stub
-                    classname="root"
-                  />
-                </span>
-              </button>
-            </div>
-          </div>
-          <small
-            class="text-muted form-text"
-          >
-            <span>
-              The spreadsheet tab
-            </span>
-          </small>
-        </div>
-      </div>
-      <div
-        class="formGroup form-group row"
-      >
-        <label
-          class="label form-label col-form-label col-xl-2 col-lg-3"
-          for="config.header"
-        >
-          Column Header
-        </label>
-        <div
-          class="col-xl-10 col-lg-9"
-        >
-          <div
-            class="root"
-          >
-            <div
-              class="field"
-            >
-              <div
-                class=" css-b62m3t-container"
-              >
-                <span
-                  class="css-1f43avz-a11yText-A11yText"
-                  id="react-select-7-live-region"
-                />
-                <span
-                  aria-atomic="false"
-                  aria-live="polite"
-                  aria-relevant="additions text"
-                  class="css-1f43avz-a11yText-A11yText"
-                />
-                <div
-                  class=" css-1s2u09g-control"
-                >
-                  <div
-                    class=" css-319lph-ValueContainer"
-                  >
-                    <div
-                      class=" css-qc6sy-singleValue"
-                    >
-                      Foo
-                    </div>
-                    <div
-                      class=" css-6j8wv5-Input"
-                      data-value=""
-                    >
-                      <input
-                        aria-autocomplete="list"
-                        aria-expanded="false"
-                        aria-haspopup="true"
-                        autocapitalize="none"
-                        autocomplete="off"
-                        autocorrect="off"
-                        class=""
-                        id="config.header"
-                        role="combobox"
-                        spellcheck="false"
-                        style="opacity: 1; width: 100%; grid-area: 1 / 2; min-width: 2px; border: 0px; margin: 0px; outline: 0; padding: 0px;"
-                        tabindex="0"
-                        type="text"
-                        value=""
-                      />
-                    </div>
-                  </div>
-                  <div
-                    class=" css-1hb7zxy-IndicatorsContainer"
-                  >
-                    <span
-                      class=" css-1okebmr-indicatorSeparator"
-                    />
-                    <div
-                      aria-hidden="true"
-                      class=" css-tlfecz-indicatorContainer"
-                    >
-                      <svg
-                        aria-hidden="true"
-                        class="css-tj5bde-Svg"
-                        focusable="false"
-                        height="20"
-                        viewBox="0 0 20 20"
-                        width="20"
-                      >
-                        <path
-                          d="M4.516 7.548c0.436-0.446 1.043-0.481 1.576 0l3.908 3.747 3.908-3.747c0.533-0.481 1.141-0.446 1.574 0 0.436 0.445 0.408 1.197 0 1.615-0.406 0.418-4.695 4.502-4.695 4.502-0.217 0.223-0.502 0.335-0.787 0.335s-0.57-0.112-0.789-0.335c0 0-4.287-4.084-4.695-4.502s-0.436-1.17 0-1.615z"
-                        />
-                      </svg>
-                    </div>
-                  </div>
-                </div>
-              </div>
-            </div>
-            <div
-              class="dropdown dropdown"
-              data-test-selected="Select..."
-              data-testid="toggle-config.header"
-            >
-              <button
-                aria-expanded="false"
-                aria-haspopup="true"
-                class="dropdown-toggle btn btn-link"
-                type="button"
-              >
-                <span
-                  class="symbol"
-                >
-                  <test-file-stub
-                    classname="root"
-                  />
-                </span>
-              </button>
-            </div>
-          </div>
-          <small
-            class="text-muted form-text"
-          >
-            <span>
-              The column header to use for the lookup
-            </span>
-          </small>
-=======
->>>>>>> d6104e0d
         </div>
       </div>
       <div
