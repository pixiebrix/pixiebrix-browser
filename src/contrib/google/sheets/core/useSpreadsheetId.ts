/*
 * Copyright (C) 2023 PixieBrix, Inc.
 *
 * This program is free software: you can redistribute it and/or modify
 * it under the terms of the GNU Affero General Public License as published by
 * the Free Software Foundation, either version 3 of the License, or
 * (at your option) any later version.
 *
 * This program is distributed in the hope that it will be useful,
 * but WITHOUT ANY WARRANTY; without even the implied warranty of
 * MERCHANTABILITY or FITNESS FOR A PARTICULAR PURPOSE.  See the
 * GNU Affero General Public License for more details.
 *
 * You should have received a copy of the GNU Affero General Public License
 * along with this program.  If not, see <http://www.gnu.org/licenses/>.
 */

import { useField, useFormikContext } from "formik";
<<<<<<< HEAD
import { joinName } from "@/utils";
=======
import { useReducer } from "react";
>>>>>>> 2160f05c
import { type ServiceSlice } from "@/components/fields/schemaFields/serviceFieldUtils";
import { isServiceValueFormat } from "@/components/fields/schemaFields/fieldTypeCheckers";
import { isEmpty } from "lodash";
import { pickDependency } from "@/services/useDependency";
import { services } from "@/background/messenger/api";
import { getErrorMessage } from "@/errors/errorHelpers";
import { getOptionsArgForFieldValue } from "@/utils/getOptionsArgForFieldValue";
import { getSheetServiceOutputKey } from "@/contrib/google/sheets/core/getSheetServiceOutputKey";
import { type Expression, type OptionsArgs } from "@/types/runtimeTypes";
<<<<<<< HEAD
import { type IntegrationDependency } from "@/types/integrationTypes";
import useAsyncState from "@/hooks/useAsyncState";
import hash from "object-hash";
import { type FetchableAsyncState } from "@/types/sliceTypes";

export async function findSpreadsheetId(
  servicesValue: IntegrationDependency[],
  spreadsheetIdValue: string | Expression | null,
  optionsArgs: OptionsArgs
): Promise<string | null> {
  // Unselected sheet-picker and select list will both set the field value to null
  if (spreadsheetIdValue == null) {
    return null;
  }

  // Select list will set the field value to the spreadsheetId directly
  if (typeof spreadsheetIdValue === "string") {
    return isEmpty(spreadsheetIdValue) ? null : spreadsheetIdValue;
  }

  // Check for spreadsheetId var value in mod options
  const optionsSpreadsheetIdValue = getOptionsArgForFieldValue(
    spreadsheetIdValue,
    optionsArgs
  );
  if (
    typeof optionsSpreadsheetIdValue === "string" &&
    !isEmpty(optionsSpreadsheetIdValue)
  ) {
    return optionsSpreadsheetIdValue;
  }

  if (!isServiceValueFormat(spreadsheetIdValue)) {
    throw new Error("Invalid spreadsheetId value");
  }

  if (isEmpty(servicesValue)) {
    throw new Error(
      "Invalid spreadsheetId variable, please use a Mod Inputs variable instead"
    );
  }

  const serviceOutputKey = getSheetServiceOutputKey(spreadsheetIdValue);
  const sheetsService = servicesValue.find(
    (service) => service.outputKey === serviceOutputKey
  );

  if (!sheetsService) {
    throw new Error(
      "Unable to locate a matching Google Sheets service integration on this mod, please use a Mod Inputs variable instead"
    );
  }
=======
import { joinName } from "@/utils/formUtils";
>>>>>>> 2160f05c

  const dependency = pickDependency(servicesValue, [sheetsService.id]);
  const sanitizedIntegrationConfig = await services.locate(
    dependency.id,
    dependency.config
  );
  const configSpreadsheetId = sanitizedIntegrationConfig.config?.spreadsheetId;

  if (!configSpreadsheetId) {
    throw new Error(
      "Could not find spreadsheetId in service configuration: " +
        JSON.stringify(sanitizedIntegrationConfig)
    );
  }

  return configSpreadsheetId;
}

/**
 * Hook to get the Google Sheets spreadsheetId from an integration configuration or direct input.
 */
function useSpreadsheetId(
  blockConfigPath: string
): FetchableAsyncState<string | null> {
  const {
    values: { services: servicesValue },
  } = useFormikContext<ServiceSlice>();

  const [{ value: fieldValue }, , { setError }] = useField<string | Expression>(
    joinName(blockConfigPath, "spreadsheetId")
  );

  const [{ value: optionsArgs }] = useField<OptionsArgs>("optionsArgs");

  return useAsyncState<string | null>(async () => {
    try {
      return await findSpreadsheetId(servicesValue, fieldValue, optionsArgs);
    } catch (error: unknown) {
      setError(getErrorMessage(error));
      return null;
    }
  }, [hash({ fieldValue, servicesValue, optionsArgs })]);
}

export default useSpreadsheetId;<|MERGE_RESOLUTION|>--- conflicted
+++ resolved
@@ -16,11 +16,6 @@
  */
 
 import { useField, useFormikContext } from "formik";
-<<<<<<< HEAD
-import { joinName } from "@/utils";
-=======
-import { useReducer } from "react";
->>>>>>> 2160f05c
 import { type ServiceSlice } from "@/components/fields/schemaFields/serviceFieldUtils";
 import { isServiceValueFormat } from "@/components/fields/schemaFields/fieldTypeCheckers";
 import { isEmpty } from "lodash";
@@ -30,7 +25,6 @@
 import { getOptionsArgForFieldValue } from "@/utils/getOptionsArgForFieldValue";
 import { getSheetServiceOutputKey } from "@/contrib/google/sheets/core/getSheetServiceOutputKey";
 import { type Expression, type OptionsArgs } from "@/types/runtimeTypes";
-<<<<<<< HEAD
 import { type IntegrationDependency } from "@/types/integrationTypes";
 import useAsyncState from "@/hooks/useAsyncState";
 import hash from "object-hash";
@@ -83,9 +77,6 @@
       "Unable to locate a matching Google Sheets service integration on this mod, please use a Mod Inputs variable instead"
     );
   }
-=======
-import { joinName } from "@/utils/formUtils";
->>>>>>> 2160f05c
 
   const dependency = pickDependency(servicesValue, [sheetsService.id]);
   const sanitizedIntegrationConfig = await services.locate(
