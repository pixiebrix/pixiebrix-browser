/*
 * Copyright (C) 2024 PixieBrix, Inc.
 *
 * This program is free software: you can redistribute it and/or modify
 * it under the terms of the GNU Affero General Public License as published by
 * the Free Software Foundation, either version 3 of the License, or
 * (at your option) any later version.
 *
 * This program is distributed in the hope that it will be useful,
 * but WITHOUT ANY WARRANTY; without even the implied warranty of
 * MERCHANTABILITY or FITNESS FOR A PARTICULAR PURPOSE.  See the
 * GNU Affero General Public License for more details.
 *
 * You should have received a copy of the GNU Affero General Public License
 * along with this program.  If not, see <http://www.gnu.org/licenses/>.
 */

import { columnToLetter } from "@/contrib/google/sheets/core/sheetsHelpers";
import { type SanitizedIntegrationConfig } from "@/integrations/integrationTypes";
import type { NetworkRequestConfig } from "@/types/networkTypes";
import { handleGoogleRequestRejection } from "@/contrib/google/sheets/core/handleGoogleRequestRejection";
import {
  type AppendValuesResponse,
  type BatchUpdateSpreadsheetRequest,
  type BatchUpdateSpreadsheetResponse,
  type FileList,
  type Spreadsheet,
  type UserInfo,
  type ValueRange,
} from "@/contrib/google/sheets/core/types";
import { getPlatform } from "@/platform/platformContext";
import { assertNotNullish, type Nullishable } from "@/utils/nullishUtils";

const SHEETS_BASE_URL = "https://sheets.googleapis.com/v4/spreadsheets";
export const DRIVE_BASE_URL = "https://www.googleapis.com/drive/v3/files";

export type SpreadsheetTarget = {
  googleAccount: SanitizedIntegrationConfig | null;
  spreadsheetId: string;
  tabName?: string;
};

async function executeRequest<Response, RequestData = never>(
  requestConfig: NetworkRequestConfig<RequestData>,
  googleAccount: Nullishable<SanitizedIntegrationConfig>,
): Promise<Response> {
  try {
    // XXX: instead of using the implicit platform, might instead choose to wrap all the module methods in a class
    // that takes the platform and googleAccount as a constructor argument
    const result = await getPlatform().request<Response>(
      googleAccount,
      requestConfig,
    );
    return result.data;
  } catch (error) {
    throw await handleGoogleRequestRejection(error, googleAccount);
  }
}

export async function getAllSpreadsheets(
  googleAccount: SanitizedIntegrationConfig | null,
): Promise<FileList> {
  const requestConfig: NetworkRequestConfig<never> = {
    url: DRIVE_BASE_URL,
    method: "get",
    params: {
      q: "mimeType='application/vnd.google-apps.spreadsheet'",
      // Tell the api that this application supports shared items as well as MyDrive items
      supportsAllDrives: true,
      // Include shared items in the results
      includeItemsFromAllDrives: true,
      // Search the 'user' corpus for shared drives
      // See: https://developers.google.com/drive/api/guides/enable-shareddrives#search_for_content_on_a_shared_drive
      corpora: "user",
      // Sort by last modified first, then by name
      orderBy: "modifiedTime desc,name",
    },
  };
  return executeRequest<FileList>(requestConfig, googleAccount);
}

export async function getGoogleUserEmail(
  googleAccount: SanitizedIntegrationConfig,
): Promise<string> {
  const requestConfig: NetworkRequestConfig<never> = {
    url: "https://www.googleapis.com/oauth2/v1/userinfo",
    method: "get",
  };

  const userInfo = await executeRequest<UserInfo>(requestConfig, googleAccount);
<<<<<<< HEAD
  return userInfo.email ?? "";
=======

  assertNotNullish(userInfo.email, "User email not found in Google response");
  return userInfo.email;
>>>>>>> 4eab102d
}

async function batchUpdateSpreadsheet(
  { googleAccount, spreadsheetId }: SpreadsheetTarget,
  request: BatchUpdateSpreadsheetRequest,
): Promise<BatchUpdateSpreadsheetResponse> {
  const requestConfig: NetworkRequestConfig<BatchUpdateSpreadsheetRequest> = {
    url: `${SHEETS_BASE_URL}/${spreadsheetId}:batchUpdate`,
    method: "post",
    data: request,
  };
  return executeRequest<
    BatchUpdateSpreadsheetResponse,
    BatchUpdateSpreadsheetRequest
  >(requestConfig, googleAccount);
}

export async function createTab({
  tabName,
  ...target
}: SpreadsheetTarget): Promise<BatchUpdateSpreadsheetResponse> {
  if (!tabName) {
    throw new Error("tabName is required");
  }

  const batchRequest: BatchUpdateSpreadsheetRequest = {
    requests: [
      {
        addSheet: {
          properties: {
            title: tabName,
          },
        },
      },
    ],
  };
  return batchUpdateSpreadsheet(target, batchRequest);
}

export async function appendRows(
  { googleAccount, spreadsheetId, tabName }: SpreadsheetTarget,
  values: unknown[][],
): Promise<AppendValuesResponse> {
  // Note: We currently don't support intermediate empty columns, which would
  // require us to use the batchUpdate endpoint instead of append.
  // See: https://developers.google.com/sheets/api/reference/rest/v4/spreadsheets.values/batchUpdate
  const requestConfig: NetworkRequestConfig<ValueRange> = {
    url: `${SHEETS_BASE_URL}/${spreadsheetId}/values/${tabName}:append`,
    method: "post",
    params: {
      // See: https://developers.google.com/sheets/api/reference/rest/v4/ValueInputOption
      valueInputOption: "USER_ENTERED",
    },
    data: {
      majorDimension: "ROWS",
      values,
    },
  };
  return executeRequest<AppendValuesResponse, ValueRange>(
    requestConfig,
    googleAccount,
  );
}

async function getRows(
  { googleAccount, spreadsheetId, tabName }: SpreadsheetTarget,
  /**
   * A1 notation of the values to retrieve.
   * @see: https://developers.google.com/sheets/api/guides/concepts#cell
   */
  range = "",
): Promise<ValueRange> {
  let url = `${SHEETS_BASE_URL}/${spreadsheetId}/values/${tabName}`;
  if (range) {
    url += `!${range}`;
  }

  return executeRequest<ValueRange>({ url, method: "get" }, googleAccount);
}

export async function getAllRows(
  target: SpreadsheetTarget,
): Promise<ValueRange> {
  return getRows(target);
}

export async function getHeaders(target: SpreadsheetTarget): Promise<string[]> {
  // Lookup the headers in the first row
  const { values } = await getRows(target, `A1:${columnToLetter(256)}1`);
  return values?.[0]?.map(String) ?? [];
}

export async function getSpreadsheet({
  googleAccount,
  spreadsheetId,
}: SpreadsheetTarget): Promise<Spreadsheet> {
  // Construct a file mask to return metadata for each sheet (tab) in the spreadsheet, without
  // hydrating the actual grid data for the sheet
  // Note: This only works if spreadsheetId is at the end of the list for some reason ¯\_(ツ)_/¯
  const fileMask =
    "properties(title),sheets.properties(sheetId,title,hidden),spreadsheetId";

  return executeRequest<Spreadsheet>(
    {
      url: `${SHEETS_BASE_URL}/${spreadsheetId}`,
      method: "get",
      params: {
        fields: fileMask,
      },
    },
    googleAccount,
  );
}<|MERGE_RESOLUTION|>--- conflicted
+++ resolved
@@ -88,13 +88,9 @@
   };
 
   const userInfo = await executeRequest<UserInfo>(requestConfig, googleAccount);
-<<<<<<< HEAD
-  return userInfo.email ?? "";
-=======
 
   assertNotNullish(userInfo.email, "User email not found in Google response");
   return userInfo.email;
->>>>>>> 4eab102d
 }
 
 async function batchUpdateSpreadsheet(
