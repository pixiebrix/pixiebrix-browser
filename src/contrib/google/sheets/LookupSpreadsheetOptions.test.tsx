--- conflicted
+++ resolved
@@ -34,15 +34,12 @@
   uuidSequence,
 } from "@/testUtils/factories";
 import { services, sheets } from "@/background/messenger/api";
-<<<<<<< HEAD
+import { syncFlagOn } from "@/store/syncFlags";
+import useFlags from "@/hooks/useFlags";
 import {
   isGoogleSupported,
   isGoogleInitialized,
 } from "@/contrib/google/initGoogle";
-=======
-import { syncFlagOn } from "@/store/syncFlags";
-import useFlags from "@/hooks/useFlags";
->>>>>>> 984de571
 
 const TEST_SPREADSHEET_ID = uuidSequence(1);
 const GOOGLE_SHEET_SERVICE_ID = validateRegistryId("google/sheet");
@@ -116,6 +113,8 @@
 
 beforeEach(() => {
   mockFlagOn(false);
+  isGoogleInitializedMock.mockReturnValue(true);
+  isGoogleSupportedMock.mockReturnValue(true);
 });
 
 beforeAll(() => {
@@ -455,6 +454,7 @@
   });
 
   it("should require GAPI support", async () => {
+    isGoogleInitializedMock.mockReturnValue(false);
     isGoogleSupportedMock.mockReturnValue(false);
 
     const rendered = render(
@@ -471,6 +471,7 @@
 
   it("should require GAPI loaded", async () => {
     isGoogleInitializedMock.mockReturnValue(false);
+    isGoogleSupportedMock.mockReturnValue(true);
 
     const rendered = render(
       <LookupSpreadsheetOptions name="" configKey="config" />,
