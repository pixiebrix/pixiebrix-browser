/*
 * Copyright (C) 2023 PixieBrix, Inc.
 *
 * This program is free software: you can redistribute it and/or modify
 * it under the terms of the GNU Affero General Public License as published by
 * the Free Software Foundation, either version 3 of the License, or
 * (at your option) any later version.
 *
 * This program is distributed in the hope that it will be useful,
 * but WITHOUT ANY WARRANTY; without even the implied warranty of
 * MERCHANTABILITY or FITNESS FOR A PARTICULAR PURPOSE.  See the
 * GNU Affero General Public License for more details.
 *
 * You should have received a copy of the GNU Affero General Public License
 * along with this program.  If not, see <http://www.gnu.org/licenses/>.
 */

import "./SheetsFileWidget.module.scss";

import React, { useEffect, useState } from "react";
import { type SheetMeta } from "@/contrib/google/sheets/core/types";
import { useField, useFormikContext } from "formik";
import { sheets } from "@/background/messenger/api";
// eslint-disable-next-line no-restricted-imports -- Only using Form.Control here
import { Form, InputGroup } from "react-bootstrap";
import notify from "@/utils/notify";
import AsyncButton from "@/components/AsyncButton";
import { type Expression } from "@/types/runtimeTypes";
import WorkshopMessageWidget from "@/components/fields/schemaFields/widgets/WorkshopMessageWidget";
import { type SchemaFieldProps } from "@/components/fields/schemaFields/propTypes";
import { isModComponentFormState } from "@/pageEditor/starterBricks/formStateTypes";
import { produce } from "immer";
import { produceExcludeUnusedDependencies } from "@/components/fields/schemaFields/serviceFieldUtils";
import useGoogleSpreadsheetPicker from "@/contrib/google/sheets/ui/useGoogleSpreadsheetPicker";
import { requireGoogleHOC } from "@/contrib/google/sheets/ui/RequireGoogleApi";
import { getErrorMessage, isSpecificError } from "@/errors/errorHelpers";
import { CancelError } from "@/errors/businessErrors";
import useAsyncState from "@/hooks/useAsyncState";
import reportError from "@/telemetry/reportError";
import { isExpression } from "@/utils/expressionUtils";
<<<<<<< HEAD
import { isNullOrBlank } from "@/utils/stringUtils";
=======
import useTimeoutState from "@/hooks/useTimeoutState";
import chromeP from "webext-polyfill-kinda";
import reportEvent from "@/telemetry/reportEvent";
import { Events } from "@/telemetry/events";

/**
 * Timeout indicating that the Chrome identity API may be hanging.
 */
const ENSURE_TOKEN_TIMEOUT_MILLIS = 3000;

const ErrorView: React.FC<{
  message: string;
  retryHandler: () => Promise<void>;
}> = ({ message, retryHandler }) => {
  useEffect(() => {
    // Report the event. This will provide a false positive while the user is choosing their account
    // to authenticate with Google. (Because it may take longer than `ENSURE_TOKEN_TIMEOUT_MILLIS` for the
    // user to select their account.)
    reportEvent(Events.SELECT_GOOGLE_SPREADSHEET_VIEW_WARNING, {
      message,
    });
  }, [message]);

  return (
    <div>
      <div>
        {message} See{" "}
        <a
          href="https://docs.pixiebrix.com/integrations/troubleshooting-google-integration-errors"
          target="_blank"
          rel="noreferrer"
        >
          troubleshooting information.
        </a>
      </div>
      <div>
        <AsyncButton onClick={retryHandler}>Try Again</AsyncButton>
      </div>
    </div>
  );
};
>>>>>>> c67fa2bc

const SheetsFileWidget: React.FC<SchemaFieldProps> = (props) => {
  const { values: formState, setValues: setFormState } = useFormikContext();

  const [pickerError, setPickerError] = useState<unknown>(null);

  const [spreadsheetIdField, , spreadsheetIdFieldHelpers] = useField<
    string | Expression
  >(props);

  const {
    ensureSheetsTokenAction,
    showPicker,
    hasRejectedPermissions,
    startTimestamp,
  } = useGoogleSpreadsheetPicker();

  // Remove unused services from the element - cleanup from deprecated integration support for gsheets
  useEffect(
    () => {
      // This widget is also used outside the Edit tab of the Page Editor,
      // so this won't always be FormState. We only need to clean up services
      // when it is FormState.
      if (!isModComponentFormState(formState)) {
        return;
      }

      const newState = produce(formState, (draft) =>
        produceExcludeUnusedDependencies(draft)
      );

      setFormState(newState);
    },
    // eslint-disable-next-line react-hooks/exhaustive-deps -- Run once on mount
    []
  );

  // True if the Chrome APIs for retrieving the token may be hanging. May also indicate Chrome is showing the
  // authentication popup, but the user hasn't finished interacting with it yet.
  const isEnsureSheetsHanging = useTimeoutState(
    startTimestamp ? ENSURE_TOKEN_TIMEOUT_MILLIS : null
  );

  const sheetMetaState = useAsyncState<SheetMeta | null>(async () => {
    const spreadsheetId = spreadsheetIdField.value;

    // Expression would mean it's a service integration, and the integration picker shows the configuration name, so we
    // don't need to type to load the doc metadata
    if (!isExpression(spreadsheetId) && !isNullOrBlank(spreadsheetId)) {
      const properties = await sheets.getSheetProperties(spreadsheetId);
      return { id: spreadsheetId, name: properties.title };
    }

    return null;
  }, [spreadsheetIdField.value]);

  // Set sheet lookup error on Formik
  useEffect(
    () => {
      if (sheetMetaState.error) {
        const message = getErrorMessage(sheetMetaState.error);

        if (getErrorMessage(message).includes("not found")) {
          spreadsheetIdFieldHelpers.setError(
            "The sheet does not exist, or you do not have access to it"
          );
        } else {
          spreadsheetIdFieldHelpers.setError(
            `Error retrieving sheet information: ${message}`
          );
        }

        // Report to Rollbar to assist with debugging
        reportError(sheetMetaState.error);
      }
    },
    // eslint-disable-next-line react-hooks/exhaustive-deps -- there's a bug in Formik where `setError` changes every render
    [sheetMetaState.error]
  );

  const pickerHandler = async () => {
    try {
      const doc = await showPicker();
      // We have the name from the doc. However, just set the field value, which will trigger a fetch of the
      // metadata to check/verify API access to the sheet
      spreadsheetIdFieldHelpers.setValue(doc.id);
    } catch (error) {
      if (!isSpecificError(error, CancelError)) {
        setPickerError(error);

        // Notify and report to Rollbar
        notify.error({
          message: "Error loading Google File Picker",
          error,
          includeErrorDetails: true,
        });
      }
    }
  };

  if (isExpression(spreadsheetIdField.value)) {
    return <WorkshopMessageWidget />;
  }

  if (isEnsureSheetsHanging || pickerError || hasRejectedPermissions) {
    let message = "Error showing Google File Picker.";
    if (hasRejectedPermissions) {
      message =
        "You did not approve access, or your company policy prevents access to Google Sheets.";
    } else if (isEnsureSheetsHanging) {
      message =
        "Select your Google Account from the popup. If Chrome is not displaying an authentication popup, try clicking below to retry.";
    }

    return (
      <ErrorView
        message={message}
        retryHandler={async () => {
          setPickerError(null);

          // Calling `clearAllCachedAuthTokens` will clear out the local Google authentication state and any other
          // OAuth2 tokens the user has. The Google server might still cache the selected account.
          // https://developer.chrome.com/docs/extensions/reference/identity/#method-clearAllCachedAuthTokens
          await chromeP.identity.clearAllCachedAuthTokens();

          if (await ensureSheetsTokenAction()) {
            await pickerHandler();
          }
        }}
      />
    );
  }

  return (
    <InputGroup>
      {sheetMetaState.data ? (
        // There's a render when doc.name is blank while fetching, so we're getting warnings about
        // controlled/uncontrolled components. Therefore, fall back to the id if the name isn't provided yet
        <Form.Control
          id={spreadsheetIdField.name}
          type="text"
          disabled
          value={sheetMetaState.data.name ?? spreadsheetIdField.value ?? ""}
        />
      ) : (
        <Form.Control
          id={spreadsheetIdField.name}
          type="text"
          disabled
          {...spreadsheetIdField}
          value={spreadsheetIdField.value ?? ""}
        />
      )}
      <InputGroup.Append>
        <AsyncButton variant="info" onClick={pickerHandler}>
          Select
        </AsyncButton>
      </InputGroup.Append>
    </InputGroup>
  );
};

// Ensure Google API is loaded before trying to render widget during mod activation, etc.
export default requireGoogleHOC(SheetsFileWidget);<|MERGE_RESOLUTION|>--- conflicted
+++ resolved
@@ -38,9 +38,7 @@
 import useAsyncState from "@/hooks/useAsyncState";
 import reportError from "@/telemetry/reportError";
 import { isExpression } from "@/utils/expressionUtils";
-<<<<<<< HEAD
 import { isNullOrBlank } from "@/utils/stringUtils";
-=======
 import useTimeoutState from "@/hooks/useTimeoutState";
 import chromeP from "webext-polyfill-kinda";
 import reportEvent from "@/telemetry/reportEvent";
@@ -82,7 +80,6 @@
     </div>
   );
 };
->>>>>>> c67fa2bc
 
 const SheetsFileWidget: React.FC<SchemaFieldProps> = (props) => {
   const { values: formState, setValues: setFormState } = useFormikContext();
