/*
 * Copyright (C) 2024 PixieBrix, Inc.
 *
 * This program is free software: you can redistribute it and/or modify
 * it under the terms of the GNU Affero General Public License as published by
 * the Free Software Foundation, either version 3 of the License, or
 * (at your option) any later version.
 *
 * This program is distributed in the hope that it will be useful,
 * but WITHOUT ANY WARRANTY; without even the implied warranty of
 * MERCHANTABILITY or FITNESS FOR A PARTICULAR PURPOSE.  See the
 * GNU Affero General Public License for more details.
 *
 * You should have received a copy of the GNU Affero General Public License
 * along with this program.  If not, see <http://www.gnu.org/licenses/>.
 */

/** @file CKEditor methods that call JS methods on the CKEditor instance */

import { expectContext } from "@/utils/expectContext";
import { BusinessError } from "@/errors/businessErrors";

/**
 * https://ckeditor.com/docs/ckeditor5/latest/api/module_engine_model_position-Position.html
 */
// Treat position as an opaque type. We don't care about the implementation details for now
type Position = {
  _positionBrand: never;
};

/**
 * https://ckeditor.com/docs/ckeditor5/latest/api/module_engine_model_range-Range.html
 */
type Range = {
  start: Position;
  end: Position;
};

/**
 * https://ckeditor.com/docs/ckeditor5/latest/api/module_engine_model_writer-Writer.html
 */
type CKEditor5Writer = {
  /**
   * https://ckeditor.com/docs/ckeditor5/latest/api/module_engine_model_writer-Writer.html#function-insertText:WITHOUT_ATTRIBUTES
   */
  insertText: (item: string, position: Position) => void;

  /**
   * https://ckeditor.com/docs/ckeditor5/latest/api/module_engine_model_writer-Writer.html#function-remove
   */
  remove: (range: Range) => void;
};

/**
 * A CKEditor 5 instance.
 * https://ckeditor.com/docs/ckeditor5/latest/api/index.html
 */
interface CKEditor5Instance {
  /**
   * Sets the data in the editor.
   * https://ckeditor.com/docs/ckeditor5/latest/api/module_core_editor_utils_dataapimixin-DataApi.html#function-setData
   * @param data Input data.
   */
  setData: (data: string) => void;

  /**
   * The model of the editor.
   * https://ckeditor.com/docs/ckeditor5/latest/api/module_engine_model_model-Model.html
   */
  model: {
    change: (callback: (writer: CKEditor5Writer) => void) => void;
    document: {
      selection: {
        /**
         * https://ckeditor.com/docs/ckeditor5/latest/api/module_engine_model_documentselection-DocumentSelection.html#function-getFirstPosition
         */
        getFirstPosition: () => Position | null;
        /**
         * https://ckeditor.com/docs/ckeditor5/latest/api/module_engine_model_documentselection-DocumentSelection.html#function-getLastPosition
         */
        getLastPosition: () => Position | null;
        /**
         * https://ckeditor.com/docs/ckeditor5/latest/api/module_engine_model_documentselection-DocumentSelection.html#function-getFirstRange
         */
        getFirstRange: () => Range | null;
      };
    };
  };
}

/**
 * Returns true if the element is a CKEditor instance. Can only be called from the web/pageScript context.
 * @see hasCKEditorClass
 */
export function isCKEditorElement(
  element: HTMLElement,
): element is HTMLElement & { ckeditorInstance: CKEditor5Instance } {
  expectContext("web", "Element properties only available in web context");

  // Verified on version v36.0.0 (CKEditor 5 series)
  return "ckeditorInstance" in element;
}

/**
 * Sets the root value of a CKEditor instance.
 */
export function setData(element: HTMLElement, value: string): void {
  expectContext("web", "Element properties only available in web context");

  if (!isCKEditorElement(element)) {
    throw new BusinessError(
      "Element is not a CKEditor instance, or PixieBrix does not support setting the value for this version of CKEditor",
    );
  }

  element.ckeditorInstance.setData(value);
}

export function insertText(element: HTMLElement, value: string): void {
  expectContext("web", "Element properties only available in web context");

  if (!isCKEditorElement(element)) {
    throw new BusinessError(
      "Element is not a CKEditor instance, or PixieBrix does not support setting the value for this version of CKEditor",
    );
  }

  const editor = element.ckeditorInstance;

  editor.model.change((writer) => {
    const firstPosition = editor.model.document.selection.getFirstPosition();
    if (firstPosition == null) {
      return;
    }

    // Clear any selected text
    if (firstPosition !== editor.model.document.selection.getLastPosition()) {
<<<<<<< HEAD
      // eslint-disable-next-line @typescript-eslint/no-non-null-assertion, @typescript-eslint/no-unnecessary-type-assertion -- must exist if the selection is not empt
=======
      // Must exist if the selection is not empty
      // eslint-disable-next-line @typescript-eslint/no-non-null-assertion, @typescript-eslint/no-unnecessary-type-assertion
>>>>>>> b8a1c856
      writer.remove(editor.model.document.selection.getFirstRange()!);
    }

    writer.insertText(value, firstPosition);
  });
}<|MERGE_RESOLUTION|>--- conflicted
+++ resolved
@@ -135,12 +135,8 @@
 
     // Clear any selected text
     if (firstPosition !== editor.model.document.selection.getLastPosition()) {
-<<<<<<< HEAD
-      // eslint-disable-next-line @typescript-eslint/no-non-null-assertion, @typescript-eslint/no-unnecessary-type-assertion -- must exist if the selection is not empt
-=======
       // Must exist if the selection is not empty
       // eslint-disable-next-line @typescript-eslint/no-non-null-assertion, @typescript-eslint/no-unnecessary-type-assertion
->>>>>>> b8a1c856
       writer.remove(editor.model.document.selection.getFirstRange()!);
     }
 
