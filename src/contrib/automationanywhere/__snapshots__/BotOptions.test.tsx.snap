// Jest Snapshot v1, https://goo.gl/fbAQLP

exports[`BotOptions should require selected integration 1`] = `
<div>
  <div
    class="formGroup form-group row"
  >
    <label
      class="label form-label col-form-label col-xl-2 col-lg-3"
      for="extension.blockPipeline.0.config.service"
    >
      Integration
    </label>
    <div
      class="col-xl-10 col-lg-9"
    >
<<<<<<< HEAD
=======
      <div
        class="mb-2 annotation-transition col-12"
      >
        <div
          class="annotationPlaceholder"
        />
      </div>
      <label
        class="label form-label col-form-label col-xl-2 col-lg-3"
        for="extension.blockPipeline.0.config.service"
      >
        Integration
      </label>
>>>>>>> 81d24106
      <div
        class="d-flex"
        data-widget="ServiceSelectWidget"
      >
        <div
          class="flex-grow-1"
        >
          <div
            class=" css-b62m3t-container"
          >
            <span
              class="css-1f43avz-a11yText-A11yText"
              id="react-select-2-live-region"
            />
            <span
              aria-atomic="false"
              aria-live="polite"
              aria-relevant="additions text"
              class="css-1f43avz-a11yText-A11yText"
            />
            <div
              class=" css-13cymwt-control"
            >
              <div
                class=" css-1fdsijx-ValueContainer"
              >
                <div
                  class=" css-1jqq78o-placeholder"
                  id="react-select-2-placeholder"
                >
                  Select...
                </div>
                <div
                  class=" css-qbdosj-Input"
                  data-value=""
                >
                  <input
                    aria-autocomplete="list"
                    aria-describedby="react-select-2-placeholder"
                    aria-expanded="false"
                    aria-haspopup="true"
                    autocapitalize="none"
                    autocomplete="off"
                    autocorrect="off"
                    class=""
                    id="extension.blockPipeline.0.config.service"
                    role="combobox"
                    spellcheck="false"
                    style="opacity: 1; width: 100%; grid-area: 1 / 2; min-width: 2px; border: 0px; margin: 0px; outline: 0; padding: 0px;"
                    tabindex="0"
                    type="text"
                    value=""
                  />
                </div>
              </div>
              <div
                class=" css-1hb7zxy-IndicatorsContainer"
              >
                <span
                  class=" css-1u9des2-indicatorSeparator"
                />
                <div
                  aria-hidden="true"
                  class=" css-1xc3v61-indicatorContainer"
                >
                  <svg
                    aria-hidden="true"
                    class="css-tj5bde-Svg"
                    focusable="false"
                    height="20"
                    viewBox="0 0 20 20"
                    width="20"
                  >
                    <path
                      d="M4.516 7.548c0.436-0.446 1.043-0.481 1.576 0l3.908 3.747 3.908-3.747c0.533-0.481 1.141-0.446 1.574 0 0.436 0.445 0.408 1.197 0 1.615-0.406 0.418-4.695 4.502-4.695 4.502-0.217 0.223-0.502 0.335-0.787 0.335s-0.57-0.112-0.789-0.335c0 0-4.287-4.084-4.695-4.502s-0.436-1.17 0-1.615z"
                    />
                  </svg>
                </div>
              </div>
            </div>
            <input
              name="extension.blockPipeline.0.config.service"
              type="hidden"
              value=""
            />
          </div>
        </div>
        <div>
          <button
            class="btn btn-info"
            title="Refresh configured integrations"
            type="button"
          >
            <svg
              aria-hidden="true"
              class="svg-inline--fa fa-sync fa-w-16 "
              data-icon="sync"
              data-prefix="fas"
              focusable="false"
              role="img"
              viewBox="0 0 512 512"
              xmlns="http://www.w3.org/2000/svg"
            >
              <path
                d="M440.65 12.57l4 82.77A247.16 247.16 0 0 0 255.83 8C134.73 8 33.91 94.92 12.29 209.82A12 12 0 0 0 24.09 224h49.05a12 12 0 0 0 11.67-9.26 175.91 175.91 0 0 1 317-56.94l-101.46-4.86a12 12 0 0 0-12.57 12v47.41a12 12 0 0 0 12 12H500a12 12 0 0 0 12-12V12a12 12 0 0 0-12-12h-47.37a12 12 0 0 0-11.98 12.57zM255.83 432a175.61 175.61 0 0 1-146-77.8l101.8 4.87a12 12 0 0 0 12.57-12v-47.4a12 12 0 0 0-12-12H12a12 12 0 0 0-12 12V500a12 12 0 0 0 12 12h47.35a12 12 0 0 0 12-12.6l-4.15-82.57A247.17 247.17 0 0 0 255.83 504c121.11 0 221.93-86.92 243.55-201.82a12 12 0 0 0-11.8-14.18h-49.05a12 12 0 0 0-11.67 9.26A175.86 175.86 0 0 1 255.83 432z"
                fill="currentColor"
              />
            </svg>
          </button>
        </div>
      </div>
      <small
        class="text-muted form-text"
      >
        <span>
          Select an integration configuration.
           
          <a
            href="chrome-extension://abcxyz/options.html#/services"
            rel="noopener noreferrer"
            target="_blank"
          >
            <svg
              aria-hidden="true"
              class="svg-inline--fa fa-cloud fa-w-20 "
              data-icon="cloud"
              data-prefix="fas"
              focusable="false"
              role="img"
              viewBox="0 0 640 512"
              xmlns="http://www.w3.org/2000/svg"
            >
              <path
                d="M537.6 226.6c4.1-10.7 6.4-22.4 6.4-34.6 0-53-43-96-96-96-19.7 0-38.1 6-53.3 16.2C367 64.2 315.3 32 256 32c-88.4 0-160 71.6-160 160 0 2.7.1 5.4.2 8.1C40.2 219.8 0 273.2 0 336c0 79.5 64.5 144 144 144h368c70.7 0 128-57.3 128-128 0-61.9-44-113.6-102.4-125.4z"
                fill="currentColor"
              />
            </svg>
             Configure additional integrations here.
          </a>
        </span>
      </small>
    </div>
  </div>
</div>
`;<|MERGE_RESOLUTION|>--- conflicted
+++ resolved
@@ -14,8 +14,6 @@
     <div
       class="col-xl-10 col-lg-9"
     >
-<<<<<<< HEAD
-=======
       <div
         class="mb-2 annotation-transition col-12"
       >
@@ -29,7 +27,6 @@
       >
         Integration
       </label>
->>>>>>> 81d24106
       <div
         class="d-flex"
         data-widget="ServiceSelectWidget"
