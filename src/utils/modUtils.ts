--- conflicted
+++ resolved
@@ -58,11 +58,6 @@
 import { type MessageContext } from "@/types/loggerTypes";
 
 /**
-<<<<<<< HEAD
- * Returns the ModComponentRef for a given Logger MessageContext. Only call from running bricks with an associated
- * mod component and starter brick in the context.
- *
-=======
  * Returns the ModComponentRef for a given mod component.
  * @see mapMessageContextToModComponentRef
  */
@@ -117,7 +112,6 @@
  *
  * @see getModComponentRef
  * @see mapModComponentToMessageContext
->>>>>>> 08aabee7
  * @throws TypeError if the extensionId or extensionPointId is missing
  */
 export function mapMessageContextToModComponentRef(
