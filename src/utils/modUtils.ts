/*
 * Copyright (C) 2024 PixieBrix, Inc.
 *
 * This program is free software: you can redistribute it and/or modify
 * it under the terms of the GNU Affero General Public License as published by
 * the Free Software Foundation, either version 3 of the License, or
 * (at your option) any later version.
 *
 * This program is distributed in the hope that it will be useful,
 * but WITHOUT ANY WARRANTY; without even the implied warranty of
 * MERCHANTABILITY or FITNESS FOR A PARTICULAR PURPOSE.  See the
 * GNU Affero General Public License for more details.
 *
 * You should have received a copy of the GNU Affero General Public License
 * along with this program.  If not, see <http://www.gnu.org/licenses/>.
 */

import {
  type ModDefinition,
  type ModOptionsDefinition,
  type UnsavedModDefinition,
} from "@/types/modDefinitionTypes";
import * as semver from "semver";
import { type Organization } from "@/types/contract";
import {
  type Mod,
  type SharingSource,
  type SharingType,
  type UnavailableMod,
} from "@/types/modTypes";
import { createSelector } from "@reduxjs/toolkit";
import { selectActivatedModComponents } from "@/store/extensionsSelectors";
import {
  type ModComponentBase,
  type HydratedModComponent,
  type SerializedModComponent,
  type ModComponentRef,
} from "@/types/modComponentTypes";
import { DefinitionKinds, type RegistryId } from "@/types/registryTypes";
import { type UUID } from "@/types/stringTypes";
import { InvalidTypeError } from "@/errors/genericErrors";
import { assertNotNullish, type Nullishable } from "./nullishUtils";
import {
  minimalSchemaFactory,
  minimalUiSchemaFactory,
  propertiesToSchema,
} from "@/utils/schemaUtils";
import { cloneDeep, mapValues, sortBy } from "lodash";
import { isNullOrBlank } from "@/utils/stringUtils";
import {
  type Schema,
  type SchemaProperties,
  type UiSchema,
} from "@/types/schemaTypes";
import { produce } from "immer";
import { isStarterBrickDefinitionLike } from "@/starterBricks/types";
import { normalizeStarterBrickDefinitionProp } from "@/starterBricks/starterBrickUtils";
import { type MessageContext } from "@/types/loggerTypes";

/**
<<<<<<< HEAD
 * Returns the ModComponentRef for a given mod component.
 * @see mapMessageContextToModComponentRef
 */
export function getModComponentRef(
  modComponent: HydratedModComponent,
): ModComponentRef {
  return {
    extensionId: modComponent.id,
    blueprintId: modComponent._recipe?.id,
    extensionPointId: modComponent.extensionPointId,
  };
}

/**
 * Returns the ModComponentRef for a given Logger MessageContext. Only call from running bricks with an associated
 * mod component and starter brick in the context.
 *
 * @see getModComponentRef
 * @see selectModComponentContext
=======
 * Returns the ModComponentRef for a given Logger MessageContext. Only call from running bricks with an associated
 * mod component and starter brick in the context.
 *
>>>>>>> 8ca6af55
 * @throws TypeError if the extensionId or extensionPointId is missing
 */
export function mapMessageContextToModComponentRef(
  context: MessageContext,
): ModComponentRef {
  assertNotNullish(
    context.extensionId,
    "extensionId is required for ModComponentRef",
  );
  assertNotNullish(
    context.extensionPointId,
    "extensionPointId is required for ModComponentRef",
  );

  return {
    extensionId: context.extensionId,
    blueprintId: context.blueprintId,
    extensionPointId: context.extensionPointId,
  };
}

/**
 * Returns true if the mod is an UnavailableMod, i.e., a mod the user no longer has access to.
 * @see UnavailableMod
 */
export function isUnavailableMod(mod: Mod): mod is UnavailableMod {
  return "isStub" in mod && mod.isStub;
}

/**
 * Returns true if the mod is a standalone HydratedModComponent, instead of a mod definition.
 */
export function isStandaloneModComponent(
  mod: Mod,
): mod is HydratedModComponent {
  return "extensionPointId" in mod;
}

/**
 * Return true if the mod is an ModComponentBase that originated from a mod.
 */
export function isModComponentFromMod(mod: Mod): boolean {
  return isStandaloneModComponent(mod) && Boolean(mod._recipe);
}

/**
 * Return true if the mod is a ModDefinition or UnavailableMod
 */
export function isModDefinition(
  mod: Mod,
): mod is ModDefinition | UnavailableMod {
  return (
    mod && "kind" in mod && mod.kind === DefinitionKinds.MOD && "sharing" in mod
  );
}

/**
 * Returns a unique id for the mod. Suitable for use as a React key
 */
export function getUniqueId(mod: Mod): UUID | RegistryId {
  return isStandaloneModComponent(mod) ? mod.id : mod.metadata.id;
}

/**
 * Returns the human-readable label for the mod
 */
export function getLabel(mod: Mod): string {
  return isStandaloneModComponent(mod) ? mod.label : mod.metadata.name;
}

/**
 * Returns the description for the mod
 */
export const getDescription = (mod: Mod): string => {
  if (isStandaloneModComponent(mod)) {
    return mod._recipe?.description ?? "Created in the Page Editor";
  }

  return mod.metadata.description ?? "No description";
};

/**
 * Return the registry id associated with a mod, or undefined
 */
export function getPackageId(mod: Mod): RegistryId | undefined {
  return isStandaloneModComponent(mod) ? mod._recipe?.id : mod.metadata.id;
}

/**
 * Returns the timestamp for the time the mod was last updated (edited)
 */
export function getUpdatedAt(mod: Mod): string | null {
  // eslint-disable-next-line @typescript-eslint/no-unsafe-return -- See TODO below
  return isStandaloneModComponent(mod)
    ? // @ts-expect-error -- TODO: need to figure out why updateTimestamp isn't included on ModComponentBase here
      mod._recipe?.updated_at ?? mod.updateTimestamp
    : mod.updated_at;
}

function isPublic(mod: Mod): boolean {
  return isStandaloneModComponent(mod)
    ? mod._recipe?.sharing?.public ?? false
    : mod.sharing.public;
}

function isPersonalModComponent(modComponent: ModComponentBase): boolean {
  return !modComponent._recipe && !modComponent._deployment;
}

/**
 * Returns true if the source of the mod component has the given scope
 */
function hasSourceModWithScope(
  modComponent: ModComponentBase,
  scope: string,
): boolean {
  return Boolean(scope && modComponent._recipe?.id.startsWith(scope + "/"));
}

/**
 * Returns true if the mod has the given scope
 */
function hasRegistryScope(
  modDefinition: ModDefinition | UnavailableMod,
  scope: string,
): boolean {
  return Boolean(modDefinition.metadata?.id.startsWith(scope + "/"));
}

/**
 * Returns true if the user directly owns the mod
 * @param mod the mod
 * @param userScope the user's scope, or null if it's not set
 */
function isPersonal(mod: Mod, userScope: Nullishable<string>): boolean {
  if (isStandaloneModComponent(mod)) {
    return (
      isPersonalModComponent(mod) ||
      Boolean(userScope && hasSourceModWithScope(mod, userScope))
    );
  }

  return Boolean(userScope && hasRegistryScope(mod, userScope));
}

export function getInstalledVersionNumber(
  installedExtensions: SerializedModComponent[],
  mod: Mod,
): string | undefined {
  if (isStandaloneModComponent(mod)) {
    return mod._recipe?.version;
  }

  const installedExtension = installedExtensions.find(
    (extension: SerializedModComponent) =>
      extension._recipe?.id === mod.metadata.id,
  );

  return installedExtension?._recipe?.version;
}

export function isDeployment(
  mod: Mod,
  installedComponents: SerializedModComponent[],
): boolean {
  if (isStandaloneModComponent(mod)) {
    return Boolean(mod._deployment);
  }

  const modId = mod.metadata.id;
  return installedComponents.some(
    (component) => component._recipe?.id === modId && component?._deployment,
  );
}

export function getSharingSource({
  mod,
  organizations,
  scope,
  installedExtensions,
}: {
  mod: Mod;
  organizations: Organization[];
  scope: Nullishable<string>;
  installedExtensions: SerializedModComponent[];
}): SharingSource {
  let sharingType: SharingType | null = null;
  const organization = getOrganization(mod, organizations);

  if (!isModDefinition(mod) && !isStandaloneModComponent(mod)) {
    const error = new InvalidTypeError(
      "Mod is not a ModDefinition or ResolvedModComponent",
      { mod, organization, scope, installedExtensions },
    );

    throw error;
  }

  let label: string;
  if (isPersonal(mod, scope)) {
    sharingType = "Personal";
  } else if (isDeployment(mod, installedExtensions)) {
    sharingType = "Deployment";
    // There's a corner case for team deployments of marketplace bricks. The organization will come through as
    // nullish here.
    if (organization?.name) {
      label = organization.name;
    }
  } else if (organization) {
    sharingType = "Team";
    label = organization.name;
  } else if (isPublic(mod)) {
    sharingType = "Public";
  } else {
    sharingType = "Unknown";
  }

  label ??= sharingType;

  return {
    type: sharingType,
    label,
    organization,
  };
}

export function updateAvailable(
  availableMods: Map<RegistryId, ModDefinition>,
  activatedMods: Map<RegistryId, SerializedModComponent>,
  mod: Mod,
): boolean {
  if (isUnavailableMod(mod)) {
    // Unavailable mods are never update-able
    return false;
  }

  const activatedMod = isModDefinition(mod)
    ? activatedMods.get(mod.metadata.id)
    : mod;

  if (!activatedMod?._recipe) {
    return false;
  }

  const availableMod = availableMods.get(activatedMod._recipe.id);

  if (!availableMod) {
    return false;
  }

  // TODO: Drop assertions once the types are tighter
  // https://github.com/pixiebrix/pixiebrix-extension/pull/7010#discussion_r1410080332
  assertNotNullish(
    activatedMod._recipe.version,
    "The requested mod doesn't have a version",
  );
  assertNotNullish(
    availableMod.metadata.version,
    "The mod component's mod doesn't have a version",
  );

  if (semver.gt(availableMod.metadata.version, activatedMod._recipe.version)) {
    return true;
  }

  if (semver.eq(availableMod.metadata.version, activatedMod._recipe.version)) {
    // Check the updated_at timestamp
    if (activatedMod._recipe?.updated_at == null) {
      // Extension was installed prior to us adding updated_at to RecipeMetadata
      return false;
    }

    const availableDate = new Date(availableMod.updated_at);
    const installedDate = new Date(activatedMod._recipe.updated_at);

    return availableDate > installedDate;
  }

  return false;
}

function getOrganization(
  mod: Mod,
  organizations: Organization[],
): Organization | undefined {
  const sharing = isStandaloneModComponent(mod)
    ? mod._recipe?.sharing
    : mod.sharing;

  if (!sharing || sharing.organizations.length === 0) {
    return undefined;
  }

  // If more than one sharing organization, use the first.
  // This is an uncommon scenario.
  return organizations.find(
    (org) => org.id && sharing.organizations.includes(org.id),
  );
}

/**
 * Select ActivatedModComponents currently activated from the mod.
 */
export const selectComponentsFromMod = createSelector(
  [selectActivatedModComponents, (_state: unknown, mod: Mod) => mod],
  (activeModComponents, mod) =>
    isModDefinition(mod)
      ? activeModComponents.filter(
          (extension) => extension._recipe?.id === mod.metadata.id,
        )
      : activeModComponents.filter((x) => x.id === mod.id),
);

/**
 * Returns a minimal mod options definition in a normalized format.
 */
export function emptyModOptionsDefinitionFactory(): Required<ModOptionsDefinition> {
  return {
    schema: minimalSchemaFactory(),
    uiSchema: minimalUiSchemaFactory(),
  };
}

/**
 * Normalize the `options` section of a mod definition, ensuring that it has a schema and uiSchema.
 * @since 1.8.5
 */
export function normalizeModOptionsDefinition(
  optionsDefinition: ModDefinition["options"] | null,
): Required<ModDefinition["options"]> {
  if (!optionsDefinition) {
    return emptyModOptionsDefinitionFactory();
  }

  const modDefinitionSchema = optionsDefinition.schema ?? {};
  const schema: Schema =
    "type" in modDefinitionSchema &&
    modDefinitionSchema.type === "object" &&
    "properties" in modDefinitionSchema
      ? modDefinitionSchema
      : // Handle case where schema is just the properties. That's the old format. Technically, this isn't possible
        // given the type signature. But be defensive because this method processes user-defined mod definitions.
        propertiesToSchema(
          modDefinitionSchema as SchemaProperties,
          Object.keys(modDefinitionSchema as SchemaProperties),
        );

  const uiSchema: UiSchema = cloneDeep(optionsDefinition.uiSchema ?? {});

  uiSchema["ui:order"] ??= [
    ...sortBy(Object.keys(schema.properties ?? {})),
    "*",
  ];

  return {
    schema,
    uiSchema,
  };
}

/**
 * Return the activation instructions for a mod as markdown, or null if there are none.
 */
export function getModActivationInstructions(
  modDefinition: ModDefinition,
): string | null {
  const description: string | undefined =
    // Be defensive -- technically schema is required if options exists
    modDefinition.options?.schema?.description;

  if (!description) {
    return null;
  }

  return isNullOrBlank(description) ? null : description.trim();
}

/**
 * Normalize the shape of a mod definition (e.g., for roundtrip test assertions).
 */
export function normalizeModDefinition<
  T extends UnsavedModDefinition = UnsavedModDefinition,
>(definition: T): T {
  return produce(definition, (draft) => {
    // eslint-disable-next-line @typescript-eslint/no-explicit-any -- type error due to nested readonly string array
    draft.options = normalizeModOptionsDefinition(draft.options) as any;
    draft.definitions = mapValues(
      draft.definitions ?? {},
      (innerDefinition) => {
        if (isStarterBrickDefinitionLike(innerDefinition)) {
          return {
            ...innerDefinition,
            definition: normalizeStarterBrickDefinitionProp(
              innerDefinition.definition,
            ),
          };
        }

        return innerDefinition;
      },
    );
  });
}<|MERGE_RESOLUTION|>--- conflicted
+++ resolved
@@ -58,31 +58,9 @@
 import { type MessageContext } from "@/types/loggerTypes";
 
 /**
-<<<<<<< HEAD
- * Returns the ModComponentRef for a given mod component.
- * @see mapMessageContextToModComponentRef
- */
-export function getModComponentRef(
-  modComponent: HydratedModComponent,
-): ModComponentRef {
-  return {
-    extensionId: modComponent.id,
-    blueprintId: modComponent._recipe?.id,
-    extensionPointId: modComponent.extensionPointId,
-  };
-}
-
-/**
  * Returns the ModComponentRef for a given Logger MessageContext. Only call from running bricks with an associated
  * mod component and starter brick in the context.
  *
- * @see getModComponentRef
- * @see selectModComponentContext
-=======
- * Returns the ModComponentRef for a given Logger MessageContext. Only call from running bricks with an associated
- * mod component and starter brick in the context.
- *
->>>>>>> 8ca6af55
  * @throws TypeError if the extensionId or extensionPointId is missing
  */
 export function mapMessageContextToModComponentRef(
