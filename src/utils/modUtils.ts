/*
 * Copyright (C) 2024 PixieBrix, Inc.
 *
 * This program is free software: you can redistribute it and/or modify
 * it under the terms of the GNU Affero General Public License as published by
 * the Free Software Foundation, either version 3 of the License, or
 * (at your option) any later version.
 *
 * This program is distributed in the hope that it will be useful,
 * but WITHOUT ANY WARRANTY; without even the implied warranty of
 * MERCHANTABILITY or FITNESS FOR A PARTICULAR PURPOSE.  See the
 * GNU Affero General Public License for more details.
 *
 * You should have received a copy of the GNU Affero General Public License
 * along with this program.  If not, see <http://www.gnu.org/licenses/>.
 */

import {
  type ModDefinition,
  type ModOptionsDefinition,
  type UnsavedModDefinition,
} from "@/types/modDefinitionTypes";
import * as semver from "semver";
import { type Organization } from "@/types/contract";
import {
  type Mod,
  type SharingSource,
  type SharingType,
  type UnavailableMod,
} from "@/types/modTypes";
import { createSelector } from "@reduxjs/toolkit";
import { selectActivatedModComponents } from "@/store/extensionsSelectors";
import {
  type ModComponentBase,
  type HydratedModComponent,
  type SerializedModComponent,
  type ModComponentRef,
} from "@/types/modComponentTypes";
import { DefinitionKinds, type RegistryId } from "@/types/registryTypes";
import { type UUID } from "@/types/stringTypes";
import { InvalidTypeError } from "@/errors/genericErrors";
import { assertNotNullish, type Nullishable } from "./nullishUtils";
import {
  minimalSchemaFactory,
  minimalUiSchemaFactory,
  propertiesToSchema,
} from "@/utils/schemaUtils";
import { cloneDeep, mapValues, sortBy } from "lodash";
import { isNullOrBlank } from "@/utils/stringUtils";
import {
  type Schema,
  type SchemaProperties,
  type UiSchema,
} from "@/types/schemaTypes";
import { produce } from "immer";
import { isStarterBrickDefinitionLike } from "@/starterBricks/types";
import { normalizeStarterBrickDefinitionProp } from "@/starterBricks/starterBrickUtils";
import { type MessageContext } from "@/types/loggerTypes";

/**
<<<<<<< HEAD
 * Returns the ModComponentRef for a given mod component.
 * @see mapMessageContextToModComponentRef
 */
export function getModComponentRef(
  modComponent: HydratedModComponent,
): ModComponentRef {
  return {
    extensionId: modComponent.id,
    blueprintId: modComponent._recipe?.id,
    extensionPointId: modComponent.extensionPointId,
  };
}

/**
 * Returns the ModComponentRef for a given Logger MessageContext. Only call from running bricks with an associated
 * mod component and starter brick in the context.
 *
 * @see getModComponentRef
 * @see selectModComponentContext
=======
 * Returns the ModComponentRef for a given Logger MessageContext. Only call from running bricks with an associated
 * mod component and starter brick in the context.
 *
>>>>>>> 8ca6af55
 * @throws TypeError if the extensionId or extensionPointId is missing
 */
export function mapMessageContextToModComponentRef(
  context: MessageContext,
): ModComponentRef {
  assertNotNullish(
    context.extensionId,
    "extensionId is required for ModComponentRef",
  );
  assertNotNullish(
    context.extensionPointId,
    "extensionPointId is required for ModComponentRef",
  );

  return {
    extensionId: context.extensionId,
    blueprintId: context.blueprintId,
    extensionPointId: context.extensionPointId,
  };
}

/**
 * Returns true if the mod is an UnavailableMod, i.e., a mod the user no longer has access to.
 * @see UnavailableMod
 */
export function isUnavailableMod(mod: Mod): mod is UnavailableMod {
  return "isStub" in mod && mod.isStub;
}

/**
 * Returns true if the mod is a standalone HydratedModComponent, instead of a mod definition.
 */
export function isStandaloneModComponent(
  mod: Mod,
): mod is HydratedModComponent {
  return "extensionPointId" in mod;
}

/**
 * Return true if the mod is an ModComponentBase that originated from a mod.
 */
export function isModComponentFromMod(mod: Mod): boolean {
  return isStandaloneModComponent(mod) && Boolean(mod._recipe);
}

/**
 * Return true if the mod is a ModDefinition or UnavailableMod
 */
export function isModDefinition(
  mod: Mod,
): mod is ModDefinition | UnavailableMod {
  return (
    mod && "kind" in mod && mod.kind === DefinitionKinds.MOD && "sharing" in mod
  );
}

/**
 * Returns a unique id for the mod. Suitable for use as a React key
 */
export function getUniqueId(mod: Mod): UUID | RegistryId {
  return isStandaloneModComponent(mod) ? mod.id : mod.metadata.id;
}

/**
 * Returns the human-readable label for the mod
 */
export function getLabel(mod: Mod): string {
  return isStandaloneModComponent(mod) ? mod.label : mod.metadata.name;
}

/**
 * Returns the description for the mod
 */
export const getDescription = (mod: Mod): string => {
  if (isStandaloneModComponent(mod)) {
    return mod._recipe?.description ?? "Created in the Page Editor";
  }

  return mod.metadata.description ?? "No description";
};

/**
 * Return the registry id associated with a mod, or undefined
 */
export function getPackageId(mod: Mod): RegistryId | undefined {
  return isStandaloneModComponent(mod) ? mod._recipe?.id : mod.metadata.id;
}

/**
 * Returns the timestamp for the time the mod was last updated (edited)
 */
export function getUpdatedAt(mod: Mod): string | null {
  // eslint-disable-next-line @typescript-eslint/no-unsafe-return -- See TODO below
  return isStandaloneModComponent(mod)
    ? // @ts-expect-error -- TODO: need to figure out why updateTimestamp isn't included on ModComponentBase here
      mod._recipe?.updated_at ?? mod.updateTimestamp
    : mod.updated_at;
}

function isPublic(mod: Mod): boolean {
  return isStandaloneModComponent(mod)
    ? mod._recipe?.sharing?.public ?? false
    : mod.sharing.public;
}

function isPersonalModComponent(modComponent: ModComponentBase): boolean {
  return !modComponent._recipe && !modComponent._deployment;
}

/**
 * Returns true if the source of the mod component has the given scope
 */
function hasSourceModWithScope(
  modComponent: ModComponentBase,
  scope: string,
): boolean {
  return Boolean(scope && modComponent._recipe?.id.startsWith(scope + "/"));
}

/**
 * Returns true if the mod has the given scope
 */
function hasRegistryScope(
  modDefinition: ModDefinition | UnavailableMod,
  scope: string,
): boolean {
  return Boolean(modDefinition.metadata?.id.startsWith(scope + "/"));
}

/**
 * Returns true if the user directly owns the mod
 * @param mod the mod
 * @param userScope the user's scope, or null if it's not set
 */
function isPersonal(mod: Mod, userScope: Nullishable<string>): boolean {
  if (isStandaloneModComponent(mod)) {
    return (
      isPersonalModComponent(mod) ||
      Boolean(userScope && hasSourceModWithScope(mod, userScope))
    );
  }

  return Boolean(userScope && hasRegistryScope(mod, userScope));
}

export function getInstalledVersionNumber(
  installedExtensions: SerializedModComponent[],
  mod: Mod,
): string | undefined {
  if (isStandaloneModComponent(mod)) {
    return mod._recipe?.version;
  }

  const installedExtension = installedExtensions.find(
    (extension: SerializedModComponent) =>
      extension._recipe?.id === mod.metadata.id,
  );

  return installedExtension?._recipe?.version;
}

export function isDeployment(
  mod: Mod,
  installedComponents: SerializedModComponent[],
): boolean {
  if (isStandaloneModComponent(mod)) {
    return Boolean(mod._deployment);
  }

  const modId = mod.metadata.id;
  return installedComponents.some(
    (component) => component._recipe?.id === modId && component?._deployment,
  );
}

export function getSharingSource({
  mod,
  organizations,
  scope,
  installedExtensions,
}: {
  mod: Mod;
  organizations: Organization[];
  scope: Nullishable<string>;
  installedExtensions: SerializedModComponent[];
}): SharingSource {
  let sharingType: SharingType | null = null;
  const organization = getOrganization(mod, organizations);

  if (!isModDefinition(mod) && !isStandaloneModComponent(mod)) {
    const error = new InvalidTypeError(
      "Mod is not a ModDefinition or ResolvedModComponent",
      { mod, organization, scope, installedExtensions },
    );

    throw error;
  }

  let label: string;
  if (isPersonal(mod, scope)) {
    sharingType = "Personal";
  } else if (isDeployment(mod, installedExtensions)) {
    sharingType = "Deployment";
    // There's a corner case for team deployments of marketplace bricks. The organization will come through as
    // nullish here.
    if (organization?.name) {
      label = organization.name;
    }
  } else if (organization) {
    sharingType = "Team";
    label = organization.name;
  } else if (isPublic(mod)) {
    sharingType = "Public";
  } else {
    sharingType = "Unknown";
  }

  label ??= sharingType;

  return {
    type: sharingType,
    label,
    organization,
  };
}

export function updateAvailable(
  availableMods: Map<RegistryId, ModDefinition>,
  activatedMods: Map<RegistryId, SerializedModComponent>,
  mod: Mod,
): boolean {
  if (isUnavailableMod(mod)) {
    // Unavailable mods are never update-able
    return false;
  }

  const activatedMod = isModDefinition(mod)
    ? activatedMods.get(mod.metadata.id)
    : mod;

  if (!activatedMod?._recipe) {
    return false;
  }

  const availableMod = availableMods.get(activatedMod._recipe.id);

  if (!availableMod) {
    return false;
  }

  // TODO: Drop assertions once the types are tighter
  // https://github.com/pixiebrix/pixiebrix-extension/pull/7010#discussion_r1410080332
  assertNotNullish(
    activatedMod._recipe.version,
    "The requested mod doesn't have a version",
  );
  assertNotNullish(
    availableMod.metadata.version,
    "The mod component's mod doesn't have a version",
  );

  if (semver.gt(availableMod.metadata.version, activatedMod._recipe.version)) {
    return true;
  }

  if (semver.eq(availableMod.metadata.version, activatedMod._recipe.version)) {
    // Check the updated_at timestamp
    if (activatedMod._recipe?.updated_at == null) {
      // Extension was installed prior to us adding updated_at to RecipeMetadata
      return false;
    }

    const availableDate = new Date(availableMod.updated_at);
    const installedDate = new Date(activatedMod._recipe.updated_at);

    return availableDate > installedDate;
  }

  return false;
}

function getOrganization(
  mod: Mod,
  organizations: Organization[],
): Organization | undefined {
  const sharing = isStandaloneModComponent(mod)
    ? mod._recipe?.sharing
    : mod.sharing;

  if (!sharing || sharing.organizations.length === 0) {
    return undefined;
  }

  // If more than one sharing organization, use the first.
  // This is an uncommon scenario.
  return organizations.find(
    (org) => org.id && sharing.organizations.includes(org.id),
  );
}

/**
 * Select ActivatedModComponents currently activated from the mod.
 */
export const selectComponentsFromMod = createSelector(
  [selectActivatedModComponents, (_state: unknown, mod: Mod) => mod],
  (activeModComponents, mod) =>
    isModDefinition(mod)
      ? activeModComponents.filter(
          (extension) => extension._recipe?.id === mod.metadata.id,
        )
      : activeModComponents.filter((x) => x.id === mod.id),
);

/**
 * Returns a minimal mod options definition in a normalized format.
 */
export function emptyModOptionsDefinitionFactory(): Required<ModOptionsDefinition> {
  return {
    schema: minimalSchemaFactory(),
    uiSchema: minimalUiSchemaFactory(),
  };
}

/**
 * Normalize the `options` section of a mod definition, ensuring that it has a schema and uiSchema.
 * @since 1.8.5
 */
export function normalizeModOptionsDefinition(
  optionsDefinition: ModDefinition["options"] | null,
): Required<ModDefinition["options"]> {
  if (!optionsDefinition) {
    return emptyModOptionsDefinitionFactory();
  }

  const modDefinitionSchema = optionsDefinition.schema ?? {};
  const schema: Schema =
    "type" in modDefinitionSchema &&
    modDefinitionSchema.type === "object" &&
    "properties" in modDefinitionSchema
      ? modDefinitionSchema
      : // Handle case where schema is just the properties. That's the old format. Technically, this isn't possible
        // given the type signature. But be defensive because this method processes user-defined mod definitions.
        propertiesToSchema(
          modDefinitionSchema as SchemaProperties,
          Object.keys(modDefinitionSchema as SchemaProperties),
        );

  const uiSchema: UiSchema = cloneDeep(optionsDefinition.uiSchema ?? {});

  uiSchema["ui:order"] ??= [
    ...sortBy(Object.keys(schema.properties ?? {})),
    "*",
  ];

  return {
    schema,
    uiSchema,
  };
}

/**
 * Return the activation instructions for a mod as markdown, or null if there are none.
 */
export function getModActivationInstructions(
  modDefinition: ModDefinition,
): string | null {
  const description: string | undefined =
    // Be defensive -- technically schema is required if options exists
    modDefinition.options?.schema?.description;

  if (!description) {
    return null;
  }

  return isNullOrBlank(description) ? null : description.trim();
}

/**
 * Normalize the shape of a mod definition (e.g., for roundtrip test assertions).
 */
export function normalizeModDefinition<
  T extends UnsavedModDefinition = UnsavedModDefinition,
>(definition: T): T {
  return produce(definition, (draft) => {
    // eslint-disable-next-line @typescript-eslint/no-explicit-any -- type error due to nested readonly string array
    draft.options = normalizeModOptionsDefinition(draft.options) as any;
    draft.definitions = mapValues(
      draft.definitions ?? {},
      (innerDefinition) => {
        if (isStarterBrickDefinitionLike(innerDefinition)) {
          return {
            ...innerDefinition,
            definition: normalizeStarterBrickDefinitionProp(
              innerDefinition.definition,
            ),
          };
        }

        return innerDefinition;
      },
    );
  });
}<|MERGE_RESOLUTION|>--- conflicted
+++ resolved
@@ -31,10 +31,10 @@
 import { createSelector } from "@reduxjs/toolkit";
 import { selectActivatedModComponents } from "@/store/extensionsSelectors";
 import {
+  type HydratedModComponent,
   type ModComponentBase,
-  type HydratedModComponent,
+  type ModComponentRef,
   type SerializedModComponent,
-  type ModComponentRef,
 } from "@/types/modComponentTypes";
 import { DefinitionKinds, type RegistryId } from "@/types/registryTypes";
 import { type UUID } from "@/types/stringTypes";
@@ -58,7 +58,6 @@
 import { type MessageContext } from "@/types/loggerTypes";
 
 /**
-<<<<<<< HEAD
  * Returns the ModComponentRef for a given mod component.
  * @see mapMessageContextToModComponentRef
  */
@@ -69,6 +68,41 @@
     extensionId: modComponent.id,
     blueprintId: modComponent._recipe?.id,
     extensionPointId: modComponent.extensionPointId,
+  };
+}
+
+/**
+ * Returns the MessageContext associated with `modComponent`.
+ * @see mapMessageContextToModComponentRef
+ */
+export function mapModComponentToMessageContext(
+  modComponent: HydratedModComponent,
+): MessageContext {
+  return {
+    // The step label will be re-assigned later in reducePipeline
+    label: modComponent.label ?? undefined,
+    extensionLabel: modComponent.label ?? undefined,
+    extensionId: modComponent.id,
+    extensionPointId: modComponent.extensionPointId,
+    deploymentId: modComponent._deployment?.id,
+    blueprintId: modComponent._recipe?.id,
+    blueprintVersion: modComponent._recipe?.version,
+  };
+}
+
+/**
+ * Returns the message context for a ModComponentRef. For use with passing to reportEvent
+ * @see selectEventData
+ */
+export function mapModComponentRefToMessageContext(
+  modComponentRef: ModComponentRef,
+): MessageContext {
+  // Fields are currently named the same. In the future, the fields might temporarily diverge.
+  return {
+    extensionId: modComponentRef.extensionId,
+    extensionPointId: modComponentRef.extensionPointId,
+    // MessageContext expects undefined instead of null/undefined
+    blueprintId: modComponentRef.blueprintId ?? undefined,
   };
 }
 
@@ -77,12 +111,7 @@
  * mod component and starter brick in the context.
  *
  * @see getModComponentRef
- * @see selectModComponentContext
-=======
- * Returns the ModComponentRef for a given Logger MessageContext. Only call from running bricks with an associated
- * mod component and starter brick in the context.
- *
->>>>>>> 8ca6af55
+ * @see mapModComponentToMessageContext
  * @throws TypeError if the extensionId or extensionPointId is missing
  */
 export function mapMessageContextToModComponentRef(
