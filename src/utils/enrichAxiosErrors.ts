/*
 * Copyright (C) 2022 PixieBrix, Inc.
 *
 * This program is free software: you can redistribute it and/or modify
 * it under the terms of the GNU Affero General Public License as published by
 * the Free Software Foundation, either version 3 of the License, or
 * (at your option) any later version.
 *
 * This program is distributed in the hope that it will be useful,
 * but WITHOUT ANY WARRANTY; without even the implied warranty of
 * MERCHANTABILITY or FITNESS FOR A PARTICULAR PURPOSE.  See the
 * GNU Affero General Public License for more details.
 *
 * You should have received a copy of the GNU Affero General Public License
 * along with this program.  If not, see <http://www.gnu.org/licenses/>.
 */

import axios from "axios";
import { expectContext } from "@/utils/expectContext";
import {
  getErrorMessage,
  isAxiosError,
  NO_INTERNET_MESSAGE,
  NO_RESPONSE_MESSAGE,
} from "@/errors";
import { assertHttpsUrl } from "@/utils";
import {
  ClientNetworkError,
  ClientNetworkPermissionError,
  RemoteServiceError,
} from "@/services/errors";

// eslint-disable-next-line prefer-destructuring -- It breaks EnvironmentPlugin
const SERVICE_URL = process.env.SERVICE_URL;

export default function enrichAxiosErrors(): void {
  expectContext("extension");

  // Automatically wraps common Axios errors whenever possible
  // https://axios-http.com/docs/interceptors
  axios.interceptors.response.use(undefined, enrichBusinessRequestError);
}

/**
 * Turn AxiosErrors into BusinessErrors whenever possible
 */
async function enrichBusinessRequestError(error: unknown): Promise<never> {
  if (!isAxiosError(error)) {
    throw error;
  }

  console.trace("enrichBusinessRequestError", { error });

  // This should have already been called before attempting the request because Axios does not actually catch invalid URLs
  const url = assertHttpsUrl(error.config.url, error.config.baseURL);

  if (error.response) {
    // Exclude app errors, unless they're proxied requests
    if (
      url.href.startsWith(SERVICE_URL) &&
      !url.pathname.startsWith("/api/proxy")
    ) {
      // TODO: Maybe handle app errors here too, like we do in `selectServerErrorMessage`
      throw error;
    }

    throw new RemoteServiceError(getErrorMessage(error), { cause: error });
  }

  if (!navigator.onLine) {
    throw new ClientNetworkError(NO_INTERNET_MESSAGE, error);
  }

  const hasPermissions = await browser.permissions.contains({
    origins: [url.href],
  });

  if (!hasPermissions) {
    throw new ClientNetworkPermissionError(
      "Insufficient browser permissions to make request.",
      { cause: error }
    );
  }

<<<<<<< HEAD
  throw new ClientNetworkError(
    "No response received. Your browser may have blocked the request. See https://docs.pixiebrix.com/network-errors for troubleshooting information",
    { cause: error }
  );
=======
  throw new ClientNetworkError(NO_RESPONSE_MESSAGE, error);
>>>>>>> a83eb338
}<|MERGE_RESOLUTION|>--- conflicted
+++ resolved
@@ -82,12 +82,5 @@
     );
   }
 
-<<<<<<< HEAD
-  throw new ClientNetworkError(
-    "No response received. Your browser may have blocked the request. See https://docs.pixiebrix.com/network-errors for troubleshooting information",
-    { cause: error }
-  );
-=======
-  throw new ClientNetworkError(NO_RESPONSE_MESSAGE, error);
->>>>>>> a83eb338
+  throw new ClientNetworkError(NO_RESPONSE_MESSAGE, { cause: error });
 }