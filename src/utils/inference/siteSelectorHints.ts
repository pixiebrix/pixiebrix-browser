/*
 * Copyright (C) 2023 PixieBrix, Inc.
 *
 * This program is free software: you can redistribute it and/or modify
 * it under the terms of the GNU Affero General Public License as published by
 * the Free Software Foundation, either version 3 of the License, or
 * (at your option) any later version.
 *
 * This program is distributed in the hope that it will be useful,
 * but WITHOUT ANY WARRANTY; without even the implied warranty of
 * MERCHANTABILITY or FITNESS FOR A PARTICULAR PURPOSE.  See the
 * GNU Affero General Public License for more details.
 *
 * You should have received a copy of the GNU Affero General Public License
 * along with this program.  If not, see <http://www.gnu.org/licenses/>.
 */

import { type CssSelectorMatch } from "css-selector-generator/types/types";
import { getAttributeSelectorRegex } from "@/utils/inference/selectorInference";

/**
 * A template/stencil for generating selectors on an application.
 */
export interface SelectorTemplate {
  /**
   * The selector template/stencil. Will be filled in with the extract values.
   */
  template: string;
  /**
   * The ancestor selector to use to match if the template/stencil can be used to generate a selector.
   */
  selector: string;
  /**
   * Extraction rules, executed relative to the element found with `selector`. The keys are names of properties
   * that can be referenced in the template. The values are JQuery/CSS Selectors.
   */
  extract: Record<string, string>;
}

/**
 * A site-specific hint for generating selectors.
 */
export type SiteSelectorHint = {
  /**
   * Name for the rule hint-set.
   */
  siteName: string;
  /**
   * Return true if the these hints apply to the current site.
   */
<<<<<<< HEAD
  siteValidator: (validatorProps: {
    element: HTMLElement;
    location: Location;
  }) => boolean;
=======
  siteValidator: (element?: HTMLElement) => boolean;
  /**
   * Patterns to exclude from generated selectors.
   * @see safeCssSelector
   */
>>>>>>> 7f71140f
  badPatterns: CssSelectorMatch[];
  /**
   * If any of these selectors apply, they will be included in the generated selector. Useful for SPA sites that have
   * tabs/workspaces, e.g., Salesforce and Zendesk.
   */
  requiredSelectors: string[];
  /**
   * Selector templates/stencils to generate more complex selector patterns from.
   */
  selectorTemplates: SelectorTemplate[];
  /**
   * Robust ancestor selectors to scope generated selectors.
   */
  stableAnchors: CssSelectorMatch[];
  /**
   * Attributes that are known to indicate a unique element on the site.
   */
  uniqueAttributes: string[];
};

export const SELECTOR_HINTS: SiteSelectorHint[] = [
  {
    // Matches all sites using Salesforce's Lightning framework
    // https://developer.salesforce.com/docs/atlas.en-us.lightning.meta/lightning/intro_components.htm
    siteName: "Salesforce",
    siteValidator: ({ element }) =>
      $(element).closest("[data-aura-rendered-by]").length > 0,
    badPatterns: [
      getAttributeSelectorRegex(
        // Salesforce Aura component tracking
        "data-aura-rendered-by",
        "data-interactive-lib-uid",
        // https://developer.mozilla.org/en-US/docs/Web/HTML/Global_attributes/dir
        "dir"
      ),

      /#\\+\d+ \d+\\+:0/,
      /#\w+[_-]\d+/,
      /.*\.hover.*/,
      /.*\.not-selected.*/,
      /^\[name='leftsidebar'] */,
    ],
    requiredSelectors: ['[role="main"]>.active'],
    selectorTemplates: [
      {
        template:
          '.slds-form-element:has(.test-id__field-label:contains("{{ label.text }}"))',
        // Check if element is a labelled form detail element
        selector: ".slds-form-element:has(.test-id__field-label)",
        extract: {
          label: ".test-id__field-label",
        },
      },
    ],
    stableAnchors: [
      ".active",
      ".consoleRelatedRecord",
      /\.consoleRelatedRecord\d+/,
      ".navexWorkspaceManager",
      ".oneConsoleTab",
      ".oneWorkspaceTabWrapper",
      ".tabContent",
    ],
    uniqueAttributes: ["data-component-id"],
  },
<<<<<<< HEAD
  {
    siteName: "Zendesk",
    siteValidator: ({ element, location }) =>
      location.host.endsWith(".zendesk.com"),
    badPatterns: [],
    requiredSelectors: ["#main_panes>.workspace:not([visibility='hidden'])"],
    stableAnchors: [
      ".workspace",
      "#wrapper",
      "#main_navigation",
      "#main_panes",
    ],
    uniqueAttributes: ["data-component-id"],
  },
  {
    // We need a selector hint to use in tests because and they're currently hardcoded.
    // TODO: Delete the test hint(s) once we have them in an API
    siteName: "TestHint",
    siteValidator: ({ element }) =>
      $(element).closest("[data-test-hint]").length > 0,
    badPatterns: [],
    requiredSelectors: [".grandparent>.parent"],
    stableAnchors: [],
    uniqueAttributes: [],
  },
=======
>>>>>>> 7f71140f
];

/**
 * Returns the site selector hint that applies for the given element.
 * @param element the element to generate a selector for
 */
export function getSiteSelectorHint(element: HTMLElement): SiteSelectorHint {
  const siteSelectorHint = SELECTOR_HINTS.find((hint) =>
    hint.siteValidator({ element, location: window.location })
  );

  return (
    siteSelectorHint ?? {
      siteName: "",
      siteValidator: () => false,
      badPatterns: [],
      uniqueAttributes: [],
      selectorTemplates: [],
      stableAnchors: [],
      requiredSelectors: [],
    }
  );
}<|MERGE_RESOLUTION|>--- conflicted
+++ resolved
@@ -48,18 +48,15 @@
   /**
    * Return true if the these hints apply to the current site.
    */
-<<<<<<< HEAD
   siteValidator: (validatorProps: {
     element: HTMLElement;
-    location: Location;
+    location?: Location;
   }) => boolean;
-=======
-  siteValidator: (element?: HTMLElement) => boolean;
+
   /**
    * Patterns to exclude from generated selectors.
    * @see safeCssSelector
    */
->>>>>>> 7f71140f
   badPatterns: CssSelectorMatch[];
   /**
    * If any of these selectors apply, they will be included in the generated selector. Useful for SPA sites that have
@@ -125,34 +122,24 @@
     ],
     uniqueAttributes: ["data-component-id"],
   },
-<<<<<<< HEAD
   {
     siteName: "Zendesk",
-    siteValidator: ({ element, location }) =>
-      location.host.endsWith(".zendesk.com"),
-    badPatterns: [],
-    requiredSelectors: ["#main_panes>.workspace:not([visibility='hidden'])"],
+    siteValidator: ({ location }) => location.host.endsWith(".zendesk.com"),
+    badPatterns: [getAttributeSelectorRegex("data-garden-version")],
+    selectorTemplates: [],
+    requiredSelectors: [
+      // Require visible workspace panel. Can't use visibility: hidden because whitespace between style name and
+      // value varies by cached vs. non-cached panes
+      "#main_panes>.workspace:not([style*='visibility:'])",
+    ],
     stableAnchors: [
       ".workspace",
       "#wrapper",
       "#main_navigation",
       "#main_panes",
     ],
-    uniqueAttributes: ["data-component-id"],
+    uniqueAttributes: ["data-test-id", "data-component-id"],
   },
-  {
-    // We need a selector hint to use in tests because and they're currently hardcoded.
-    // TODO: Delete the test hint(s) once we have them in an API
-    siteName: "TestHint",
-    siteValidator: ({ element }) =>
-      $(element).closest("[data-test-hint]").length > 0,
-    badPatterns: [],
-    requiredSelectors: [".grandparent>.parent"],
-    stableAnchors: [],
-    uniqueAttributes: [],
-  },
-=======
->>>>>>> 7f71140f
 ];
 
 /**
@@ -161,7 +148,7 @@
  */
 export function getSiteSelectorHint(element: HTMLElement): SiteSelectorHint {
   const siteSelectorHint = SELECTOR_HINTS.find((hint) =>
-    hint.siteValidator({ element, location: window.location })
+    hint.siteValidator({ element, location: document.location })
   );
 
   return (
