/*
 * Copyright (C) 2024 PixieBrix, Inc.
 *
 * This program is free software: you can redistribute it and/or modify
 * it under the terms of the GNU Affero General Public License as published by
 * the Free Software Foundation, either version 3 of the License, or
 * (at your option) any later version.
 *
 * This program is distributed in the hope that it will be useful,
 * but WITHOUT ANY WARRANTY; without even the implied warranty of
 * MERCHANTABILITY or FITNESS FOR A PARTICULAR PURPOSE.  See the
 * GNU Affero General Public License for more details.
 *
 * You should have received a copy of the GNU Affero General Public License
 * along with this program.  If not, see <http://www.gnu.org/licenses/>.
 */

import { type Deployment } from "@/types/contract";
import { gte, satisfies } from "semver";
import { compact, uniqBy } from "lodash";
import { type ModComponentBase } from "@/types/modComponentTypes";
import { type RegistryId } from "@/types/registryTypes";
import { type UUID } from "@/types/stringTypes";
import {
  type IntegrationDependency,
  type SanitizedIntegrationConfig,
} from "@/integrations/integrationTypes";
import { validateUUID } from "@/types/helpers";
import { type Except } from "type-fest";
import { PIXIEBRIX_INTEGRATION_ID } from "@/integrations/constants";
import getUnconfiguredComponentIntegrations from "@/integrations/util/getUnconfiguredComponentIntegrations";
import type { ActivatableDeployment } from "@/types/deploymentTypes";

/**
 * Returns `true` if a managed deployment is active (i.e., has not been remotely paused by an admin)
 * @since 1.4.0
 * @see ModComponentBase._deployment
 */
export function isDeploymentActive(extensionLike: {
  _deployment?: ModComponentBase["_deployment"];
}): boolean {
  return (
    // Check for null/undefined to preserve backward compatability
    // Prior to extension version 1.4.0, there was no `active` field, because there was no ability to pause deployments
    extensionLike._deployment?.active == null ||
    extensionLike._deployment.active
  );
}

/**
 * Returns a predicate that returns `true` if a deployment requires an update.
 *
 * Restricted users:
 * - The remote deployment's extension updated_at timestamp is after the installed version. The updated_at timestamp
 *   can change even if the blueprint version doesn't change because of 1) the deployment was paused, or 2) the
 *   admin changed a binding on the deployment
 *
 * Unrestricted users:
 * - Same as above, but ignore deployments where the user has a newer version of the blueprint installed because that
 *   means they are doing local deployment on the blueprint.
 *
 * @param activatedModComponents the user's currently installed extensions (including for paused deployments)
 * @param restricted `true` if the user is a restricted organization user (i.e., as opposed to a developer)
 */
export const makeUpdatedFilter =
  (
    activatedModComponents: ModComponentBase[],
    { restricted }: { restricted: boolean },
  ) =>
  (deployment: Deployment) => {
    const deploymentMatch = activatedModComponents.find(
      (extension) => extension._deployment?.id === deployment.id,
    );

    if (restricted) {
      return (
        !deploymentMatch ||
        new Date(deploymentMatch._deployment?.timestamp ?? "") <
          new Date(deployment.updated_at ?? "")
      );
    }

    // Local copies an unrestricted user (i.e., a developer role) is working on
<<<<<<< HEAD
    const blueprintMatch = activatedModComponents.find(
=======
    const modMatch = activatedModComponents.find(
>>>>>>> ef1dce28
      (modComponent) =>
        modComponent._deployment == null &&
        modComponent._recipe?.id === deployment.package.package_id,
    );

    if (!deploymentMatch && !modMatch) {
      return true;
    }

    if (
      modMatch &&
      gte(
        // eslint-disable-next-line @typescript-eslint/no-non-null-assertion, @typescript-eslint/no-unnecessary-type-assertion -- blueprintMatch is checked above
        modMatch._recipe!.version!,
        // eslint-disable-next-line @typescript-eslint/no-non-null-assertion, @typescript-eslint/no-unnecessary-type-assertion -- deployment package is checked above
        deployment.package.version!,
      )
    ) {
      // The unrestricted user already has the blueprint (or a newer version of the blueprint), so don't prompt
      return false;
    }

    if (!deploymentMatch) {
      return true;
    }

    return (
      new Date(deploymentMatch._deployment?.timestamp ?? "") <
      new Date(deployment.updated_at ?? "")
    );
  };

/**
 * Returns `true` if the user needs to update their browser extension to install the deployments.
 *
 * For now assumes only minimum version requirements. (I.e., this method also returns true if there's a maximum version
 * violation).
 */
export function checkExtensionUpdateRequired(
  activatableDeployments: ActivatableDeployment[] = [],
): boolean {
  // Check that the user's extension can run the deployment
  const { version: extensionVersion } = browser.runtime.getManifest();
  const versionRanges = compact(
    activatableDeployments.map(
      ({ modDefinition }) => modDefinition.metadata.extensionVersion,
    ),
  );

  console.debug("Checking deployment version requirements", {
    versionRanges,
    extensionVersion,
  });

  // For now assume the only version restrictions will be that the version must be greater than a certain number
  return versionRanges.some(
    (versionRange) => !satisfies(extensionVersion, versionRange),
  );
}

/**
 * Deployment installed on the client. A deployment may be installed but not active (see DeploymentContext.active)
 */
export type InstalledDeployment = {
  deployment: UUID;
  blueprint: RegistryId;
  blueprintVersion: string;
};

export function selectInstalledDeployments(
  extensions: Array<Pick<ModComponentBase, "_deployment" | "_recipe">>,
): InstalledDeployment[] {
  return uniqBy(
    extensions
      .filter((x) => x._deployment?.id != null)
      .map(
        (x) =>
          ({
            // eslint-disable-next-line @typescript-eslint/no-non-null-assertion, @typescript-eslint/no-unnecessary-type-assertion -- _deployment is checked above
            deployment: x._deployment!.id,
            blueprint: x._recipe?.id,
            blueprintVersion: x._recipe?.version,
          }) as InstalledDeployment,
      ),
    (x) => x.deployment,
  );
}

/**
 * Integration config lookup method. Extracted as parameter to support background messenger calls and calls directly
 * from the background page.
 */
export type Locate = (
  integrationId: RegistryId,
) => Promise<SanitizedIntegrationConfig[]>;

// XXX: this is incorrect for server-based OAuth2 integrations, because they're owned by user but still show as proxy
// because the requests need to be proxied through our server.
const isPersonal = (x: SanitizedIntegrationConfig) => !x.proxy;

/**
 * Return local, configured integration dependencies that are valid to use for the deployment.
 *
 * Excludes the PixieBrix API integration and integrations that are bound in the deployment configuration.
 */
export async function findLocalDeploymentConfiguredIntegrationDependencies(
  { deployment, modDefinition }: ActivatableDeployment,
  locate: Locate,
): Promise<
  Array<
    Except<IntegrationDependency, "configId"> & {
      configs: SanitizedIntegrationConfig[];
    }
  >
> {
  const deploymentIntegrations =
    getUnconfiguredComponentIntegrations(modDefinition);
  // Integrations in the deployment that are bound to a team credential
  const teamBoundIntegrationIds = new Set(
    deployment.bindings?.map((x) => x.auth.service_id) ?? [],
  );
  const unboundIntegrations = deploymentIntegrations.filter(
    ({ integrationId }) =>
      !teamBoundIntegrationIds.has(integrationId) &&
      integrationId !== PIXIEBRIX_INTEGRATION_ID,
  );

  return Promise.all(
    unboundIntegrations.flatMap(async (unconfiguredDependency) => {
      const allConfigs = await locate(unconfiguredDependency.integrationId);
      const personalConfigs = allConfigs.filter((x) => isPersonal(x));
      return {
        ...unconfiguredDependency,
        configs: personalConfigs,
      };
    }),
  );
}

/**
 * Merge deployment service bindings and personal configurations to get all integration dependencies for a deployment.
 */
export async function mergeDeploymentIntegrationDependencies(
  { deployment, modDefinition }: ActivatableDeployment,
  locate: Locate,
): Promise<IntegrationDependency[]> {
  // Note/to-do: There is some logic overlap here with findLocalDeploymentConfiguredIntegrationDependencies() above,
  // but it's tricky to extract right now

  const deploymentIntegrations =
    getUnconfiguredComponentIntegrations(modDefinition);
  const teamBoundIntegrationIds = new Set(
    deployment.bindings?.map((x) => x.auth.service_id) ?? [],
  );

  const pixiebrixIntegration = deploymentIntegrations.find(
    ({ integrationId }) => integrationId === PIXIEBRIX_INTEGRATION_ID,
  );

  const personalIntegrationDependencies: IntegrationDependency[] =
    await Promise.all(
      deploymentIntegrations
        .filter(
          ({ integrationId }) =>
            !teamBoundIntegrationIds.has(integrationId) &&
            integrationId !== PIXIEBRIX_INTEGRATION_ID,
        )
        .map(async (unconfiguredDependency) => {
          const sanitizedConfigs = await locate(
            unconfiguredDependency.integrationId,
          );
          const personalConfigs = sanitizedConfigs.filter((x) => isPersonal(x));
          if (personalConfigs.length > 1) {
            throw new Error(
              `Multiple local configurations found for integration: ${unconfiguredDependency.integrationId}`,
            );
          }

          return {
            ...unconfiguredDependency,
            configId: personalConfigs[0]?.id,
          };
        }),
    );

  const deploymentBindingConfigs = Object.fromEntries(
    deployment.bindings?.map(({ auth, key }) => [auth.service_id, auth.id]) ??
      [],
  );
  const teamIntegrationDependencies: IntegrationDependency[] =
    deploymentIntegrations
      .filter(({ integrationId }) => teamBoundIntegrationIds.has(integrationId))
      .map((unconfiguredDependency) => ({
        ...unconfiguredDependency,
        configId: validateUUID(
          deploymentBindingConfigs[unconfiguredDependency.integrationId],
        ),
      }));

  const integrationDependencies: IntegrationDependency[] = [
    ...personalIntegrationDependencies,
    ...teamIntegrationDependencies,
  ];

  for (const { integrationId, configId } of integrationDependencies) {
    if (configId == null) {
      throw new Error(
        `No configuration found for integration: ${integrationId}`,
      );
    }
  }

  // Placeholder configuration does not have an explicit configuration.
  if (pixiebrixIntegration) {
    integrationDependencies.push(pixiebrixIntegration);
  }

  return integrationDependencies;
}<|MERGE_RESOLUTION|>--- conflicted
+++ resolved
@@ -81,11 +81,7 @@
     }
 
     // Local copies an unrestricted user (i.e., a developer role) is working on
-<<<<<<< HEAD
-    const blueprintMatch = activatedModComponents.find(
-=======
     const modMatch = activatedModComponents.find(
->>>>>>> ef1dce28
       (modComponent) =>
         modComponent._deployment == null &&
         modComponent._recipe?.id === deployment.package.package_id,
