/*
 * Copyright (C) 2023 PixieBrix, Inc.
 *
 * This program is free software: you can redistribute it and/or modify
 * it under the terms of the GNU Affero General Public License as published by
 * the Free Software Foundation, either version 3 of the License, or
 * (at your option) any later version.
 *
 * This program is distributed in the hope that it will be useful,
 * but WITHOUT ANY WARRANTY; without even the implied warranty of
 * MERCHANTABILITY or FITNESS FOR A PARTICULAR PURPOSE.  See the
 * GNU Affero General Public License for more details.
 *
 * You should have received a copy of the GNU Affero General Public License
 * along with this program.  If not, see <http://www.gnu.org/licenses/>.
 */

import { type UnknownObject } from "@/types/objectTypes";
import {
  type MigrationManifest,
  type PersistedState,
} from "redux-persist/es/types";
import migratePersistedState from "@/store/migratePersistedState";
import { mapValues } from "lodash";
import { type SetOptional } from "type-fest";

/**
 * A storage key managed manually (i.e., not using redux-persist).
 * @see ReduxStorageKey
 */
export type ManualStorageKey = string & {
  _manualStorageKeyBrand: never;
};

/**
 * A storage key managed by redux-persist. Should begin with the `persist:` prefix
 * @see ManualStorageKey
 */
export type ReduxStorageKey = string & {
  _reduxStorageKeyBrand: never;
};

export function validateReduxStorageKey(key: string): ReduxStorageKey {
  if (!key.startsWith("persist:")) {
    throw new Error(
      `Expected storage key ${key} to start with "persist:" prefix`
    );
  }

  return key as ReduxStorageKey;
}

export type StorageKey = ManualStorageKey | ReduxStorageKey;

/**
 * Read a value from Chrome storage.
 *
 * Does not support enterprise managed storage. Use `readManagedStorage` for that.
 *
 * @param storageKey the storage key
 * @param defaultValue default value to return if the key is not defined in storage. To distinguish between a missing
 * key and a value of `undefined`, pass a Symbol as the default value.
 * @param area the storage area
 * @see readManagedStorage
 */
// The overload ensures that the return value is `undefined` when no `defaultValue` is specified
async function readStorage<T>(storageKey: StorageKey): Promise<T | undefined>;
async function readStorage<T>(
  storageKey: StorageKey,
  defaultValue: T,
  area?: "local" | "session"
): Promise<T>;
async function readStorage(
  storageKey: StorageKey,
  defaultValue?: unknown,
  area: "local" | "session" = "local"
): Promise<unknown> {
  // `browser.storage.local` is supposed to have a signature that takes an object that includes default values.
  // On Chrome 93.0.4577.63 that signature appears to return the defaultValue even when the value is set?
  // eslint-disable-next-line security/detect-object-injection -- type-checked
  const result: UnknownObject = await browser.storage[area].get(storageKey);

  if (Object.hasOwn(result, storageKey)) {
    // eslint-disable-next-line security/detect-object-injection -- Just checked with hasOwn
    return result[storageKey];
  }

  return defaultValue;
}

<<<<<<< HEAD
export { readStorage };

export async function setStorage(
=======
export async function setStorage<T>(
>>>>>>> 9d3c18a8
  storageKey: ManualStorageKey,
  value: T,
  area: "local" | "session" = "local"
): Promise<void> {
  // eslint-disable-next-line security/detect-object-injection -- type-checked constant
  await browser.storage[area].set({ [storageKey]: value });
}

/**
 * Read the persisted redux state directly out of storage, applying any necessary migrations. This could be
 * called before the redux store is instantiated.
 * @param storageKey the storage key for the redux state/slice
 * @param migrations if needed, the redux-persist migrations for the returned state/slice type
 * @param defaultValue default value to return if the key is not defined in storage, or a non-object value is found
 * @param inferPersistedVersion if needed, a function to infer the persisted version for the returned state/slice type
 */
// We want to accept redux state objects here without making every state type
// extend UnknownObject, or making the call-sites awful, so plain object works
// better than Record or UnknownObject. There are type checks in the function
// body for safety. We'll need to re-type all state slices and fix tests in
// order to refactor this to use UnknownObject instead of object.
// eslint-disable-next-line @typescript-eslint/ban-types
export async function readReduxStorage<T extends object>(
  storageKey: ReduxStorageKey,
  migrations: MigrationManifest,
  defaultValue?: T,
  inferPersistedVersion?: (state: UnknownObject) => number
): Promise<T | undefined> {
  const storageValue = await readStorage<T>(storageKey);

  if (typeof storageValue !== "string") {
    if (storageValue !== undefined) {
      console.warn("Expected JSON-stringified value for key %s", storageKey, {
        storageValue,
      });
    }

    return defaultValue;
  }

  // Note: Redux-persist stores state/slice objects with JSON-stringified
  // values for each property, one level deep, and then the entire slice
  // object itself also stringified as the value for the storage key.
  const serializedState = JSON.parse(storageValue);

  if (typeof serializedState !== "object") {
    console.warn("Expected 'jsonified object' for key %s", storageKey, {
      storageValue,
    });

    return defaultValue;
  }

  const parsedState = mapValues(serializedState, (value) =>
    JSON.parse(String(value))
  );
  return migratePersistedState<T>(
    parsedState,
    migrations,
    inferPersistedVersion
  );
}

/**
 * Set the persisted redux state directly in storage.
 * @param storageKey the storage key for the redux state/slice
 * @param state the redux state/slice to set in storage
 * @param defaultPersistenceVersion the default version to save in the redux-persist object; mostly only needed for testing
 */
// We want to accept redux state objects here without making every state type
// extend UnknownObject, or making the call-sites awful, so plain object works
// better than Record or UnknownObject. There are type checks in the function
// body for safety. We'll need to re-type all state slices and fix tests in
// order to refactor this to use UnknownObject instead of object.
// eslint-disable-next-line @typescript-eslint/ban-types
export async function setReduxStorage<T extends object>(
  storageKey: ReduxStorageKey,
  // Optional persistence for flexibility at call-sites
  state: T & SetOptional<NonNullable<PersistedState>, "_persist">,
  defaultPersistenceVersion: number
): Promise<void> {
  if (typeof state !== "object") {
    throw new TypeError(
      `Expected object value for redux storage key ${storageKey}`
    );
  }

  // Make a copy in case we need to modify the state passed in before storing
  const stateToStore = {
    ...state,
  };

  // Due to the way our legacy code worked for accessing redux-persist storage,
  // there's a very small chance that a user could end up with a state with
  // the _persist property removed. We also want to allow tests to pass in
  // state objects without manually setting the _persist property. So, we
  // add the _persist property here if it's missing.
  if (stateToStore._persist == null) {
    (stateToStore as T & PersistedState)._persist = {
      version: defaultPersistenceVersion,
      rehydrated: false,
    };
  }

  // Note: Redux-persist stores state/slice objects with JSON-stringified
  // values for each property, one level deep, and then the entire slice
  // object itself also stringified as the value for the storage key.
  await browser.storage.local.set({
    [storageKey]: JSON.stringify(jsonifyObject(state)),
  });
}

/**
 * Return an object with the same keys as the input object, but with the values JSON-stringified.
 * @param object the object to jsonify
 */
// eslint-disable-next-line @typescript-eslint/ban-types -- Record breaks type inference at call-sites
export function jsonifyObject<T extends object>(
  object: T
): Record<string, string> {
  return mapValues(object, (value) => JSON.stringify(value));
}<|MERGE_RESOLUTION|>--- conflicted
+++ resolved
@@ -88,13 +88,9 @@
   return defaultValue;
 }
 
-<<<<<<< HEAD
 export { readStorage };
 
-export async function setStorage(
-=======
 export async function setStorage<T>(
->>>>>>> 9d3c18a8
   storageKey: ManualStorageKey,
   value: T,
   area: "local" | "session" = "local"
