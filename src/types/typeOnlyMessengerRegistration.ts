--- conflicted
+++ resolved
@@ -28,12 +28,8 @@
  * @warning The actual methods must be registered in the appropriate registration.ts file,
  *          this is enforced by typescript itself as long as this file is never imported.
  *
-<<<<<<< HEAD
- * If if works there, you should add the registration to `/messenger/strict/registration.ts` instad of here
-=======
  * Prefer adding the types and registration to `/messenger/strict/registration.ts` instead.
  * This file is only for methods that are common but not yet fully ready to be strictNullChecked.
->>>>>>> 142d73d8
  */
 
 import { type SerializedError } from "@/types/messengerTypes";
