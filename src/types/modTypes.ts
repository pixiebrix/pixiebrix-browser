/*
 * Copyright (C) 2024 PixieBrix, Inc.
 *
 * This program is free software: you can redistribute it and/or modify
 * it under the terms of the GNU Affero General Public License as published by
 * the Free Software Foundation, either version 3 of the License, or
 * (at your option) any later version.
 *
 * This program is distributed in the hope that it will be useful,
 * but WITHOUT ANY WARRANTY; without even the implied warranty of
 * MERCHANTABILITY or FITNESS FOR A PARTICULAR PURPOSE.  See the
 * GNU Affero General Public License for more details.
 *
 * You should have received a copy of the GNU Affero General Public License
 * along with this program.  If not, see <http://www.gnu.org/licenses/>.
 */

import { type ModDefinition } from "@/types/modDefinitionTypes";
import { type Organization } from "@/types/contract";
import { type ResolvedModComponent } from "@/types/modComponentTypes";
import { type RegistryId } from "@/types/registryTypes";
<<<<<<< HEAD
import type { UnknownObject } from "@/types/objectTypes";
import { type Nullishable } from "@/utils/nullishUtils";
=======
>>>>>>> 561da0a9

/**
 * @deprecated
 * A mod that has been deleted (or user no longer has access) from the registry, but is still installed locally.
 * @since 1.7.22
 */
export type UnavailableMod = Pick<
  ModDefinition,
  "kind" | "metadata" | "updated_at" | "sharing"
> & {
  isStub: true;
};

// XXX: should this be UnresolvedModComponent instead of ResolvedModComponent? The old screens used ResolvedModComponent
export type Mod = ModDefinition | ResolvedModComponent | UnavailableMod;

export type SharingType =
  | "Personal"
  | "Team"
  | "Public"
  | "Deployment"
  | "Unknown";
export type SharingSource = {
  type: SharingType;
  label: string;
  organization?: Nullishable<Organization>;
};

export type ModStatus =
  | "Active"
  | "Inactive"
  // The mod comes from a deployment that has been paused
  | "Paused";

// Reshaped Mod to easily filter, sort, and group Mods
export type ModViewItem = {
  name: string;
  description: string;
  sharing: {
    packageId: RegistryId;
    source: SharingSource;
    listingId: string | null;
  };
  updatedAt: string;
  status: ModStatus;
  hasUpdate: boolean;
  installedVersionNumber: string;
  // Used to get Mod actions from useModActions
  mod: Mod;
  /**
   * True if the source package is no longer available
   */
  unavailable: boolean;
};

/**
 * A mod id with activation configuration.
 * @since 1.8.8
 */
export type ModActivationConfig = {
  /**
   * The mod to activate.
   */
  modId: RegistryId;
  /**
   * Initial activation options. Have not been validated yet.
   */
  initialOptions: UnknownObject;
};<|MERGE_RESOLUTION|>--- conflicted
+++ resolved
@@ -19,11 +19,7 @@
 import { type Organization } from "@/types/contract";
 import { type ResolvedModComponent } from "@/types/modComponentTypes";
 import { type RegistryId } from "@/types/registryTypes";
-<<<<<<< HEAD
-import type { UnknownObject } from "@/types/objectTypes";
 import { type Nullishable } from "@/utils/nullishUtils";
-=======
->>>>>>> 561da0a9
 
 /**
  * @deprecated
