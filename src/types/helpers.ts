/*
 * Copyright (C) 2023 PixieBrix, Inc.
 *
 * This program is free software: you can redistribute it and/or modify
 * it under the terms of the GNU Affero General Public License as published by
 * the Free Software Foundation, either version 3 of the License, or
 * (at your option) any later version.
 *
 * This program is distributed in the hope that it will be useful,
 * but WITHOUT ANY WARRANTY; without even the implied warranty of
 * MERCHANTABILITY or FITNESS FOR A PARTICULAR PURPOSE.  See the
 * GNU Affero General Public License for more details.
 *
 * You should have received a copy of the GNU Affero General Public License
 * along with this program.  If not, see <http://www.gnu.org/licenses/>.
 */

import { valid as semVerValid } from "semver";
import { startsWith } from "lodash";
import validUuidRegex from "@/vendors/validateUuid";
import { type Timestamp, type UUID } from "@/types/stringTypes";
import {
  INNER_SCOPE,
  type RegistryId,
  type SemVerString,
} from "@/types/registryTypes";

export const PACKAGE_REGEX =
  /^((?<scope>@[\da-z~-][\d._a-z~-]*)\/)?((?<collection>[\da-z~-][\d._a-z~-]*)\/)?(?<name>[\da-z~-][\d._a-z~-]*)$/;

export function uuidv4(): UUID {
  return crypto.randomUUID() as UUID;
}

export function isUUID(uuid: string): uuid is UUID {
  return validUuidRegex.test(uuid);
}

// Sentinel UUID
export const UNSET_UUID = validateUUID("00000000-0000-4000-A000-000000000000");

export function validateUUID(uuid: unknown): UUID {
  if (uuid == null) {
    // We don't have strictNullChecks on, so null values will find there way here. We should pass them along. Eventually
    // we can remove this check as strictNullChecks will check the call site
    return uuid as UUID;
  }

  if (typeof uuid !== "string") {
    throw new TypeError("Expected UUID to be a string");
  }

  if (isUUID(uuid)) {
    return uuid;
  }

  console.debug("Invalid UUID: %s", uuid);

  throw new Error("Invalid UUID");
}

/**
 * Return true if id is a valid registry id
 */
export function isRegistryId(id: string): id is RegistryId {
  return id != null && PACKAGE_REGEX.test(id);
<<<<<<< HEAD
=======
}

/**
 * Return true if `id` refers to an internal registry definition
 * @see makeInternalId
 */
export function isInnerDefinitionRegistryId(id: string): id is RegistryId {
  return id.startsWith(INNER_SCOPE + "/");
>>>>>>> e53e15c1
}

export function validateRegistryId(id: string): RegistryId {
  if (id == null) {
    // We don't have strictNullChecks on, so null values will find there way here. We should pass them along. Eventually
    // we can remove this check as strictNullChecks will check the call site
    return id as RegistryId;
  }

  if (isRegistryId(id)) {
    return id;
  }

  console.debug("Invalid registry id: %s", id);

  throw new Error("Invalid registry id");
}

function isTimestamp(value: string): value is Timestamp {
  try {
    return !Number.isNaN(Date.parse(value));
  } catch {
    return false;
  }
}

export function validateTimestamp(value: string): Timestamp {
  if (value == null) {
    // We don't have strictNullChecks on, so null values will find there way here. We should pass them along. Eventually
    // we can remove this check as strictNullChecks will check the call site
    return value as Timestamp;
  }

  if (isTimestamp(value)) {
    return value;
  }

  console.debug("Invalid timestamp %s", value);

  throw new TypeError("Invalid timestamp");
}

export function validateSemVerString(
  value: string,
  // Default to `false` to be stricter.
  { allowLeadingV = false }: { allowLeadingV?: boolean } = {}
): SemVerString {
  if (value == null) {
    // We don't have strictNullChecks on, so null values will find there way here. We should pass them along. Eventually
    // we can remove this check as strictNullChecks will check the call site
    return value as SemVerString;
  }

  if (testIsSemVerString(value, { allowLeadingV })) {
    return value;
  }

  console.debug("Invalid semver %s", value);

  throw new TypeError("Invalid semantic version");
}

export function testIsSemVerString(
  value: string,
  // FIXME: the SemVerString type wasn't intended to support a leading `v`. See documentation
  // Default to `false` to be stricter.
  { allowLeadingV = false }: { allowLeadingV?: boolean } = {}
): value is SemVerString {
  if (semVerValid(value) != null) {
    return allowLeadingV || !startsWith(value, "v");
  }

  return false;
}<|MERGE_RESOLUTION|>--- conflicted
+++ resolved
@@ -64,8 +64,6 @@
  */
 export function isRegistryId(id: string): id is RegistryId {
   return id != null && PACKAGE_REGEX.test(id);
-<<<<<<< HEAD
-=======
 }
 
 /**
@@ -74,7 +72,6 @@
  */
 export function isInnerDefinitionRegistryId(id: string): id is RegistryId {
   return id.startsWith(INNER_SCOPE + "/");
->>>>>>> e53e15c1
 }
 
 export function validateRegistryId(id: string): RegistryId {
