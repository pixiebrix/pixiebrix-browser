/*
 * Copyright (C) 2023 PixieBrix, Inc.
 *
 * This program is free software: you can redistribute it and/or modify
 * it under the terms of the GNU Affero General Public License as published by
 * the Free Software Foundation, either version 3 of the License, or
 * (at your option) any later version.
 *
 * This program is distributed in the hope that it will be useful,
 * but WITHOUT ANY WARRANTY; without even the implied warranty of
 * MERCHANTABILITY or FITNESS FOR A PARTICULAR PURPOSE.  See the
 * GNU Affero General Public License for more details.
 *
 * You should have received a copy of the GNU Affero General Public License
 * along with this program.  If not, see <http://www.gnu.org/licenses/>.
 */

/**
 * Type contract between the backend and front-end.
 */
import { type components } from "@/types/swagger";
import { type Except, type JsonObject } from "type-fest";
import { type AxiosResponse } from "axios";
import {
  type IconName,
  type IconPrefix,
} from "@fortawesome/free-solid-svg-icons";
import { type Timestamp, type UUID } from "@/types/stringTypes";
<<<<<<< HEAD
import { type SanitizedConfig, type SecretsConfig } from "@/types/serviceTypes";
=======
import { type SanitizedConfig } from "@/types/integrationTypes";
>>>>>>> b0c930e3
import {
  type RegistryId,
  type SemVerString,
  type Metadata,
} from "@/types/registryTypes";
import {
  type ModDefinition,
  type UnsavedModDefinition,
} from "@/types/modDefinitionTypes";
import { type ActivatedModComponent } from "@/types/modComponentTypes";
import { type UnknownObject } from "@/types/objectTypes";
import { type OptionsArgs } from "@/types/runtimeTypes";

type MeGroup = components["schemas"]["Me"]["group_memberships"][number] & {
  id: UUID;
};

type MeMembershipOrganization = Except<
  components["schemas"]["Me"]["organization_memberships"][number],
  "is_deployment_manager"
> & {
  organization: UUID;
  // The type is wrong in the Swagger
  is_deployment_manager: boolean;
};

type MeOrganization = Required<components["schemas"]["Me"]["organization"]> & {
  id: UUID;
};

export type Me = Except<
  components["schemas"]["Me"],
  | "flags"
  | "is_onboarded"
  | "organization"
  | "telemetry_organization"
  | "organization_memberships"
  | "group_memberships"
> & {
  // Serializer method fields
  flags: string[];
  is_onboarded: boolean;

  // Fix UUID types
  organization: MeOrganization | null;
  telemetry_organization: MeOrganization | null;
  organization_memberships: MeMembershipOrganization[];
  group_memberships: MeGroup[];
};

export type Milestone = components["schemas"]["Milestone"];

export enum UserRole {
  member = 1,
  admin = 2,
  developer = 3,
  restricted = 4,
  manager = 5,
}

export type Organization = components["schemas"]["Organization"] & {
  // The `role` property is added in the Redux RTK definition for getOrganizations (see api.ts)
  // WARNING: currently this role is only accurate for Admin. All other users are passed as Restricted even if they have
  // a Member or Developer role on the team
  role: UserRole;
};

export type OrganizationTheme = components["schemas"]["Organization"]["theme"];

export type Group = components["schemas"]["Group"];

export type Database = components["schemas"]["Database"];

export type PackageVersion = components["schemas"]["PackageVersion"];

export type PendingInvitation = components["schemas"]["PendingInvitation"];

export type Package = Except<
  components["schemas"]["Package"],
  "organizations" | "id"
> & {
  id: UUID;
  config: string;
  organizations: UUID[];
  public: boolean;
};

export type PackageUpsertResponse = Except<
  components["schemas"]["Package"],
  "share_dependencies"
> & {
  id: UUID;
  public: boolean;
  organizations: UUID[];
  updated_at: Timestamp;
};

/**
 * An integration configuration stored on the PixieBrix server.
 */
export type RemoteIntegrationConfig = Except<
  components["schemas"]["SanitizedAuth"],
  "config"
> & {
  id: UUID;

  /**
   * The configuration for the integration. As of 1.7.34, this may include sensitive information if pushdown is enabled.
   */
  // Specialized to get nominal typing
  config: SanitizedConfig | SecretsConfig;

  // XXX: update serializer to include proper metadata child serializer
  service: Except<
    components["schemas"]["SanitizedAuth"]["service"],
    "config"
  > & {
    name: RegistryId;
    // Only pick relevant types for the extension
    config: { metadata: Metadata };
  };

  user?: UUID;
};

export type Deployment = Except<
  components["schemas"]["DeploymentDetail"],
  "id" | "package"
> & {
  id: UUID;
  options_config: OptionsArgs;
  package: Except<
    components["schemas"]["DeploymentDetail"]["package"],
    // Patch types for the following properties which our automatic schema generation generated the wrong types for
    "config" | "id" | "package_id"
  > & {
    id: UUID;
    package_id: RegistryId;
    config: ModDefinition;
  };
};

/**
 * Metadata for an editable package in the registry. See PackageMetaSerializer.
 */
export type EditablePackageMetadata = components["schemas"]["PackageMeta"] & {
  id: UUID;

  name: RegistryId;

  /**
   * Backend display name for the Package.kind.
   * @see https://github.com/pixiebrix/pixiebrix-app/blob/be1c486eba393e3c8e2f99401f78af5958b4060b/api/models/registry.py#L210-L210
   */
  kind: "Blueprint" | "Service" | "Block" | "Reader" | "Foundation";

  // Nominal typing to help distinguish from registry Metadata
  _editableBrickBrand: never;
};

export type RegistryPackage = Pick<
  components["schemas"]["PackageConfigList"],
  "kind" | "metadata"
> & {
  // XXX: update serializer to include proper child serializer
  metadata: Metadata;

  /**
   * Valid `kind` value in the YAML definition.
   * Note that EditablePackageMetadata uses the backend's display name for this field
   * @see https://github.com/pixiebrix/pixiebrix-app/blob/43f0a4b81d8b7aaaf11adbe7fd8e4530ca4b8bf0/api/serializers/brick.py#L204-L204
   */
  kind: "component" | "extensionPoint" | "recipe" | "service" | "reader";
};

/**
 * @deprecated because ModDefinition will be used for singluar mods
 * A personal user extension synced/saved to the cloud.
 */
export type StandaloneModDefinition<Config extends UnknownObject = JsonObject> =
  Except<ActivatedModComponent<Config>, "active"> & {
    _remoteUserExtensionBrand: never;
    _deployment: undefined;
    _recipe: undefined;
  };

/**
 * `/api/recipes/${recipeId}`
 */
export type RecipeResponse = {
  // On this endpoint, the sharing and updated_at are in the envelope of the response
  config: UnsavedModDefinition;
  sharing: ModDefinition["sharing"];
  updated_at: Timestamp;
};

// The fa_icon database value is a string with Font Awesome prefix and name, e.g. "fas fa-coffee"
export type IconStringDefinition = `${IconPrefix} ${IconName}`;

/**
 * @See components["schemas"]["Tag"]
 */
export type MarketplaceTag = Omit<components["schemas"]["Tag"], "fa_icon"> & {
  // See IconStringDefinition for type explanation
  fa_icon: IconStringDefinition | null;
};

export type MarketplaceListing = Omit<
  components["schemas"]["MarketplaceListing"],
  "fa_icon"
> & {
  // See IconStringDefinition for type explanation
  fa_icon: IconStringDefinition | null;
};

type ProxyResponseSuccessData = {
  json: unknown;
  status_code: number;
};

export type ProxyResponseErrorData = {
  json: unknown;
  status_code: number;
  message?: string;
  reason?: string;
};

export type ProxyResponseData =
  | ProxyResponseSuccessData
  | ProxyResponseErrorData;

// Partial view of an AxiosResponse for providing common interface local and requests made via proxy
export type RemoteResponse<T = unknown> = Pick<
  AxiosResponse<T>,
  "data" | "status" | "statusText"
> & {
  $$proxied?: boolean;
};

// Exclude fields assigned by the server. (And in the future might not be included on the response).
// Can't use Required. For blueprint_version, etc. the backend expects the property to be excluded or to have a value
export type ErrorItem = Except<
  components["schemas"]["ErrorItem"],
  "user" | "user_extension"
> & {
  deployment: UUID | null;
  organization: UUID | null;
  user_agent_extension_version: SemVerString;
};<|MERGE_RESOLUTION|>--- conflicted
+++ resolved
@@ -26,11 +26,10 @@
   type IconPrefix,
 } from "@fortawesome/free-solid-svg-icons";
 import { type Timestamp, type UUID } from "@/types/stringTypes";
-<<<<<<< HEAD
-import { type SanitizedConfig, type SecretsConfig } from "@/types/serviceTypes";
-=======
-import { type SanitizedConfig } from "@/types/integrationTypes";
->>>>>>> b0c930e3
+import {
+  type SanitizedConfig,
+  type SecretsConfig,
+} from "@/types/integrationTypes";
 import {
   type RegistryId,
   type SemVerString,
