--- conflicted
+++ resolved
@@ -134,11 +134,7 @@
    *
    * @since 1.3.2
    */
-<<<<<<< HEAD
-  defaultOutputKey?: string | null;
-=======
   defaultOutputKey: Nullishable<string>;
->>>>>>> cfa3812d
 
   /**
    * Run the brick.
@@ -165,11 +161,7 @@
 
   uiSchema?: UiSchema = undefined;
 
-<<<<<<< HEAD
-  defaultOutputKey?: string | null = undefined;
-=======
   defaultOutputKey: Nullishable<string> = undefined;
->>>>>>> cfa3812d
 
   outputSchema?: Schema = undefined;
 
