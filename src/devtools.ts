/*
 * Copyright (C) 2021 PixieBrix, Inc.
 *
 * This program is free software: you can redistribute it and/or modify
 * it under the terms of the GNU Affero General Public License as published by
 * the Free Software Foundation, either version 3 of the License, or
 * (at your option) any later version.
 *
 * This program is distributed in the hope that it will be useful,
 * but WITHOUT ANY WARRANTY; without even the implied warranty of
 * MERCHANTABILITY or FITNESS FOR A PARTICULAR PURPOSE.  See the
 * GNU Affero General Public License for more details.
 *
 * You should have received a copy of the GNU Affero General Public License
 * along with this program.  If not, see <http://www.gnu.org/licenses/>.
 */

// https://developer.chrome.com/extensions/devtools

import "@/telemetry/reportUncaughtErrors";
import { browser } from "webextension-polyfill-ts";
import { connectDevtools } from "@/devTools/protocol";
<<<<<<< HEAD
import { readSelectedElement } from "@/background/devtools";
=======
import { reportError } from "@/telemetry/logging";
>>>>>>> 0135caa7
import { updateSelectedElement } from "@/devTools/getSelectedElement";
import { once } from "lodash";
import { serializeError } from "serialize-error";
import { readSelected } from "@/contentScript/messenger/api";
import { thisTab } from "@/devTools/utils";

const { onSelectionChanged } = browser.devtools.panels.elements;

async function updateElementProperties(): Promise<void> {
  // This call is instant because sidebar and port has connected earlier
  const { sidebar } = await connectSidebarPane();
  void sidebar.setObject({ state: "loading..." });
  try {
    await updateSelectedElement();
    await sidebar.setObject(await readSelected(thisTab));
  } catch (error: unknown) {
    await sidebar.setObject({ error: serializeError(error) });
  }
}

function onSidebarShow() {
  onSelectionChanged.addListener(updateElementProperties);
  void updateElementProperties();
}

function onSidebarHide() {
  onSelectionChanged.removeListener(updateElementProperties);
}

// This only ever needs to run once per devtools load. Sidebar and port will be constant throughout
const connectSidebarPane = once(async () => {
  const [sidebar, port] = await Promise.all([
    browser.devtools.panels.elements.createSidebarPane("PixieBrix Data Viewer"),
    connectDevtools(),
  ]);

  sidebar.onShown.addListener(onSidebarShow);
  sidebar.onHidden.addListener(onSidebarHide);

  console.debug("DevTools sidebar ready");
  return { sidebar, port };
});

if (browser.devtools.inspectedWindow.tabId) {
  // Add panel and sidebar as early as possible so they appear quickly
  void browser.devtools.panels.create("PixieBrix", "", "devtoolsPanel.html");
  void connectSidebarPane();
}<|MERGE_RESOLUTION|>--- conflicted
+++ resolved
@@ -20,11 +20,6 @@
 import "@/telemetry/reportUncaughtErrors";
 import { browser } from "webextension-polyfill-ts";
 import { connectDevtools } from "@/devTools/protocol";
-<<<<<<< HEAD
-import { readSelectedElement } from "@/background/devtools";
-=======
-import { reportError } from "@/telemetry/logging";
->>>>>>> 0135caa7
 import { updateSelectedElement } from "@/devTools/getSelectedElement";
 import { once } from "lodash";
 import { serializeError } from "serialize-error";
