--- conflicted
+++ resolved
@@ -15,65 +15,10 @@
  * along with this program.  If not, see <http://www.gnu.org/licenses/>.
  */
 
-<<<<<<< HEAD
-// https://developer.chrome.com/extensions/devtools
-
-import "@/telemetry/reportUncaughtErrors";
-import browser from "webextension-polyfill";
-import { connectDevtools } from "@/devTools/protocol";
-import { updateSelectedElement } from "@/devTools/getSelectedElement";
-import { once } from "lodash";
-import { serializeError } from "serialize-error";
-import { readSelected } from "@/contentScript/messenger/api";
-import { thisTab } from "@/devTools/utils";
-
-const { onSelectionChanged } = browser.devtools.panels.elements;
-
-async function updateElementProperties(): Promise<void> {
-  // This call is instant because sidebar and port has connected earlier
-  const { sidebar } = await connectSidebarPane();
-  void sidebar.setObject({ state: "loading..." });
-  try {
-    await updateSelectedElement();
-    await sidebar.setObject(await readSelected(thisTab));
-  } catch (error) {
-    await sidebar.setObject({ error: serializeError(error) });
-  }
-}
-
-function onSidebarShow() {
-  onSelectionChanged.addListener(updateElementProperties);
-  void updateElementProperties();
-}
-
-function onSidebarHide() {
-  onSelectionChanged.removeListener(updateElementProperties);
-}
-
-// This only ever needs to run once per devtools load. Sidebar and port will be constant throughout
-const connectSidebarPane = once(async () => {
-  const [sidebar, port] = await Promise.all([
-    browser.devtools.panels.elements.createSidebarPane("PixieBrix Data Viewer"),
-    connectDevtools(),
-  ]);
-
-  sidebar.onShown.addListener(onSidebarShow);
-  sidebar.onHidden.addListener(onSidebarHide);
-
-  console.debug("DevTools sidebar ready");
-  return { sidebar, port };
-});
-
-if (browser.devtools.inspectedWindow.tabId) {
-  // Add panel and sidebar as early as possible so they appear quickly
-  void browser.devtools.panels.create(
+if (chrome.devtools.inspectedWindow.tabId) {
+  chrome.devtools.panels.create(
     "PixieBrix",
     "",
-    `devtoolsPanel.html?tabId=${browser.devtools.inspectedWindow.tabId}`
+    `devtoolsPanel.html?tabId=${chrome.devtools.inspectedWindow.tabId}`
   );
-  void connectSidebarPane();
-=======
-if (chrome.devtools.inspectedWindow.tabId) {
-  chrome.devtools.panels.create("PixieBrix", "", "devtoolsPanel.html");
->>>>>>> f24a1923
 }