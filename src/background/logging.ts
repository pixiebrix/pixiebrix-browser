/*
 * Copyright (C) 2022 PixieBrix, Inc.
 *
 * This program is free software: you can redistribute it and/or modify
 * it under the terms of the GNU Affero General Public License as published by
 * the Free Software Foundation, either version 3 of the License, or
 * (at your option) any later version.
 *
 * This program is distributed in the hope that it will be useful,
 * but WITHOUT ANY WARRANTY; without even the implied warranty of
 * MERCHANTABILITY or FITNESS FOR A PARTICULAR PURPOSE.  See the
 * GNU Affero General Public License for more details.
 *
 * You should have received a copy of the GNU Affero General Public License
 * along with this program.  If not, see <http://www.gnu.org/licenses/>.
 */

import { uuidv4 } from "@/types/helpers";
import { getRollbar } from "@/telemetry/initRollbar";
import { MessageContext, SerializedError, UUID } from "@/core";
import { Except, JsonObject } from "type-fest";
import { deserializeError } from "serialize-error";
import { DBSchema, openDB } from "idb/with-async-ittr";
import { isEmpty, once, sortBy } from "lodash";
import { allowsTrack } from "@/telemetry/dnt";
import { ManualStorageKey, readStorage, setStorage } from "@/chrome";
import {
  getErrorMessage,
  hasBusinessRootCause,
  hasCancelRootCause,
  IGNORED_ERROR_PATTERNS,
  isContextError,
  serializeErrorAndProperties,
} from "@/errors";
import { expectContext, forbidContext } from "@/utils/expectContext";
import { matchesAnyPattern } from "@/utils";
import {
  reportToErrorService,
  selectExtraContext,
} from "@/services/errorService";

const STORAGE_KEY = "LOG";
const ENTRY_OBJECT_STORE = "entries";
const DB_VERSION_NUMBER = 3;

export type MessageLevel = "trace" | "debug" | "info" | "warn" | "error";

export const LOG_LEVELS: { [key in MessageLevel]: number } = {
  trace: 0,
  debug: 1,
  info: 2,
  warn: 3,
  error: 4,
};

export type LogEntry = {
  uuid: string;
  timestamp: string;
  message: string;
  level: MessageLevel;
  context: MessageContext;
  data?: JsonObject;
  error?: SerializedError;
};

interface LogDB extends DBSchema {
  [ENTRY_OBJECT_STORE]: {
    value: LogEntry;
    key: string;
    indexes: {
      extensionId: string;
      blueprintId: string;
      blockId: string;
      extensionPointId: string;
      serviceId: string;
      authId: string;
    };
  };
}

type IndexKey = keyof Except<
  MessageContext,
  | "deploymentId"
  | "label"
  | "pageName"
  | "blueprintVersion"
  | "blockVersion"
  | "serviceVersion"
  | "extensionLabel"
>;
const indexKeys: IndexKey[] = [
  "extensionId",
  "blueprintId",
  "blockId",
  "extensionPointId",
  "serviceId",
  "authId",
];

async function getDB() {
  return openDB<LogDB>(STORAGE_KEY, DB_VERSION_NUMBER, {
    upgrade(db) {
      try {
        // For now, just clear local logs whenever we need to upgrade the log database structure. There's no real use
        // cases for looking at historic local logs
        db.deleteObjectStore(ENTRY_OBJECT_STORE);
        console.warn(
          "Deleting object store %s for upgrade",
          ENTRY_OBJECT_STORE
        );
      } catch {
        // Not sure what will happen if the store doesn't exist (i.e., on initial install, so just NOP it
      }

      // Create a store of objects
      const store = db.createObjectStore(ENTRY_OBJECT_STORE, {
        keyPath: "uuid",
      });

      for (const key of indexKeys) {
        store.createIndex(key, `context.${key}`, {
          unique: false,
        });
      }
    },
  });
}

export async function appendEntry(entry: LogEntry): Promise<void> {
  const db = await getDB();
  await db.add(ENTRY_OBJECT_STORE, entry);
}

function makeMatchEntry(
  context: MessageContext = {}
): (entry: LogEntry) => boolean {
  return (entry: LogEntry) =>
    indexKeys.every((key) => {
      // eslint-disable-next-line security/detect-object-injection -- indexKeys is compile-time constant
      const toMatch = context[key];
      // eslint-disable-next-line security/detect-object-injection -- indexKeys is compile-time constant
      return toMatch == null || entry.context?.[key] === toMatch;
    });
}

export async function clearLogs(): Promise<void> {
  const db = await getDB();

  const tx = db.transaction(ENTRY_OBJECT_STORE, "readwrite");
  await tx.store.clear();
}

export async function clearLog(context: MessageContext = {}): Promise<void> {
  const db = await getDB();

  const tx = db.transaction(ENTRY_OBJECT_STORE, "readwrite");

  if (isEmpty(context)) {
    await tx.store.clear();
    return;
  }

  const match = makeMatchEntry(context);
  for await (const cursor of tx.store) {
    if (match(cursor.value)) {
      await cursor.delete();
    }
  }
}

export async function getLog(
  context: MessageContext = {}
): Promise<LogEntry[]> {
  const db = await getDB();
  const objectStore = db
    .transaction(ENTRY_OBJECT_STORE, "readonly")
    .objectStore(ENTRY_OBJECT_STORE);

  let indexKey: IndexKey;
  for (const key of indexKeys) {
    // eslint-disable-next-line security/detect-object-injection -- indexKeys is compile-time constant
    if (context[key] != null) {
      indexKey = key;
      break;
    }
  }

  if (!indexKey) {
    throw new Error(
      "At least one of the known index keys must be set in the context to get logs"
    );
  }

  // We use the index to do an initial filter on the IndexedDB level, and then makeMatchEntry to apply the full filter in JS.
  // eslint-disable-next-line security/detect-object-injection -- indexKeys is compile-time constant
  const entries = await objectStore.index(indexKey).getAll(context[indexKey]);

  const match = makeMatchEntry(context);
  const matches = entries.filter((entry) => match(entry));

  // Use both reverse and sortBy because we want insertion order if there's a tie in the timestamp
  return sortBy(matches.reverse(), (x) => -Number.parseInt(x.timestamp, 10));
}

/**
 * Unroll/flatten the context of nested `ContextErrors`
 * @see SerializedError
 */
function flattenContext(
  error: Error | SerializedError,
  context: MessageContext
): MessageContext {
  if (isContextError(error)) {
    const currentContext =
      typeof error.context === "object" ? error.context : {};
    const innerContext = flattenContext(
      error.cause as SerializedError,
      context
    );
    // Prefer the outer context which should have the most accurate detail about which brick the error occurred in
    return { ...context, ...innerContext, ...currentContext };
  }

  return context;
}

<<<<<<< HEAD
/**
 * Select extra error context for:
 * - Extension version, so we don't have to maintain a separate mapping of commit SHAs to versions for reporting
 * - Requests to PixieBrix API to detect network problems client side
 * - Any service request if enterprise has enabled `enterprise-telemetry`
 */
async function selectExtraContext(error: Error): Promise<UnknownObject> {
  const { version: extensionVersion } = browser.runtime.getManifest();
  const axiosError = selectAxiosError(error);

  // Handle base classes of ClientRequestError
  if (
    axiosError &&
    ((await flagOn("enterprise-telemetry")) || (await isAppRequest(axiosError)))
  ) {
    return {
      extensionVersion,
      url: selectAbsoluteUrl(axiosError.config),
    };
=======
const warnAboutDisabledDNT = once(() => {
  console.warn("Rollbar telemetry is disabled because DNT is turned on");
});

async function reportToRollbar(
  // Ensure it's an Error instance before passing it to Rollbar so rollbar treats it as the error.
  // (It treats POJO as the custom data)
  // See https://docs.rollbar.com/docs/rollbarjs-configuration-reference#rollbarlog
  error: Error,
  flatContext: MessageContext,
  message: string
): Promise<void> {
  if (hasCancelRootCause(error)) {
    return;
  }

  if (!(await allowsTrack())) {
    warnAboutDisabledDNT();
    return;
>>>>>>> a83eb338
  }

  // WARNING: the prototype chain is lost during deserialization, so make sure any predicates you call here
  // to determine log level also handle serialized/deserialized errors.
  // See https://github.com/sindresorhus/serialize-error/issues/48

  const rollbar = await getRollbar();
  const details = await selectExtraContext(error);

  // Send business errors debug level so it doesn't trigger devops notifications
  if (hasBusinessRootCause(error)) {
    rollbar.debug(message, error, { ...flatContext, ...details });
  } else {
    rollbar.error(message, error, { ...flatContext, ...details });
  }
}

export async function recordError(
  maybeSerializedError: SerializedError,
  context: MessageContext,
  data?: JsonObject
): Promise<void> {
  forbidContext(
    "contentScript",
    "contentScript does not have CSP access to Rollbar"
  );

  try {
    // Ensure it's deserialized
    const error = deserializeError(maybeSerializedError);

    const message = getErrorMessage(error);

    // For noisy errors, don't record/submit telemetry unless the error prevented an extension point
    // from being installed or an extension to fail. (In that case, we'd have some context about the error).
    const { pageName, ...extensionContext } = context ?? {};
    if (
      isEmpty(extensionContext) &&
      matchesAnyPattern(message, IGNORED_ERROR_PATTERNS)
    ) {
      console.debug("Ignoring error matching IGNORED_ERROR_PATTERNS", {
        error,
        context,
      });

      return;
    }

    const flatContext = flattenContext(error, context);

    await Promise.all([
      reportToRollbar(error, flatContext, message),
      reportToErrorService(error, flatContext, message),
      appendEntry({
        uuid: uuidv4(),
        timestamp: Date.now().toString(),
        level: "error",
        context: flatContext,
        message,
        data,
        // Ensure the object is fully serialized. Required because it will be stored in IDB and flow through the Redux
        // state. Can be converted to serializeError after https://github.com/sindresorhus/serialize-error/issues/74
        error: serializeErrorAndProperties(maybeSerializedError),
      }),
    ]);
  } catch (recordError) {
    console.error("An error occurred while recording another error", {
      error: recordError,
      originalError: maybeSerializedError,
      context,
    });
  }
}

export async function recordLog(
  context: MessageContext,
  level: MessageLevel,
  message: string,
  data: JsonObject
): Promise<void> {
  await appendEntry({
    uuid: uuidv4(),
    timestamp: Date.now().toString(),
    level,
    message,
    data,
    context: context ?? {},
  });
}

export type LoggingConfig = {
  logValues: boolean;
};

const LOG_CONFIG_STORAGE_KEY = "LOG_OPTIONS" as ManualStorageKey;
let _config: LoggingConfig = null;

export async function getLoggingConfig(): Promise<LoggingConfig> {
  expectContext("background");

  if (_config != null) {
    return _config;
  }

  return readStorage(LOG_CONFIG_STORAGE_KEY, {
    logValues: false,
  });
}

export async function setLoggingConfig(config: LoggingConfig): Promise<void> {
  expectContext("background");

  await setStorage(LOG_CONFIG_STORAGE_KEY, config);
  _config = config;
}

export async function clearExtensionDebugLogs(
  extensionId: UUID
): Promise<void> {
  const db = await getDB();
  const tx = db.transaction(ENTRY_OBJECT_STORE, "readwrite");
  const index = tx.store.index("extensionId");
  for await (const cursor of index.iterate(extensionId)) {
    if (cursor.value.level === "debug") {
      await cursor.delete();
    }
  }
}<|MERGE_RESOLUTION|>--- conflicted
+++ resolved
@@ -224,27 +224,6 @@
   return context;
 }
 
-<<<<<<< HEAD
-/**
- * Select extra error context for:
- * - Extension version, so we don't have to maintain a separate mapping of commit SHAs to versions for reporting
- * - Requests to PixieBrix API to detect network problems client side
- * - Any service request if enterprise has enabled `enterprise-telemetry`
- */
-async function selectExtraContext(error: Error): Promise<UnknownObject> {
-  const { version: extensionVersion } = browser.runtime.getManifest();
-  const axiosError = selectAxiosError(error);
-
-  // Handle base classes of ClientRequestError
-  if (
-    axiosError &&
-    ((await flagOn("enterprise-telemetry")) || (await isAppRequest(axiosError)))
-  ) {
-    return {
-      extensionVersion,
-      url: selectAbsoluteUrl(axiosError.config),
-    };
-=======
 const warnAboutDisabledDNT = once(() => {
   console.warn("Rollbar telemetry is disabled because DNT is turned on");
 });
@@ -264,7 +243,6 @@
   if (!(await allowsTrack())) {
     warnAboutDisabledDNT();
     return;
->>>>>>> a83eb338
   }
 
   // WARNING: the prototype chain is lost during deserialization, so make sure any predicates you call here
