--- conflicted
+++ resolved
@@ -141,11 +141,7 @@
  *
  * @see useRequiredPartnerAuth
  */
-<<<<<<< HEAD
-export async function checkPartnerAuth(): Promise<void> {
-=======
 export async function requirePartnerAuth(): Promise<void> {
->>>>>>> e32b74c7
   expectContext("background");
 
   // Check for partner community edition install, where the extension is linked with the native PixieBrix token, but
@@ -155,11 +151,7 @@
   if (!isEmpty(await getExtensionToken())) {
     const userData = await getUserData();
 
-<<<<<<< HEAD
-    console.debug("checkPartnerAuth", userData);
-=======
     console.debug("requirePartnerAuth", userData);
->>>>>>> e32b74c7
 
     if (userData.partner?.theme === "automation-anywhere") {
       const configs = await serviceLocator.locateAllForService(
@@ -210,11 +202,7 @@
     }
   } else if (reason === "update") {
     // `update` is also triggered on browser.runtime.reload() and manually reloading from the extensions page
-<<<<<<< HEAD
-    void checkPartnerAuth();
-=======
     void requirePartnerAuth();
->>>>>>> e32b74c7
 
     if (version === previousVersion) {
       reportEvent("PixieBrixReload", {
