--- conflicted
+++ resolved
@@ -70,13 +70,10 @@
   request: RunBrickRequest,
 ): Promise<unknown> {
   let { id: sourceTabId, openerTabId } = this.trace[0]?.tab ?? {};
-<<<<<<< HEAD
-=======
 
   if (sourceTabId == null) {
     throw new Error("Sender tab id unavailable");
   }
->>>>>>> cfa3812d
 
   // Chrome may have lost this data in the meanwhile
   // https://bugs.chromium.org/p/chromium/issues/detail?id=967150
