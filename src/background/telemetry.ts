--- conflicted
+++ resolved
@@ -28,7 +28,7 @@
   getLinkedApiClient,
   maybeGetLinkedApiClient,
 } from "@/services/apiClient";
-import { allowsTrack } from "@/telemetry/dnt";
+import { allowsTrack, getDNT } from "@/telemetry/dnt";
 
 const EVENT_BUFFER_DEBOUNCE_MS = 2000;
 const EVENT_BUFFER_MAX_MS = 10_000;
@@ -113,7 +113,7 @@
 }
 
 async function init(): Promise<void> {
-  if ((await isLinked()) && !(await getDNT())) {
+  if ((await isLinked()) && (await allowsTrack())) {
     await (await getLinkedApiClient()).post("/api/identify/", {
       uid: await uid(),
       data: await userSummary(),
@@ -127,7 +127,6 @@
   trailing: true,
 });
 
-<<<<<<< HEAD
 export async function recordEvent({
   event,
   data = {},
@@ -138,46 +137,15 @@
   if (await getDNT()) {
     return;
   }
-=======
-export const initUID = liftBackground(
-  "INIT_UID",
-  async (): Promise<void> => {
-    if (await allowsTrack()) {
-      void throttledInit();
-    }
-  },
-  { asyncResponse: false }
-);
->>>>>>> 66a831dc
 
   buffer.push({
     uid: await uid(),
     event,
-<<<<<<< HEAD
     timestamp: Date.now(),
     data,
   });
   void debouncedFlush();
 }
-=======
-    data = {},
-  }: {
-    event: string;
-    data: JsonObject | undefined;
-  }): Promise<void> => {
-    if (await allowsTrack()) {
-      buffer.push({
-        uid: await uid(),
-        event,
-        timestamp: Date.now(),
-        data,
-      });
-      void debouncedFlush();
-    }
-  },
-  { asyncResponse: false }
-);
->>>>>>> 66a831dc
 
 export async function sendDeploymentAlert({
   deploymentId,
