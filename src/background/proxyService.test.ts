/*
 * Copyright (C) 2022 PixieBrix, Inc.
 *
 * This program is free software: you can redistribute it and/or modify
 * it under the terms of the GNU Affero General Public License as published by
 * the Free Software Foundation, either version 3 of the License, or
 * (at your option) any later version.
 *
 * This program is distributed in the hope that it will be useful,
 * but WITHOUT ANY WARRANTY; without even the implied warranty of
 * MERCHANTABILITY or FITNESS FOR A PARTICULAR PURPOSE.  See the
 * GNU Affero General Public License for more details.
 *
 * You should have received a copy of the GNU Affero General Public License
 * along with this program.  If not, see <http://www.gnu.org/licenses/>.
 */

import {
  RawServiceConfiguration,
  SanitizedServiceConfiguration,
  ServiceConfig,
} from "@/core";
import serviceRegistry from "@/services/registry";
import axios, { AxiosRequestConfig } from "axios";
import MockAdapter from "axios-mock-adapter";
import { isBackground, isExtensionContext } from "webext-detect-page";
import { PIXIEBRIX_SERVICE_ID } from "@/services/constants";
import { proxyService } from "./requests";
import { ContextError } from "@/errors";
import * as token from "@/auth/token";
import * as locator from "@/services/locator";
import { RemoteServiceError } from "@/services/errors";
import { validateRegistryId } from "@/types/helpers";
import enrichAxiosErrors from "@/utils/enrichAxiosErrors";
import browser from "webextension-polyfill";

// @ts-expect-error No way to extend `globalThis` effectively
globalThis.browser = browser;

const axiosMock = new MockAdapter(axios);
const mockIsBackground = isBackground as jest.MockedFunction<
  typeof isBackground
>;
const mockIsExtensionContext = isExtensionContext as jest.MockedFunction<
  typeof isExtensionContext
>;
mockIsBackground.mockImplementation(() => true);
mockIsExtensionContext.mockImplementation(() => true);

jest.mock("webextension-polyfill", () => {
  const mock = jest.requireActual("webextension-polyfill");

  return {
    __esModule: true,
    default: {
      // Keep the existing local storage mock
      ...mock,
      permissions: {
        contains: jest.fn().mockResolvedValue(true),
      },
    },
  };
});

jest.mock("@/background/protocol");
jest.mock("@/auth/token");
jest.mock("webext-detect-page");
jest.mock("@/services/locator");

enrichAxiosErrors();

const Locator = locator.default;

afterEach(() => {
  axiosMock.reset();
  axiosMock.resetHistory();
  (Locator as jest.Mock).mockClear();
});

(token.getExtensionToken as jest.Mock).mockResolvedValue("abc123");

// Use real version of pixieServiceFactory
const { pixieServiceFactory } = jest.requireActual("@/services/locator");
(locator.pixieServiceFactory as jest.Mock) = pixieServiceFactory;

const EXAMPLE_SERVICE_API = validateRegistryId("example/api");

serviceRegistry.register({
  id: PIXIEBRIX_SERVICE_ID,
  authenticateRequest: (
    serviceConfig: ServiceConfig,
    requestConfig: AxiosRequestConfig
  ) => requestConfig,
} as any);

serviceRegistry.register({
  id: EXAMPLE_SERVICE_API,
  authenticateRequest: (
    serviceConfig: ServiceConfig,
    requestConfig: AxiosRequestConfig
  ) => requestConfig,
} as any);

const requestConfig: AxiosRequestConfig = {
  url: "https://www.example.com",
  method: "get",
};

const directServiceConfig = {
  id: "124",
  proxy: false,
  serviceId: EXAMPLE_SERVICE_API,
  config: {},
} as SanitizedServiceConfiguration;

const proxiedServiceConfig = {
  id: "123",
  proxy: true,
  serviceId: EXAMPLE_SERVICE_API,
  config: {},
} as SanitizedServiceConfiguration;

describe("unauthenticated direct requests", () => {
  it("makes an unauthenticated request", async () => {
    axiosMock.onAny().reply(200, {});
    const { status } = await proxyService(null, requestConfig);
    expect(status).toEqual(200);
  });

  it("requires absolute URL for unauthenticated requests", async () => {
    await expect(async () => {
      await proxyService(null, {
        url: "api/foo/",
      });
    }).rejects.toThrow(/expected absolute URL for request without service/);
  });

  it("handles remote internal server error", async () => {
    axiosMock.onAny().reply(500);

    const request = proxyService(null, requestConfig);
    await expect(request).rejects.toThrow(RemoteServiceError);
    await expect(request).rejects.toHaveProperty("error.response.status", 500);
  });
});

describe("authenticated direct requests", () => {
  beforeEach(() => {
    jest
      .spyOn(Locator.prototype, "locate")
      .mockResolvedValue(directServiceConfig);
    jest
      .spyOn(Locator.prototype, "getLocalConfig")
      .mockResolvedValue(
        directServiceConfig as unknown as RawServiceConfiguration
      );
  });

  it("makes an authenticated request", async () => {
    axiosMock.onAny().reply(200, {});
    const response = await proxyService(directServiceConfig, requestConfig);
    expect(response.status).toEqual(200);
  });

  it("throws error on bad request", async () => {
    axiosMock.onAny().reply(403, {});

    const request = proxyService(directServiceConfig, requestConfig);

    await expect(request).rejects.toThrow(ContextError);
<<<<<<< HEAD
    await expect(request).rejects.toMatchObject(
      expect.objectContaining({
        cause: expect.any(RemoteServiceError),
      })
    );
=======
    await expect(request).rejects.toMatchObject({
      cause: new RemoteServiceError("Forbidden", {} as AxiosError),
    });
>>>>>>> 98901911
    await expect(request).rejects.toHaveProperty(
      "cause.error.response.status",
      403
    );
  });
});

describe("proxy service requests", () => {
  it("can proxy request", async () => {
    axiosMock.onAny().reply(200, {
      json: { foo: 42 },
      status_code: 200,
    });
    const { status, data } = await proxyService(
      proxiedServiceConfig,
      requestConfig
    );
    expect(JSON.parse(axiosMock.history.post[0].data)).toEqual({
      ...requestConfig,
      service_id: EXAMPLE_SERVICE_API,
      auth_id: "123",
    });
    expect(status).toEqual(200);
    expect(data).toEqual({ foo: 42 });
  });

  describe.each([[400], [401], [403], [405], [500]])(
    "remote status: %s",
    (statusCode) => {
      it("can proxy remote error", async () => {
        const reason = "Bad request";

        axiosMock.onAny().reply(200, {
          json: {},
          reason,
          status_code: statusCode,
        });

        const request = proxyService(proxiedServiceConfig, requestConfig);

        await expect(request).rejects.toThrow(ContextError);
        await expect(request).rejects.toMatchObject({
          cause: {
            response: {
              status: statusCode,
              statusText: reason,
            },
          },
        });
      });
    }
  );

  it("handle proxy error", async () => {
    axiosMock.onAny().reply(500);
    const request = proxyService(proxiedServiceConfig, requestConfig);

    await expect(request).rejects.toThrow(ContextError);
    await expect(request).rejects.toMatchObject({
      cause: {
        name: "RemoteServiceError",
        message: "Internal Server Error",
        error: {
          response: {
            status: 500,
          },
        },
      },
    });
  });

<<<<<<< HEAD
=======
  it("handle network error", async () => {
    axiosMock.onAny().networkError();
>>>>>>> 98901911
    const request = proxyService(proxiedServiceConfig, requestConfig);

    await expect(request).rejects.toThrow(ContextError);
    await expect(request).rejects.toMatchObject({
<<<<<<< HEAD
      cause: expect.any(RemoteServiceError),
    });
    await expect(request).rejects.toMatchObject({
      cause: {
        message: "Internal Server Error",
        error: {
          response: {
            status: 500,
          },
        },
=======
      cause: {
        name: "ClientNetworkError",
        message: expect.stringMatching(/^No response received/),
>>>>>>> 98901911
      },
    });
  });
});<|MERGE_RESOLUTION|>--- conflicted
+++ resolved
@@ -21,7 +21,7 @@
   ServiceConfig,
 } from "@/core";
 import serviceRegistry from "@/services/registry";
-import axios, { AxiosRequestConfig } from "axios";
+import axios, { AxiosError, AxiosRequestConfig } from "axios";
 import MockAdapter from "axios-mock-adapter";
 import { isBackground, isExtensionContext } from "webext-detect-page";
 import { PIXIEBRIX_SERVICE_ID } from "@/services/constants";
@@ -168,17 +168,9 @@
     const request = proxyService(directServiceConfig, requestConfig);
 
     await expect(request).rejects.toThrow(ContextError);
-<<<<<<< HEAD
-    await expect(request).rejects.toMatchObject(
-      expect.objectContaining({
-        cause: expect.any(RemoteServiceError),
-      })
-    );
-=======
     await expect(request).rejects.toMatchObject({
       cause: new RemoteServiceError("Forbidden", {} as AxiosError),
     });
->>>>>>> 98901911
     await expect(request).rejects.toHaveProperty(
       "cause.error.response.status",
       403
@@ -250,31 +242,15 @@
     });
   });
 
-<<<<<<< HEAD
-=======
   it("handle network error", async () => {
     axiosMock.onAny().networkError();
->>>>>>> 98901911
     const request = proxyService(proxiedServiceConfig, requestConfig);
 
     await expect(request).rejects.toThrow(ContextError);
     await expect(request).rejects.toMatchObject({
-<<<<<<< HEAD
-      cause: expect.any(RemoteServiceError),
-    });
-    await expect(request).rejects.toMatchObject({
-      cause: {
-        message: "Internal Server Error",
-        error: {
-          response: {
-            status: 500,
-          },
-        },
-=======
       cause: {
         name: "ClientNetworkError",
         message: expect.stringMatching(/^No response received/),
->>>>>>> 98901911
       },
     });
   });
