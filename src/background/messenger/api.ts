/*
 * Copyright (C) 2024 PixieBrix, Inc.
 *
 * This program is free software: you can redistribute it and/or modify
 * it under the terms of the GNU Affero General Public License as published by
 * the Free Software Foundation, either version 3 of the License, or
 * (at your option) any later version.
 *
 * This program is distributed in the hope that it will be useful,
 * but WITHOUT ANY WARRANTY; without even the implied warranty of
 * MERCHANTABILITY or FITNESS FOR A PARTICULAR PURPOSE.  See the
 * GNU Affero General Public License for more details.
 *
 * You should have received a copy of the GNU Affero General Public License
 * along with this program.  If not, see <http://www.gnu.org/licenses/>.
 */

/* Do not use `registerMethod` in this file */
import {
  backgroundTarget as bg,
  getMethod,
  getNotifier,
} from "webext-messenger";
<<<<<<< HEAD
import type { NetworkRequestConfig } from "@/types/networkTypes";
import type { RemoteResponse } from "@/types/contract";
import { type SanitizedIntegrationConfig } from "@/integrations/integrationTypes";
import { Nullishable } from "@/utils/nullishUtils";
=======
>>>>>>> 1ef1d922

export const getAvailableVersion = getMethod("GET_AVAILABLE_VERSION", bg);
export const setPartnerCopilotData = getNotifier(
  "SET_PARTNER_COPILOT_DATA",
  bg,
);

export const removeExtensionForEveryTab = getNotifier(
  "REMOVE_EXTENSION_EVERY_TAB",
  bg,
);

export const clearServiceCache = getMethod("CLEAR_SERVICE_CACHE", bg);

/**
 * Uninstall context menu and return whether the context menu was uninstalled.
 */
export const uninstallContextMenu = getMethod("UNINSTALL_CONTEXT_MENU", bg);
export const ensureContextMenu = getMethod("ENSURE_CONTEXT_MENU", bg);

export const requestRun = {
  inOpener: getMethod("REQUEST_RUN_IN_OPENER", bg),
  inTarget: getMethod("REQUEST_RUN_IN_TARGET", bg),
  inTop: getMethod("REQUEST_RUN_IN_TOP", bg),
  inOtherTabs: getMethod("REQUEST_RUN_IN_OTHER_TABS", bg),
  inAllFrames: getMethod("REQUEST_RUN_IN_ALL_FRAMES", bg),
};

export const contextMenus = {
  preload: getMethod("PRELOAD_CONTEXT_MENUS", bg),
};

<<<<<<< HEAD
// `getMethod` currently strips generics, so we must copy the function signature here
export const performConfiguredRequestInBackground = getMethod(
  "CONFIGURED_REQUEST",
  bg,
) as <TData>(
  integrationConfig: Nullishable<SanitizedIntegrationConfig>,
  requestConfig: NetworkRequestConfig,
  options: { interactiveLogin: boolean },
) => Promise<RemoteResponse<TData>>;

=======
>>>>>>> 1ef1d922
// Use this instead: `import reportError from "@/telemetry/reportError"`
// export const recordError = getNotifier("RECORD_ERROR", bg);

export const initTelemetry = getNotifier("INIT_TELEMETRY", bg);
export const sendDeploymentAlert = getNotifier("SEND_DEPLOYMENT_ALERT", bg);

export const getUserData = getMethod("GET_USER_DATA", bg);

export const installStarterBlueprints = getMethod(
  "INSTALL_STARTER_BLUEPRINTS",
  bg,
);

export const ping = getMethod("PING", bg);

export const collectPerformanceDiagnostics = getMethod(
  "COLLECT_PERFORMANCE_DIAGNOSTICS",
  bg,
);<|MERGE_RESOLUTION|>--- conflicted
+++ resolved
@@ -21,13 +21,6 @@
   getMethod,
   getNotifier,
 } from "webext-messenger";
-<<<<<<< HEAD
-import type { NetworkRequestConfig } from "@/types/networkTypes";
-import type { RemoteResponse } from "@/types/contract";
-import { type SanitizedIntegrationConfig } from "@/integrations/integrationTypes";
-import { Nullishable } from "@/utils/nullishUtils";
-=======
->>>>>>> 1ef1d922
 
 export const getAvailableVersion = getMethod("GET_AVAILABLE_VERSION", bg);
 export const setPartnerCopilotData = getNotifier(
@@ -60,19 +53,6 @@
   preload: getMethod("PRELOAD_CONTEXT_MENUS", bg),
 };
 
-<<<<<<< HEAD
-// `getMethod` currently strips generics, so we must copy the function signature here
-export const performConfiguredRequestInBackground = getMethod(
-  "CONFIGURED_REQUEST",
-  bg,
-) as <TData>(
-  integrationConfig: Nullishable<SanitizedIntegrationConfig>,
-  requestConfig: NetworkRequestConfig,
-  options: { interactiveLogin: boolean },
-) => Promise<RemoteResponse<TData>>;
-
-=======
->>>>>>> 1ef1d922
 // Use this instead: `import reportError from "@/telemetry/reportError"`
 // export const recordError = getNotifier("RECORD_ERROR", bg);
 
