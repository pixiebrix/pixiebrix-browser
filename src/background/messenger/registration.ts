/*
 * Copyright (C) 2023 PixieBrix, Inc.
 *
 * This program is free software: you can redistribute it and/or modify
 * it under the terms of the GNU Affero General Public License as published by
 * the Free Software Foundation, either version 3 of the License, or
 * (at your option) any later version.
 *
 * This program is distributed in the hope that it will be useful,
 * but WITHOUT ANY WARRANTY; without even the implied warranty of
 * MERCHANTABILITY or FITNESS FOR A PARTICULAR PURPOSE.  See the
 * GNU Affero General Public License for more details.
 *
 * You should have received a copy of the GNU Affero General Public License
 * along with this program.  If not, see <http://www.gnu.org/licenses/>.
 */

/* Do not use `getMethod` in this file; Keep only registrations here, not implementations */
import { registerMethods } from "webext-messenger";
import { expectContext } from "@/utils/expectContext";
import * as sheets from "@/contrib/google/sheets/core/sheetsApi";
import {
  ensureContextMenu,
  preloadContextMenus,
  uninstallContextMenu,
} from "@/background/contextMenus";
import {
  activateTab,
  closeTab,
  openTab,
  requestRunInAllFrames,
  requestRunInOtherTabs,
  requestRunInOpener,
  requestRunInTarget,
  requestRunInTop,
} from "@/background/executor";
import * as registry from "@/registry/packageRegistry";
import { ensureContentScript } from "@/background/contentScript";
import serviceRegistry from "@/integrations/registry";
import { performConfiguredRequest } from "@/background/requests";
import { getRecord, setRecord } from "@/background/dataStore";
import { getAvailableVersion } from "@/background/installer";
import { locator, refreshServices } from "@/background/locator";
import { reactivateEveryTab } from "@/background/navigation";
import { removeExtensionForEveryTab } from "@/background/removeExtensionForEveryTab";
import initPartnerTheme from "@/background/partnerTheme";
import { debouncedInstallStarterMods as installStarterBlueprints } from "@/background/starterMods";

import {
  clearExtensionDebugLogs,
  clearLog,
  clearLogs,
  recordError,
  recordLog,
} from "@/telemetry/logging";
import {
  addTraceEntry,
  addTraceExit,
  clearExtensionTraces,
  clearTraces,
} from "@/telemetry/trace";
import {
  collectPerformanceDiagnostics,
  initTelemetry,
  pong,
  recordEvent,
  sendDeploymentAlert,
  uid,
} from "@/background/telemetry";
import { captureTab } from "@/background/capture";
import { getUserData } from "@/auth/token";
import {
  getPartnerPrincipals,
  launchAuthIntegration,
} from "@/background/partnerIntegrations";
import {
  deleteCachedAuthData,
  getCachedAuthData,
} from "@/background/auth/authStorage";
import { setCopilotProcessData } from "@/background/partnerHandlers";
<<<<<<< HEAD
import { hideMySidePanel, showMySidePanel } from "@/background/sidePanel";
=======
import { setToolbarBadge } from "@/background/toolbarBadge";
>>>>>>> dc328e8e

expectContext("background");

declare global {
  interface MessengerMethods {
    GOOGLE_DRIVE_IS_LOGGED_IN: typeof sheets.isLoggedIn;
    GOOGLE_DRIVE_GET_USER_EMAIL: typeof sheets.getGoogleUserEmail;

    GOOGLE_SHEETS_GET_ALL_SPREADSHEETS: typeof sheets.getAllSpreadsheets;
    GOOGLE_SHEETS_GET_SPREADSHEET: typeof sheets.getSpreadsheet;
    GOOGLE_SHEETS_GET_HEADERS: typeof sheets.getHeaders;
    GOOGLE_SHEETS_GET_ALL_ROWS: typeof sheets.getAllRows;
    GOOGLE_SHEETS_CREATE_TAB: typeof sheets.createTab;
    GOOGLE_SHEETS_APPEND_ROWS: typeof sheets.appendRows;

    GET_AVAILABLE_VERSION: typeof getAvailableVersion;
    INJECT_SCRIPT: typeof ensureContentScript;
    PRELOAD_CONTEXT_MENUS: typeof preloadContextMenus;
    UNINSTALL_CONTEXT_MENU: typeof uninstallContextMenu;
    ENSURE_CONTEXT_MENU: typeof ensureContextMenu;

    ACTIVATE_PARTNER_THEME: typeof initPartnerTheme;
    GET_PARTNER_PRINCIPALS: typeof getPartnerPrincipals;
    LAUNCH_AUTH_INTEGRATION: typeof launchAuthIntegration;
    SET_PARTNER_COPILOT_DATA: typeof setCopilotProcessData;

    INSTALL_STARTER_BLUEPRINTS: typeof installStarterBlueprints;

    GET_UID: typeof uid;

    PING: typeof pong;
    COLLECT_PERFORMANCE_DIAGNOSTICS: typeof collectPerformanceDiagnostics;

<<<<<<< HEAD
    SHOW_MY_SIDE_PANEL: typeof showMySidePanel;
    HIDE_MY_SIDE_PANEL: typeof hideMySidePanel;

=======
    SET_TOOLBAR_BADGE: typeof setToolbarBadge;
>>>>>>> dc328e8e
    ACTIVATE_TAB: typeof activateTab;
    REACTIVATE_EVERY_TAB: typeof reactivateEveryTab;
    REMOVE_EXTENSION_EVERY_TAB: typeof removeExtensionForEveryTab;
    CLOSE_TAB: typeof closeTab;
    OPEN_TAB: typeof openTab;
    REGISTRY_SYNC: typeof registry.syncPackages;
    REGISTRY_CLEAR: typeof registry.clear;
    REGISTRY_GET_BY_KINDS: typeof registry.getByKinds;
    REGISTRY_FIND: typeof registry.find;
    LOCATE_SERVICES_FOR_ID: typeof locator.locateAllForService;
    LOCATE_SERVICE: typeof locator.locate;
    REFRESH_SERVICES: typeof refreshServices;
    LOCATOR_REFRESH_LOCAL: typeof locator.refreshLocal;

    REQUEST_RUN_IN_OPENER: typeof requestRunInOpener;
    REQUEST_RUN_IN_TARGET: typeof requestRunInTarget;
    REQUEST_RUN_IN_TOP: typeof requestRunInTop;
    REQUEST_RUN_IN_OTHER_TABS: typeof requestRunInOtherTabs;
    REQUEST_RUN_IN_ALL_FRAMES: typeof requestRunInAllFrames;

    DELETE_CACHED_AUTH: typeof deleteCachedAuthData;
    GET_CACHED_AUTH: typeof getCachedAuthData;
    CONFIGURED_REQUEST: typeof performConfiguredRequest;
    CLEAR_SERVICE_CACHE: VoidFunction;
    GET_DATA_STORE: typeof getRecord;
    SET_DATA_STORE: typeof setRecord;

    RECORD_LOG: typeof recordLog;
    RECORD_ERROR: typeof recordError;
    RECORD_EVENT: typeof recordEvent;
    CLEAR_LOGS: typeof clearLogs;
    CLEAR_LOG: typeof clearLog;
    CLEAR_EXTENSION_DEBUG_LOGS: typeof clearExtensionDebugLogs;

    ADD_TRACE_ENTRY: typeof addTraceEntry;
    ADD_TRACE_EXIT: typeof addTraceExit;
    CLEAR_TRACES: typeof clearExtensionTraces;
    CLEAR_ALL_TRACES: typeof clearTraces;

    INIT_TELEMETRY: typeof initTelemetry;
    SEND_DEPLOYMENT_ALERT: typeof sendDeploymentAlert;

    CAPTURE_TAB: typeof captureTab;

    GET_USER_DATA: typeof getUserData;
  }
}

export default function registerMessenger(): void {
  registerMethods({
    GOOGLE_DRIVE_IS_LOGGED_IN: sheets.isLoggedIn,
    GOOGLE_DRIVE_GET_USER_EMAIL: sheets.getGoogleUserEmail,

    GOOGLE_SHEETS_GET_ALL_SPREADSHEETS: sheets.getAllSpreadsheets,
    GOOGLE_SHEETS_GET_SPREADSHEET: sheets.getSpreadsheet,
    GOOGLE_SHEETS_GET_HEADERS: sheets.getHeaders,
    GOOGLE_SHEETS_GET_ALL_ROWS: sheets.getAllRows,
    GOOGLE_SHEETS_CREATE_TAB: sheets.createTab,
    GOOGLE_SHEETS_APPEND_ROWS: sheets.appendRows,

    ACTIVATE_PARTNER_THEME: initPartnerTheme,
    GET_PARTNER_PRINCIPALS: getPartnerPrincipals,
    LAUNCH_AUTH_INTEGRATION: launchAuthIntegration,
    SET_PARTNER_COPILOT_DATA: setCopilotProcessData,

    INSTALL_STARTER_BLUEPRINTS: installStarterBlueprints,

    GET_AVAILABLE_VERSION: getAvailableVersion,
    INJECT_SCRIPT: ensureContentScript,

    PRELOAD_CONTEXT_MENUS: preloadContextMenus,
    UNINSTALL_CONTEXT_MENU: uninstallContextMenu,
    ENSURE_CONTEXT_MENU: ensureContextMenu,

    GET_UID: uid,

    PING: pong,
    COLLECT_PERFORMANCE_DIAGNOSTICS: collectPerformanceDiagnostics,

<<<<<<< HEAD
    SHOW_MY_SIDE_PANEL: showMySidePanel,
    HIDE_MY_SIDE_PANEL: hideMySidePanel,

=======
    SET_TOOLBAR_BADGE: setToolbarBadge,
>>>>>>> dc328e8e
    ACTIVATE_TAB: activateTab,
    REACTIVATE_EVERY_TAB: reactivateEveryTab,
    REMOVE_EXTENSION_EVERY_TAB: removeExtensionForEveryTab,
    CLOSE_TAB: closeTab,
    OPEN_TAB: openTab,
    REGISTRY_SYNC: registry.syncPackages,
    REGISTRY_CLEAR: registry.clear,
    REGISTRY_GET_BY_KINDS: registry.getByKinds,
    REGISTRY_FIND: registry.find,
    LOCATE_SERVICES_FOR_ID: locator.locateAllForService.bind(locator),
    LOCATE_SERVICE: locator.locate.bind(locator),
    LOCATOR_REFRESH_LOCAL: locator.refreshLocal.bind(locator),
    REFRESH_SERVICES: refreshServices,

    REQUEST_RUN_IN_OPENER: requestRunInOpener,
    REQUEST_RUN_IN_TARGET: requestRunInTarget,
    REQUEST_RUN_IN_TOP: requestRunInTop,
    REQUEST_RUN_IN_OTHER_TABS: requestRunInOtherTabs,
    REQUEST_RUN_IN_ALL_FRAMES: requestRunInAllFrames,

    DELETE_CACHED_AUTH: deleteCachedAuthData,
    GET_CACHED_AUTH: getCachedAuthData,
    CLEAR_SERVICE_CACHE: serviceRegistry.clear.bind(serviceRegistry),
    CONFIGURED_REQUEST: performConfiguredRequest,

    GET_DATA_STORE: getRecord,
    SET_DATA_STORE: setRecord,

    RECORD_LOG: recordLog,
    RECORD_ERROR: recordError,
    RECORD_EVENT: recordEvent,
    CLEAR_LOGS: clearLogs,
    CLEAR_LOG: clearLog,
    CLEAR_EXTENSION_DEBUG_LOGS: clearExtensionDebugLogs,

    ADD_TRACE_ENTRY: addTraceEntry,
    ADD_TRACE_EXIT: addTraceExit,
    CLEAR_TRACES: clearExtensionTraces,
    CLEAR_ALL_TRACES: clearTraces,

    INIT_TELEMETRY: initTelemetry,
    SEND_DEPLOYMENT_ALERT: sendDeploymentAlert,

    CAPTURE_TAB: captureTab,

    GET_USER_DATA: getUserData,
  });
}<|MERGE_RESOLUTION|>--- conflicted
+++ resolved
@@ -78,11 +78,8 @@
   getCachedAuthData,
 } from "@/background/auth/authStorage";
 import { setCopilotProcessData } from "@/background/partnerHandlers";
-<<<<<<< HEAD
 import { hideMySidePanel, showMySidePanel } from "@/background/sidePanel";
-=======
 import { setToolbarBadge } from "@/background/toolbarBadge";
->>>>>>> dc328e8e
 
 expectContext("background");
 
@@ -116,13 +113,10 @@
     PING: typeof pong;
     COLLECT_PERFORMANCE_DIAGNOSTICS: typeof collectPerformanceDiagnostics;
 
-<<<<<<< HEAD
     SHOW_MY_SIDE_PANEL: typeof showMySidePanel;
     HIDE_MY_SIDE_PANEL: typeof hideMySidePanel;
 
-=======
     SET_TOOLBAR_BADGE: typeof setToolbarBadge;
->>>>>>> dc328e8e
     ACTIVATE_TAB: typeof activateTab;
     REACTIVATE_EVERY_TAB: typeof reactivateEveryTab;
     REMOVE_EXTENSION_EVERY_TAB: typeof removeExtensionForEveryTab;
@@ -202,13 +196,10 @@
     PING: pong,
     COLLECT_PERFORMANCE_DIAGNOSTICS: collectPerformanceDiagnostics,
 
-<<<<<<< HEAD
     SHOW_MY_SIDE_PANEL: showMySidePanel,
     HIDE_MY_SIDE_PANEL: hideMySidePanel,
 
-=======
     SET_TOOLBAR_BADGE: setToolbarBadge,
->>>>>>> dc328e8e
     ACTIVATE_TAB: activateTab,
     REACTIVATE_EVERY_TAB: reactivateEveryTab,
     REMOVE_EXTENSION_EVERY_TAB: removeExtensionForEveryTab,
