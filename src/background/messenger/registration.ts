/*
 * Copyright (C) 2021 PixieBrix, Inc.
 *
 * This program is free software: you can redistribute it and/or modify
 * it under the terms of the GNU Affero General Public License as published by
 * the Free Software Foundation, either version 3 of the License, or
 * (at your option) any later version.
 *
 * This program is distributed in the hope that it will be useful,
 * but WITHOUT ANY WARRANTY; without even the implied warranty of
 * MERCHANTABILITY or FITNESS FOR A PARTICULAR PURPOSE.  See the
 * GNU Affero General Public License for more details.
 *
 * You should have received a copy of the GNU Affero General Public License
 * along with this program.  If not, see <http://www.gnu.org/licenses/>.
 */

/* Do not use `getMethod` in this file; Keep only registrations here, not implementations */
import { registerMethods } from "webext-messenger";
import { browser } from "webextension-polyfill-ts";
import { expectContext } from "@/utils/expectContext";
import {
  ensureContextMenu,
  uninstallContextMenu,
} from "@/background/contextMenus";
import { openPopupPrompt } from "@/background/permissionPrompt";
import {
  activateTab,
  closeTab,
  markTabAsReady,
  whoAmI,
  openTab,
} from "@/background/executor";

expectContext("background");

// Temporary, webext-messenger depends on this global
(globalThis as any).browser = browser;

declare global {
  interface MessengerMethods {
    CONTAINS_PERMISSIONS: typeof browser.permissions.contains;
    UNINSTALL_CONTEXT_MENU: typeof uninstallContextMenu;
    ENSURE_CONTEXT_MENU: typeof ensureContextMenu;
    OPEN_POPUP_PROMPT: typeof openPopupPrompt;
    ECHO_SENDER: typeof whoAmI;
    ACTIVATE_TAB: typeof activateTab;
    CLOSE_TAB: typeof closeTab;
    MARK_TAB_AS_READY: typeof markTabAsReady;
    OPEN_TAB: typeof openTab;
  }
}

registerMethods({
  CONTAINS_PERMISSIONS: browser.permissions.contains,
  UNINSTALL_CONTEXT_MENU: uninstallContextMenu,
  ENSURE_CONTEXT_MENU: ensureContextMenu,
  OPEN_POPUP_PROMPT: openPopupPrompt,
  ECHO_SENDER: whoAmI,
  ACTIVATE_TAB: activateTab,
  CLOSE_TAB: closeTab,
  MARK_TAB_AS_READY: markTabAsReady,
<<<<<<< HEAD
});
=======
  OPEN_TAB: openTab,
});

// Temporary, webext-messenger depends on this global
(globalThis as any).browser = browser;
>>>>>>> bcd03cb6
<|MERGE_RESOLUTION|>--- conflicted
+++ resolved
@@ -60,12 +60,5 @@
   ACTIVATE_TAB: activateTab,
   CLOSE_TAB: closeTab,
   MARK_TAB_AS_READY: markTabAsReady,
-<<<<<<< HEAD
-});
-=======
   OPEN_TAB: openTab,
-});
-
-// Temporary, webext-messenger depends on this global
-(globalThis as any).browser = browser;
->>>>>>> bcd03cb6
+});