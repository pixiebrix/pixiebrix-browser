--- conflicted
+++ resolved
@@ -133,16 +133,12 @@
   await resetManagedStorage();
 });
 
-<<<<<<< HEAD
 afterEach(async () => {
   await resetFeatureFlags();
   await resetMeApiMocks();
 });
 
-describe("updateDeployments", () => {
-=======
 describe("syncDeployments", () => {
->>>>>>> 77c1dbf6
   test("opens options page if managed enterprise customer not linked", async () => {
     readAuthDataMock.mockResolvedValue({
       organizationId: null,
