/*
 * Copyright (C) 2022 PixieBrix, Inc.
 *
 * This program is free software: you can redistribute it and/or modify
 * it under the terms of the GNU Affero General Public License as published by
 * the Free Software Foundation, either version 3 of the License, or
 * (at your option) any later version.
 *
 * This program is distributed in the hope that it will be useful,
 * but WITHOUT ANY WARRANTY; without even the implied warranty of
 * MERCHANTABILITY or FITNESS FOR A PARTICULAR PURPOSE.  See the
 * GNU Affero General Public License for more details.
 *
 * You should have received a copy of the GNU Affero General Public License
 * along with this program.  If not, see <http://www.gnu.org/licenses/>.
 */

import { ensureContentScript } from "@/background/util";
import { Tabs } from "webextension-polyfill";
import { rehydrateSidebar } from "@/contentScript/messenger/api";
import { executeScript, isScriptableUrl } from "webext-content-scripts";
<<<<<<< HEAD
import webextAlert from "@/background/webextAlert";
import { isMac } from "@/utils";
import pMemoize from "p-memoize";
import webextAlert from "./webextAlert";
import { notify } from "@/options/messenger/api";
=======
import pMemoize from "p-memoize";
import webextAlert from "./webextAlert";
>>>>>>> cd258ef3

const ERR_UNABLE_TO_OPEN =
  "PixieBrix was unable to open the Sidebar. Try refreshing the page.";

// The sidebar is always injected to into the top level frame
const TOP_LEVEL_FRAME_ID = 0;

<<<<<<< HEAD
async function handleBrowserAction(tab: Tabs.Tab): Promise<void> {
  const url = String(tab.url);

  const optionsPage = browser.runtime.getURL("options.html");

  if (url.startsWith(optionsPage)) {
    const keyboardShortcut = isMac() ? "Cmd+Opt+C" : "Ctrl+Shift+C";
    webextAlert(
      `Tip: If you want to create a new blueprint, first navigate to the page you want to modify, then open PixieBrix in DevTools (${keyboardShortcut}).`
    );
  }

  if (!url.startsWith("http") || !isScriptableUrl(url)) {
=======
// Avoid triggering multiple requests at once and causing multiple error alerts.
// This patterns "debounces" calls while the promise is pending:
// https://github.com/sindresorhus/promise-fun/issues/15
const toggleSidebar = pMemoize(_toggleSidebar, {
  cache: false,
});

// Don't accept objects here as they're not easily memoizable
async function _toggleSidebar(tabId: number, tabUrl: string): Promise<void> {
  if (!tabUrl.startsWith("http") || !isScriptableUrl(tabUrl)) {
    // Page not supported. Open the options page instead
>>>>>>> cd258ef3
    void browser.runtime.openOptionsPage();
    return;
  }

  // Load the raw toggle script first, then the content script. The browser executes them
  // in order but we don't need to use `Promise.all` to await them at the same time as we
  // want to catch each error separately.
  const sidebarTogglePromise = executeScript({
    tabId,
    files: ["browserActionInstantHandler.js"],
  });
  const contentScriptPromise = ensureContentScript({
    tabId,
    frameId: TOP_LEVEL_FRAME_ID,
  });

  try {
    await sidebarTogglePromise;
  } catch (error) {
    webextAlert(ERR_UNABLE_TO_OPEN);
    throw error;
  }

  // NOTE: at this point, the sidebar should already be visible on the page, even if not ready.
  // Avoid showing any alerts or notifications: further messaging can appear in the sidebar itself.
  // Any errors are automatically reported by the global error handler.
  await contentScriptPromise;
  await rehydrateSidebar({
    tabId,
  });
}

async function handleBrowserAction(tab: Tabs.Tab): Promise<void> {
<<<<<<< HEAD
  notify.info({ tabId: tab.id, page: "any" }, "hello");
=======
>>>>>>> cd258ef3
  // The URL might not be available in certain circumstances. This silences these
  // cases and just treats them as "not allowed on this page"
  await toggleSidebar(tab.id, String(tab.url));
}

export default function initBrowserAction() {
  // Handle namespace change between MV2/MV3
  const action = browser.browserAction ?? browser.action;
  action.onClicked.addListener(handleBrowserAction);
}<|MERGE_RESOLUTION|>--- conflicted
+++ resolved
@@ -19,16 +19,10 @@
 import { Tabs } from "webextension-polyfill";
 import { rehydrateSidebar } from "@/contentScript/messenger/api";
 import { executeScript, isScriptableUrl } from "webext-content-scripts";
-<<<<<<< HEAD
-import webextAlert from "@/background/webextAlert";
-import { isMac } from "@/utils";
 import pMemoize from "p-memoize";
 import webextAlert from "./webextAlert";
+import { isMac } from "@/utils";
 import { notify } from "@/options/messenger/api";
-=======
-import pMemoize from "p-memoize";
-import webextAlert from "./webextAlert";
->>>>>>> cd258ef3
 
 const ERR_UNABLE_TO_OPEN =
   "PixieBrix was unable to open the Sidebar. Try refreshing the page.";
@@ -36,21 +30,6 @@
 // The sidebar is always injected to into the top level frame
 const TOP_LEVEL_FRAME_ID = 0;
 
-<<<<<<< HEAD
-async function handleBrowserAction(tab: Tabs.Tab): Promise<void> {
-  const url = String(tab.url);
-
-  const optionsPage = browser.runtime.getURL("options.html");
-
-  if (url.startsWith(optionsPage)) {
-    const keyboardShortcut = isMac() ? "Cmd+Opt+C" : "Ctrl+Shift+C";
-    webextAlert(
-      `Tip: If you want to create a new blueprint, first navigate to the page you want to modify, then open PixieBrix in DevTools (${keyboardShortcut}).`
-    );
-  }
-
-  if (!url.startsWith("http") || !isScriptableUrl(url)) {
-=======
 // Avoid triggering multiple requests at once and causing multiple error alerts.
 // This patterns "debounces" calls while the promise is pending:
 // https://github.com/sindresorhus/promise-fun/issues/15
@@ -62,7 +41,6 @@
 async function _toggleSidebar(tabId: number, tabUrl: string): Promise<void> {
   if (!tabUrl.startsWith("http") || !isScriptableUrl(tabUrl)) {
     // Page not supported. Open the options page instead
->>>>>>> cd258ef3
     void browser.runtime.openOptionsPage();
     return;
   }
@@ -96,10 +74,18 @@
 }
 
 async function handleBrowserAction(tab: Tabs.Tab): Promise<void> {
-<<<<<<< HEAD
-  notify.info({ tabId: tab.id, page: "any" }, "hello");
-=======
->>>>>>> cd258ef3
+  const url = String(tab.url);
+
+  const optionsPage = browser.runtime.getURL("options.html");
+
+  if (url.startsWith(optionsPage)) {
+    const keyboardShortcut = isMac() ? "Cmd+Opt+C" : "Ctrl+Shift+C";
+    notify.info(
+      { tabId: tab.id, page: "any" },
+      `PixieBrix Tip 💜\n If you want to create a new blueprint, first navigate to the page you want to modify, then open PixieBrix in the DevTools (${keyboardShortcut}).`
+    );
+  }
+
   // The URL might not be available in certain circumstances. This silences these
   // cases and just treats them as "not allowed on this page"
   await toggleSidebar(tab.id, String(tab.url));
