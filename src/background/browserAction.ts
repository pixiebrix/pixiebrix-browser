/*
 * Copyright (C) 2021 Pixie Brix, LLC
 *
 * This program is free software: you can redistribute it and/or modify
 * it under the terms of the GNU General Public License as published by
 * the Free Software Foundation, either version 3 of the License, or
 * (at your option) any later version.
 *
 * This program is distributed in the hope that it will be useful,
 * but WITHOUT ANY WARRANTY; without even the implied warranty of
 * MERCHANTABILITY or FITNESS FOR A PARTICULAR PURPOSE.  See the
 * GNU General Public License for more details.
 *
 * You should have received a copy of the GNU General Public License
 * along with this program.  If not, see <https://www.gnu.org/licenses/>.
 */

import { isBackgroundPage } from "webext-detect-page";
import { toggleActionPanel } from "@/contentScript/browserAction";
import { reportError } from "@/telemetry/logging";
import { injectContentScript } from "@/background/util";
import { browser, Runtime } from "webextension-polyfill-ts";
import { allowSender } from "@/actionPanel/protocol";
import { isErrorObject, sleep } from "@/utils";
import webextAlert from "./webextAlert";

export const MESSAGE_PREFIX = "@@pixiebrix/background/browserAction/";

export const REGISTER_ACTION_FRAME = `${MESSAGE_PREFIX}/REGISTER_ACTION_FRAME`;
export const FORWARD_FRAME_NOTIFICATION = `${MESSAGE_PREFIX}/FORWARD_ACTION_FRAME_NOTIFICATION`;

/**
 * Mapping from tabId to the nonce for the browser action iframe
 */
const tabNonces = new Map<number, string>();
const tabFrames = new Map<number, number>();

async function handleBrowserAction(tab: chrome.tabs.Tab): Promise<void> {
  // We're either getting a new frame, or getting rid of the existing one. Therefore, forget the old frame
  // id so we're not sending messages to a dead frame
  tabFrames.delete(tab.id);

  try {
    await injectContentScript({ tabId: tab.id, frameId: 0 });
    const nonce = await toggleActionPanel({ tabId: tab.id, frameId: 0 });
    tabNonces.set(tab.id, nonce);
<<<<<<< HEAD
  } catch (error: unknown) {
    if (isErrorObject(error)) {
      // Example error messages:
      // Cannot access a chrome:// URL
      // Cannot access a chrome-extension:// URL of different extension
      // Cannot access contents of url "chrome-extension://mpjjildhmpddojocokjkgmlkkkfjnepo/options.html#/". Extension manifest must request permission to access this host.
      // The extensions gallery cannot be scripted.
      if (
        /cannot be scripted|(chrome|about|extension):[/][/]/.test(error.message)
      ) {
        webextAlert("This is a special page that can’t be edited");
      } else {
        webextAlert("PixieBrix might not be compatible with this page");
      }
    }

=======
  } catch (error) {
>>>>>>> 32e1b687
    reportError(error);
  }
}

type RegisterActionFrameMessage = {
  type: typeof REGISTER_ACTION_FRAME;
  payload: { nonce: string };
};

type ForwardActionFrameNotification = {
  type: typeof FORWARD_FRAME_NOTIFICATION;
  payload: {
    type: string;
    meta?: object;
    payload: unknown;
  };
};

const RETRY_INTERVAL_MILLIS = 50;

async function forwardWhenReady(
  tabId: number,
  message: unknown
): Promise<void> {
  let frameId: number;
  do {
    frameId = tabFrames.get(tabId);
    if (frameId == null) {
      console.debug(`Action frame not ready for tab ${tabId}, waiting...`);
      await sleep(RETRY_INTERVAL_MILLIS);
    }
  } while (frameId == null);

  console.debug(`Forwarding message to action frame for tab: ${tabId}`);

  // eslint-disable-next-line no-constant-condition
  while (true) {
    try {
      return await browser.tabs.sendMessage(tabId, message, { frameId });
    } catch (error) {
      if (error?.message?.includes("Could not establish connection")) {
        await sleep(RETRY_INTERVAL_MILLIS);
      } else {
        throw error;
      }
    }
  }
}

function backgroundListener(
  request: RegisterActionFrameMessage | ForwardActionFrameNotification,
  sender: Runtime.MessageSender
): Promise<unknown> | undefined {
  if (allowSender(sender)) {
    switch (request.type) {
      case REGISTER_ACTION_FRAME: {
        const registerAction = request as RegisterActionFrameMessage;
        if (tabNonces.get(sender.tab.id) !== registerAction.payload.nonce) {
          console.warn("Action frame nonce mismatch", {
            expected: tabNonces.get(sender.tab.id),
            actual: registerAction.payload.nonce,
          });
        }
        console.debug("Setting action frame metadata", {
          tabId: sender.tab.id,
          frameId: sender.frameId,
        });
        tabFrames.set(sender.tab.id, sender.frameId);
        return;
      }
      case FORWARD_FRAME_NOTIFICATION: {
        const forwardAction = request as ForwardActionFrameNotification;
        return forwardWhenReady(sender.tab.id, forwardAction.payload).catch(
          reportError
        );
      }
      default: {
        // NOOP
      }
    }
  }
}

if (isBackgroundPage()) {
  chrome.browserAction.onClicked.addListener(handleBrowserAction);
  console.debug("Installed browserAction click listener");
  browser.runtime.onMessage.addListener(backgroundListener);
}<|MERGE_RESOLUTION|>--- conflicted
+++ resolved
@@ -44,7 +44,6 @@
     await injectContentScript({ tabId: tab.id, frameId: 0 });
     const nonce = await toggleActionPanel({ tabId: tab.id, frameId: 0 });
     tabNonces.set(tab.id, nonce);
-<<<<<<< HEAD
   } catch (error: unknown) {
     if (isErrorObject(error)) {
       // Example error messages:
@@ -58,13 +57,9 @@
         webextAlert("This is a special page that can’t be edited");
       } else {
         webextAlert("PixieBrix might not be compatible with this page");
+        reportError(error);
       }
     }
-
-=======
-  } catch (error) {
->>>>>>> 32e1b687
-    reportError(error);
   }
 }
 
