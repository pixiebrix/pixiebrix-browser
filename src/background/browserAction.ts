/*
 * Copyright (C) 2021 PixieBrix, Inc.
 *
 * This program is free software: you can redistribute it and/or modify
 * it under the terms of the GNU Affero General Public License as published by
 * the Free Software Foundation, either version 3 of the License, or
 * (at your option) any later version.
 *
 * This program is distributed in the hope that it will be useful,
 * but WITHOUT ANY WARRANTY; without even the implied warranty of
 * MERCHANTABILITY or FITNESS FOR A PARTICULAR PURPOSE.  See the
 * GNU Affero General Public License for more details.
 *
 * You should have received a copy of the GNU Affero General Public License
 * along with this program.  If not, see <http://www.gnu.org/licenses/>.
 */

import { isBackground } from "webext-detect-page";
import { reportError } from "@/telemetry/logging";
import { ensureContentScript, showErrorInOptions } from "@/background/util";
import browser, { Tabs } from "webextension-polyfill";
import { safeParseUrl } from "@/utils";
import { emitDevtools } from "@/background/devtools/internal";
import { toggleActionPanel } from "@/contentScript/messenger/api";

const MESSAGE_PREFIX = "@@pixiebrix/background/browserAction/";
export const FORWARD_FRAME_NOTIFICATION = `${MESSAGE_PREFIX}/FORWARD_ACTION_FRAME_NOTIFICATION`;

// The sidebar is always injected to into the top level frame
const TOP_LEVEL_FRAME_ID = 0;

const webstores = ["chrome.google.com", "addons.mozilla.org"];
async function handleBrowserAction(tab: Tabs.Tab): Promise<void> {
  const { protocol, hostname } = safeParseUrl(tab.url);
  if (webstores.includes(hostname)) {
    void showErrorInOptions("ERR_BROWSER_ACTION_TOGGLE_WEBSTORE", tab.index);
    return;
  }

  if (!protocol.startsWith("http")) {
    // Page not supported. Open the options page instead
    void browser.runtime.openOptionsPage();
    return;
  }

  try {
    await ensureContentScript({ tabId: tab.id, frameId: TOP_LEVEL_FRAME_ID });
    await toggleActionPanel({
      tabId: tab.id,
    });

    // Inform editor that it now has the ActiveTab permission, if it's open
    emitDevtools("HistoryStateUpdate", {
      tabId: tab.id,
      frameId: TOP_LEVEL_FRAME_ID,
    });
  } catch (error) {
    await showErrorInOptions("ERR_BROWSER_ACTION_TOGGLE", tab.index);
    console.error(error);
    reportError(error);
  }
}

<<<<<<< HEAD
if (isBackgroundPage()) {
  browser.action.onClicked.addListener(handleBrowserAction);
=======
if (isBackground()) {
  const action = browser.browserAction ?? browser.action;
  action.onClicked.addListener(handleBrowserAction);
>>>>>>> 0b93f218
  console.debug("Installed browserAction click listener");
}<|MERGE_RESOLUTION|>--- conflicted
+++ resolved
@@ -61,13 +61,8 @@
   }
 }
 
-<<<<<<< HEAD
-if (isBackgroundPage()) {
-  browser.action.onClicked.addListener(handleBrowserAction);
-=======
 if (isBackground()) {
   const action = browser.browserAction ?? browser.action;
   action.onClicked.addListener(handleBrowserAction);
->>>>>>> 0b93f218
   console.debug("Installed browserAction click listener");
 }