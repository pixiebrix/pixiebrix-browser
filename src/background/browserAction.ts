--- conflicted
+++ resolved
@@ -27,7 +27,6 @@
 // The sidebar is always injected to into the top level frame
 const TOP_LEVEL_FRAME_ID = 0;
 
-<<<<<<< HEAD
 // Avoid triggering multiple requests at once and causing multiple error alerts.
 // This patterns "debounces" calls while the promise is pending:
 // https://github.com/sindresorhus/promise-fun/issues/15
@@ -37,20 +36,7 @@
 
 // Don't accept objects here as they're not easily memoizable
 async function _toggleSidebar(tabId: number, tabUrl: string): Promise<void> {
-  const url = String(tabUrl);
-  if (!isScriptableUrl(url)) {
-    webextAlert(
-      "Extensions cannot run on web store and other special browser vendor pages"
-    );
-    return;
-  }
-
-  if (!url.startsWith("http")) {
-=======
-async function handleBrowserAction(tab: Tabs.Tab): Promise<void> {
-  const url = String(tab.url);
-  if (!url.startsWith("http") || !isScriptableUrl(url)) {
->>>>>>> 2c6cb59a
+  if (!tabUrl.startsWith("http") || !isScriptableUrl(tabUrl)) {
     // Page not supported. Open the options page instead
     void browser.runtime.openOptionsPage();
     return;
