--- conflicted
+++ resolved
@@ -18,21 +18,13 @@
 import {
   removeInstalledExtension,
   removeSidebars,
-<<<<<<< HEAD
+  clearDynamicElements,
 } from "@/contentScript/messenger/api";
-=======
-  clearDynamicElements,
-} from "@/contentScript/messenger/strict/api";
->>>>>>> bbbaf220
 import { forEachTab } from "@/utils/extensionUtils";
 import { type UUID } from "@/types/stringTypes";
 import { uninstallContextMenu } from "./contextMenus/uninstallContextMenu";
 import { clearExtensionTraces } from "@/telemetry/trace";
 import { clearLog } from "@/telemetry/logging";
-<<<<<<< HEAD
-import { clearDynamicElements } from "@/contentScript/messenger/api";
-=======
->>>>>>> bbbaf220
 
 export async function removeExtensionForEveryTab(
   extensionId: UUID,
