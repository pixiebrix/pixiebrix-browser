/*
 * Copyright (C) 2023 PixieBrix, Inc.
 *
 * This program is free software: you can redistribute it and/or modify
 * it under the terms of the GNU Affero General Public License as published by
 * the Free Software Foundation, either version 3 of the License, or
 * (at your option) any later version.
 *
 * This program is distributed in the hope that it will be useful,
 * but WITHOUT ANY WARRANTY; without even the implied warranty of
 * MERCHANTABILITY or FITNESS FOR A PARTICULAR PURPOSE.  See the
 * GNU Affero General Public License for more details.
 *
 * You should have received a copy of the GNU Affero General Public License
 * along with this program.  If not, see <http://www.gnu.org/licenses/>.
 */

import MockAdapter from "axios-mock-adapter";
import axios from "axios";
import {
  autoModUpdatesEnabled,
  deactivateMod,
  fetchModUpdates,
  getActivatedMarketplaceModVersions,
  updateModsIfForceUpdatesAvailable,
} from "@/background/modUpdater";
import reportError from "@/telemetry/reportError";
import {
  getModComponentState,
  saveModComponentState,
} from "@/store/extensionsStorage";
import {
  modMetadataFactory,
  activatedModComponentFactory,
} from "@/testUtils/factories/modComponentFactories";
import type { RegistryId, SemVerString } from "@/types/registryTypes";
import {
  starterBrickConfigFactory,
  modDefinitionWithVersionedStarterBrickFactory,
} from "@/testUtils/factories/modDefinitionFactories";
import { getEditorState } from "@/store/editorStorage";
import extensionsSlice from "@/store/extensionsSlice";
import { sharingDefinitionFactory } from "@/testUtils/factories/registryFactories";
import type { ModDefinition } from "@/types/modDefinitionTypes";
import type { ActivatedModComponent } from "@/types/modComponentTypes";
import { uninstallContextMenu } from "@/background/contextMenus";

const axiosMock = new MockAdapter(axios);
jest.mock("@/telemetry/reportError", () => jest.fn());
jest.mock("@/background/activeTab", () => ({
  forEachTab: jest.fn().mockResolvedValue(undefined),
}));
jest.mock("@/background/contextMenus", () => ({
  uninstallContextMenu: jest.fn(),
}));

const uninstallContextMenuMock = jest.mocked(uninstallContextMenu);

describe("autoModUpdatesEnabled function", () => {
  it("should return false if flag absent", async () => {
    axiosMock.onGet().reply(200, {
      flags: [],
    });

    const result = await autoModUpdatesEnabled();

    expect(result).toBe(false);
  });

  it("should return true if flag present", async () => {
    axiosMock.onGet().reply(200, {
      flags: ["automatic-mod-updates"],
    });

    const result = await autoModUpdatesEnabled();

    expect(result).toBe(true);
  });

  it("should return false on error", async () => {
    axiosMock.onGet().reply(400, {});

    const result = await autoModUpdatesEnabled();

    expect(result).toBe(false);
    expect(reportError).toHaveBeenCalled();
  });
});

describe("getActivatedMarketplaceModVersions function", () => {
  let publicActivatedMod: ActivatedModComponent;
  let privateActivatedMod: ActivatedModComponent;
  let publicActivatedDeployment: ActivatedModComponent;
  let privateActivatedDeployment: ActivatedModComponent;

  beforeEach(async () => {
    await saveModComponentState({ extensions: [] });

    publicActivatedMod = activatedModComponentFactory({
      _recipe: modMetadataFactory({
        sharing: sharingDefinitionFactory({ public: true }),
      }),
    });

    privateActivatedMod = activatedModComponentFactory({
      _recipe: modMetadataFactory({
        sharing: sharingDefinitionFactory({ public: false }),
      }),
    });

    publicActivatedDeployment = activatedModComponentFactory({
      _recipe: modMetadataFactory({
        sharing: sharingDefinitionFactory({ public: true }),
      }),
      _deployment: {} as ActivatedModComponent["_deployment"],
    });

    privateActivatedDeployment = activatedModComponentFactory({
      _recipe: modMetadataFactory({
        sharing: sharingDefinitionFactory({ public: false }),
      }),
      _deployment: {} as ActivatedModComponent["_deployment"],
    });
  });

  it("should return empty list if no activated mods", async () => {
    const result = await getActivatedMarketplaceModVersions();
    expect(result).toEqual([]);
  });

  it("should only return public mods without deployments", async () => {
    await saveModComponentState({
      extensions: [
        publicActivatedMod,
        privateActivatedMod,
        publicActivatedDeployment,
        privateActivatedDeployment,
      ],
    });

    const result = await getActivatedMarketplaceModVersions();
    expect(result).toEqual([
      {
        name: publicActivatedMod._recipe.id,
        version: publicActivatedMod._recipe.version,
      },
    ]);
  });

  it("returns expected object with registry id keys and version number values", async () => {
    const anotherPublicActivatedMod = activatedModComponentFactory({
      _recipe: modMetadataFactory({
        sharing: sharingDefinitionFactory({ public: true }),
      }),
    });

    await saveModComponentState({
      extensions: [publicActivatedMod, anotherPublicActivatedMod],
    });

    const result = await getActivatedMarketplaceModVersions();

    expect(result).toEqual([
      {
        name: publicActivatedMod._recipe.id,
        version: publicActivatedMod._recipe.version,
      },
      {
        name: anotherPublicActivatedMod._recipe.id,
        version: anotherPublicActivatedMod._recipe.version,
      },
    ]);
  });

  it("reports error if multiple mod component versions activated for same mod", async () => {
    const sameMod = modMetadataFactory({
      sharing: sharingDefinitionFactory({ public: true }),
    });

    const onePublicActivatedMod = activatedModComponentFactory({
      _recipe: sameMod,
    });

    const sameModDifferentVersion = modMetadataFactory({
      ...sameMod,
      version: "2.0.0" as SemVerString,
    });

    const anotherPublicActivatedMod = activatedModComponentFactory({
      _recipe: sameModDifferentVersion,
    });

    await saveModComponentState({
      extensions: [onePublicActivatedMod, anotherPublicActivatedMod],
    });

    const result = await getActivatedMarketplaceModVersions();

    expect(result).toEqual([
      {
        name: onePublicActivatedMod._recipe.id,
        version: onePublicActivatedMod._recipe.version,
      },
    ]);
    expect(reportError).toHaveBeenCalled();
  });
});

describe("fetchModUpdates function", () => {
  let activatedMods: ActivatedModComponent[];

  beforeEach(async () => {
    activatedMods = [
      activatedModComponentFactory({
        _recipe: modMetadataFactory({
          sharing: sharingDefinitionFactory({ public: true }),
        }),
      }),
      activatedModComponentFactory({
        _recipe: modMetadataFactory({
          sharing: sharingDefinitionFactory({ public: true }),
        }),
      }),
    ];

    await saveModComponentState({ extensions: activatedMods });
  });

  it("calls the registry/updates/ endpoint with the right payload", async () => {
    axiosMock.onPost().reply(200, {});

    await fetchModUpdates();

    expect(axiosMock.history.post).toHaveLength(1);
    const payload = JSON.parse(String(axiosMock.history.post[0].data));

    expect(payload).toEqual({
      versions: [
        {
          name: activatedMods[0]._recipe.id,
          version: activatedMods[0]._recipe.version,
        },
        {
          name: activatedMods[1]._recipe.id,
          version: activatedMods[1]._recipe.version,
        },
      ],
    });
  });

  it("reports error and returns empty object on failure", async () => {
    axiosMock.onPost().reply(400, {});

    const result = await fetchModUpdates();

    expect(result).toEqual([]);
    expect(reportError).toHaveBeenCalled();
  });
});

describe("deactivateMod function", () => {
  let modToDeactivate: ActivatedModComponent["_recipe"];

  beforeEach(async () => {
    modToDeactivate = modMetadataFactory({});
    const anotherMod = modMetadataFactory({});

    await saveModComponentState({
      extensions: [
        activatedModComponentFactory({
          _recipe: modToDeactivate,
        }),
        activatedModComponentFactory({
          _recipe: modToDeactivate,
        }),
        activatedModComponentFactory({
          _recipe: anotherMod,
        }),
      ],
    });
  });

  it("should remove the mod components from the options state", async () => {
    const priorOptionsState = await getModComponentState();
    const priorEditorState = await getEditorState();

    const {
      reduxState: { options: resultingState },
      deactivatedModComponents,
    } = deactivateMod(modToDeactivate.id, {
      options: priorOptionsState,
      editor: priorEditorState,
    });

    expect(deactivatedModComponents).toHaveLength(2);
    expect(deactivatedModComponents[0]._recipe.id).toEqual(modToDeactivate.id);
    expect(deactivatedModComponents[1]._recipe.id).toEqual(modToDeactivate.id);
    expect(resultingState.extensions).toHaveLength(1);

    // Verify that deactivate removes the context menu UI globally. See call for explanation of why that's necessary.
    expect(uninstallContextMenuMock).toHaveBeenCalledTimes(2);
    expect(uninstallContextMenuMock).toHaveBeenCalledWith({
      extensionId: deactivatedModComponents[0].id,
    });
    expect(uninstallContextMenuMock).toHaveBeenCalledWith({
      extensionId: deactivatedModComponents[1].id,
    });
  });

  it("should do nothing if mod id does not have any activated mod components", async () => {
    const extensionPoint = starterBrickConfigFactory();
    const extension = activatedModComponentFactory({
      extensionPointId: extensionPoint.metadata.id,
      _recipe: modMetadataFactory({}),
    });

    await saveModComponentState({
      extensions: [extension],
    });

    const priorOptionsState = await getModComponentState();
    const priorEditorState = await getEditorState();

    const {
      reduxState: { options: resultingState },
      deactivatedModComponents,
    } = deactivateMod("@test/id-doesnt-exist" as RegistryId, {
      options: priorOptionsState,
      editor: priorEditorState,
    });

    expect(deactivatedModComponents).toEqual([]);
    expect(resultingState.extensions).toEqual(priorOptionsState.extensions);
  });
});

describe("updateModsIfUpdatesAvailable", () => {
  let publicMod: ModDefinition;
  let publicModUpdate: ModDefinition;

  beforeEach(async () => {
    axiosMock.reset();

    publicMod = modDefinitionWithVersionedStarterBrickFactory()({
      sharing: sharingDefinitionFactory({ public: true }),
    });

    publicModUpdate = {
      ...publicMod,
      metadata: {
        ...publicMod.metadata,
        version: "2.0.1" as SemVerString,
      },
    };

    const optionsState = extensionsSlice.reducer(
      { extensions: [] },
      extensionsSlice.actions.installMod({
        modDefinition: publicMod,
        screen: "marketplace",
        isReinstall: false,
      })
    );

    await saveModComponentState(optionsState);
  });

  it("should do nothing if no feature flag", async () => {
    const priorOptionsState = await getModComponentState();

    axiosMock.onGet().reply(200, {
      flags: [],
    });

    axiosMock.onPost().reply(200, {
      updates: [
        {
          backwards_compatible: publicModUpdate,
          name: publicMod.metadata.id,
        },
      ],
    });

    await updateModsIfForceUpdatesAvailable();

    const resultingOptionsState = await getModComponentState();

    expect(resultingOptionsState).toEqual(priorOptionsState);
    expect(axiosMock.history.get).toHaveLength(1);
  });

  it("should not update if no updates available", async () => {
    const priorOptionsState = await getModComponentState();

    axiosMock.onGet().reply(200, {
      flags: ["automatic-mod-updates"],
    });

    axiosMock.onPost().reply(200, {
      updates: [
        {
          backwards_compatible: null,
          name: publicMod.metadata.id,
        },
      ],
    });

    await updateModsIfForceUpdatesAvailable();

    const resultingOptionsState = await getModComponentState();
    expect(resultingOptionsState).toEqual(priorOptionsState);
  });

  it("should update the mod if updates available", async () => {
    axiosMock.onGet().reply(200, {
      flags: ["automatic-mod-updates"],
    });

    axiosMock.onPost().reply(200, {
      updates: [
        {
          backwards_compatible: publicModUpdate,
          name: publicMod.metadata.id,
        },
      ],
    });

    await updateModsIfForceUpdatesAvailable();

<<<<<<< HEAD
    const resultingOptionsState = await loadOptions();
    expect(resultingOptionsState.extensions).toHaveLength(1);
    expect(resultingOptionsState.extensions[0]._recipe.version).toBe("2.0.1");
=======
    const resultingOptionsState = await getModComponentState();
    expect(resultingOptionsState.extensions.length).toEqual(1);
    expect(resultingOptionsState.extensions[0]._recipe.version).toEqual(
      "2.0.1"
    );
>>>>>>> 56c429e2
  });
});<|MERGE_RESOLUTION|>--- conflicted
+++ resolved
@@ -427,16 +427,8 @@
 
     await updateModsIfForceUpdatesAvailable();
 
-<<<<<<< HEAD
-    const resultingOptionsState = await loadOptions();
+    const resultingOptionsState = await getModComponentState();
     expect(resultingOptionsState.extensions).toHaveLength(1);
     expect(resultingOptionsState.extensions[0]._recipe.version).toBe("2.0.1");
-=======
-    const resultingOptionsState = await getModComponentState();
-    expect(resultingOptionsState.extensions.length).toEqual(1);
-    expect(resultingOptionsState.extensions[0]._recipe.version).toEqual(
-      "2.0.1"
-    );
->>>>>>> 56c429e2
   });
 });