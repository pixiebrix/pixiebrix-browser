/*
 * Copyright (C) 2021 PixieBrix, Inc.
 *
 * This program is free software: you can redistribute it and/or modify
 * it under the terms of the GNU Affero General Public License as published by
 * the Free Software Foundation, either version 3 of the License, or
 * (at your option) any later version.
 *
 * This program is distributed in the hope that it will be useful,
 * but WITHOUT ANY WARRANTY; without even the implied warranty of
 * MERCHANTABILITY or FITNESS FOR A PARTICULAR PURPOSE.  See the
 * GNU Affero General Public License for more details.
 *
 * You should have received a copy of the GNU Affero General Public License
 * along with this program.  If not, see <http://www.gnu.org/licenses/>.
 */

import axios, { AxiosRequestConfig, AxiosResponse, Method } from "axios";
import { SanitizedServiceConfiguration, ServiceConfig } from "@/core";
import { pixieServiceFactory } from "@/services/locator";
import { RemoteServiceError } from "@/services/errors";
import serviceRegistry from "@/services/registry";
import { getExtensionToken } from "@/auth/token";
import { locator } from "@/background/locator";
import {
  ContextError,
  ExtensionNotLinkedError,
  getErrorMessage,
  isAxiosError,
  selectError,
} from "@/errors";
import { isEmpty } from "lodash";
import {
  deleteCachedAuthData,
  getCachedAuthData,
  getToken,
  launchOAuth2Flow,
} from "@/background/auth";
import { isAbsoluteUrl } from "@/utils";
import { expectContext } from "@/utils/expectContext";
import { absoluteApiUrl } from "@/services/apiClient";
import { PIXIEBRIX_SERVICE_ID } from "@/services/constants";

interface ProxyResponseSuccessData {
  json: unknown;
  status_code: number;
}

interface ProxyResponseErrorData {
  json: unknown;
  status_code: number;
  message?: string;
  reason?: string;
}

type ProxyResponseData = ProxyResponseSuccessData | ProxyResponseErrorData;

// Partial view of an AxiosResponse for providing common interface for proxied requests
export interface RemoteResponse<T = unknown> {
  data: T;
  status: number;
  statusText?: string;
  $$proxied?: boolean;
}

function proxyResponseToAxiosResponse(data: ProxyResponseData) {
  if (isErrorResponse(data)) {
    return {
      data: data.json,
      status: data.status_code,
      statusText: data.reason ?? data.message,
    } as AxiosResponse;
  }

  return {
    data: data.json,
    status: data.status_code,
  } as AxiosResponse;
}

function isErrorResponse(
  data: ProxyResponseData
): data is ProxyResponseErrorData {
  return data.status_code >= 400;
}

interface SanitizedResponse<T = unknown> {
  _sanitizedResponseBrand: null;
  data: T;
  status: number;
  statusText: string;
}

<<<<<<< HEAD
export async function doCleanAxiosRequest<T>(
  config: AxiosRequestConfig
): Promise<SanitizedResponse<T>> {
  try {
    const { data, status, statusText } = await axios(config);
=======
function cleanResponse<T>(response: AxiosResponse<T>): SanitizedResponse<T> {
  // Firefox won't send response objects from the background page to the content script. So strip out the
  // potentially sensitive parts of the response (the request, headers, etc.)
  return JSON.parse(
    JSON.stringify({
      data: response.data,
      status: response.status,
      statusText: response.statusText,
    })
  );
}

const backgroundRequest = liftBackground(
  "HTTP_REQUEST",
  async (config: AxiosRequestConfig) => {
    try {
      return cleanResponse(await axios(config));
    } catch (error) {
      if (isAxiosError(error)) {
        // Axios offers its own serialization method, but it doesn't include the response.
        // By deleting toJSON, the serialize-error library will use its default serialization
        delete error.toJSON;
      }
>>>>>>> 13adac0b

    // Firefox won't send response objects from the background page to the content script. So strip out the
    // potentially sensitive parts of the response (the request, headers, etc.)
    return JSON.parse(JSON.stringify({ data, status, statusText }));
  } catch (error: unknown) {
    if (isAxiosError(error)) {
      // Axios offers its own serialization method, but it doesn't include the response.
      // By deleting toJSON, the serialize-error library will use its default serialization
      delete error.toJSON;
    }

    console.trace("Error performing request from background page", { error });
    throw error;
  }
}

async function authenticate(
  config: SanitizedServiceConfiguration,
  request: AxiosRequestConfig
): Promise<AxiosRequestConfig> {
  expectContext("background");

  if (config == null) {
    throw new Error("config is required for authenticate");
  }

  const service = await serviceRegistry.lookup(config.serviceId);

  if (service.id === PIXIEBRIX_SERVICE_ID) {
    const apiKey = await getExtensionToken();
    if (!apiKey) {
      throw new ExtensionNotLinkedError();
    }

    return service.authenticateRequest(
      ({ apiKey } as unknown) as ServiceConfig,
      {
        ...request,
        url: await absoluteApiUrl(request.url),
      }
    );
  }

  if (service.isOAuth2) {
    const localConfig = await locator.getLocalConfig(config.id);
    let data = await getCachedAuthData(config.id);
    if (isEmpty(data)) {
      data = await launchOAuth2Flow(service, localConfig);
    }

    return service.authenticateRequest(localConfig.config, request, data);
  }

  if (service.isToken) {
    const localConfig = await locator.getLocalConfig(config.id);
    let data = await getCachedAuthData(config.id);
    if (isEmpty(data)) {
      console.debug(
        `Fetching token for ${config.id} because no auth cached locally`
      );
      data = await getToken(service, localConfig);
    }

    if (isEmpty(data)) {
      throw new Error("No auth data found for token authentication");
    }

    return service.authenticateRequest(localConfig.config, request, data);
  }

  const localConfig = await locator.getLocalConfig(config.id);
  return service.authenticateRequest(localConfig.config, request);
}

async function proxyRequest<T>(
  service: SanitizedServiceConfiguration,
  requestConfig: AxiosRequestConfig
): Promise<RemoteResponse<T>> {
  if (service == null) {
    throw new Error("service is required for proxyRequest");
  }

  console.debug(`Proxying request for ${service.id}`);

  const authenticatedRequestConfig = await authenticate(
    await pixieServiceFactory(),
    {
      url: await absoluteApiUrl("/api/proxy/"),
      method: "post" as Method,
      data: {
        ...requestConfig,
        auth_id: service.id,
        service_id: service.serviceId,
      },
    }
  );

  let proxyResponse;
  try {
    proxyResponse = await doCleanAxiosRequest<ProxyResponseData>(
      authenticatedRequestConfig
<<<<<<< HEAD
    );
  } catch (error: unknown) {
=======
    )) as SanitizedResponse<ProxyResponseData>;
  } catch (error) {
>>>>>>> 13adac0b
    // If there's a server error with the proxy server itself, we'll also see it in the Rollbar logs for the server.
    throw new Error(`API proxy error: ${getErrorMessage(error)}`);
  }

  const { data: remoteResponse } = proxyResponse;
  console.debug(`Proxy response for ${service.serviceId}:`, proxyResponse);

  if (isErrorResponse(remoteResponse)) {
    throw new RemoteServiceError(
      remoteResponse.message ?? remoteResponse.reason,
      // FIXME: should fix the type of RemoteServiceError to support incomplete responses, e.g., because
      //  the proxy doesn't return header information from the remote service
      proxyResponseToAxiosResponse(remoteResponse)
    );
  }

  // The json payload from the proxy is the response from the remote server
  return {
    data: remoteResponse.json as T,
    status: remoteResponse.status_code,
    $$proxied: true,
  };
}

const UNAUTHORIZED_STATUS_CODES = [401, 403];

export async function _proxyService(
  serviceConfig: SanitizedServiceConfiguration,
  requestConfig: AxiosRequestConfig
): Promise<RemoteResponse> {
  if (serviceConfig.proxy) {
    // Service uses the PixieBrix remote proxy to perform authentication. Proxy the request.
    return proxyRequest(serviceConfig, requestConfig);
  }

<<<<<<< HEAD
  try {
    return await doCleanAxiosRequest(
      await authenticate(serviceConfig, requestConfig)
    );
  } catch (error: unknown) {
    // Try again - have the user login again, or automatically try to get a new token
    if (
      isAxiosError(error) &&
      UNAUTHORIZED_STATUS_CODES.includes(error.response?.status)
    ) {
      const service = await serviceRegistry.lookup(serviceConfig.serviceId);
      if (service.isOAuth2 || service.isToken) {
        await deleteCachedAuthData(serviceConfig.id);
        return doCleanAxiosRequest(
          await authenticate(serviceConfig, requestConfig)
        );
=======
    try {
      return await backgroundRequest(
        await authenticate(serviceConfig, requestConfig)
      );
    } catch (error) {
      // Try again - have the user login again, or automatically try to get a new token
      if (
        isAxiosError(error) &&
        UNAUTHORIZED_STATUS_CODES.includes(error.response?.status)
      ) {
        const service = await serviceRegistry.lookup(serviceConfig.serviceId);
        if (service.isOAuth2 || service.isToken) {
          await deleteCachedAuthData(serviceConfig.id);
          return backgroundRequest(
            await authenticate(serviceConfig, requestConfig)
          );
        }
>>>>>>> 13adac0b
      }
    }

    console.debug(
      "Error occurred when making a request from the background page",
      { error }
    );

    throw error;
  }
}

/**
 * Perform an request either directly, or via the PixieBrix authentication proxy
 * @param serviceConfig the PixieBrix service configuration (used to locate the full configuration)
 * @param requestConfig the unauthenticated axios request configuration
 */
export async function proxyService<TData>(
  serviceConfig: SanitizedServiceConfiguration | null,
  requestConfig: AxiosRequestConfig
): Promise<RemoteResponse<TData>> {
  if (serviceConfig != null && typeof serviceConfig !== "object") {
    throw new Error("expected configured service for serviceConfig");
  }

  if (!serviceConfig) {
    // No service configuration provided. Perform request directly without authentication
    if (!isAbsoluteUrl(requestConfig.url) && requestConfig.baseURL == null) {
      throw new Error("expected absolute URL for request without service");
    }

    try {
<<<<<<< HEAD
      return await doCleanAxiosRequest<TData>(requestConfig);
    } catch (error: unknown) {
=======
      return (await backgroundRequest(
        requestConfig
      )) as SanitizedResponse<TData>;
    } catch (error) {
>>>>>>> 13adac0b
      if (!isAxiosError(error)) {
        throw error;
      }

      if (error.response) {
        throw new RemoteServiceError(error.response.statusText, error.response);
      }

      // XXX: most likely the browser blocked the network request (or perhaps the response timed out)
      console.error(error);
      throw new RemoteServiceError(
        "No response received; see browser network log for error."
      );
    }
  }

  try {
    return (await _proxyService(
      serviceConfig,
      requestConfig
    )) as RemoteResponse<TData>;
  } catch (error) {
    throw new ContextError(selectError(error) as Error, {
      serviceId: serviceConfig.serviceId,
      authId: serviceConfig.id,
    });
  }
}<|MERGE_RESOLUTION|>--- conflicted
+++ resolved
@@ -91,42 +91,16 @@
   statusText: string;
 }
 
-<<<<<<< HEAD
 export async function doCleanAxiosRequest<T>(
   config: AxiosRequestConfig
 ): Promise<SanitizedResponse<T>> {
   try {
     const { data, status, statusText } = await axios(config);
-=======
-function cleanResponse<T>(response: AxiosResponse<T>): SanitizedResponse<T> {
-  // Firefox won't send response objects from the background page to the content script. So strip out the
-  // potentially sensitive parts of the response (the request, headers, etc.)
-  return JSON.parse(
-    JSON.stringify({
-      data: response.data,
-      status: response.status,
-      statusText: response.statusText,
-    })
-  );
-}
-
-const backgroundRequest = liftBackground(
-  "HTTP_REQUEST",
-  async (config: AxiosRequestConfig) => {
-    try {
-      return cleanResponse(await axios(config));
-    } catch (error) {
-      if (isAxiosError(error)) {
-        // Axios offers its own serialization method, but it doesn't include the response.
-        // By deleting toJSON, the serialize-error library will use its default serialization
-        delete error.toJSON;
-      }
->>>>>>> 13adac0b
 
     // Firefox won't send response objects from the background page to the content script. So strip out the
     // potentially sensitive parts of the response (the request, headers, etc.)
     return JSON.parse(JSON.stringify({ data, status, statusText }));
-  } catch (error: unknown) {
+  } catch (error) {
     if (isAxiosError(error)) {
       // Axios offers its own serialization method, but it doesn't include the response.
       // By deleting toJSON, the serialize-error library will use its default serialization
@@ -223,13 +197,8 @@
   try {
     proxyResponse = await doCleanAxiosRequest<ProxyResponseData>(
       authenticatedRequestConfig
-<<<<<<< HEAD
-    );
-  } catch (error: unknown) {
-=======
-    )) as SanitizedResponse<ProxyResponseData>;
+    );
   } catch (error) {
->>>>>>> 13adac0b
     // If there's a server error with the proxy server itself, we'll also see it in the Rollbar logs for the server.
     throw new Error(`API proxy error: ${getErrorMessage(error)}`);
   }
@@ -265,12 +234,11 @@
     return proxyRequest(serviceConfig, requestConfig);
   }
 
-<<<<<<< HEAD
   try {
     return await doCleanAxiosRequest(
       await authenticate(serviceConfig, requestConfig)
     );
-  } catch (error: unknown) {
+  } catch (error) {
     // Try again - have the user login again, or automatically try to get a new token
     if (
       isAxiosError(error) &&
@@ -282,25 +250,6 @@
         return doCleanAxiosRequest(
           await authenticate(serviceConfig, requestConfig)
         );
-=======
-    try {
-      return await backgroundRequest(
-        await authenticate(serviceConfig, requestConfig)
-      );
-    } catch (error) {
-      // Try again - have the user login again, or automatically try to get a new token
-      if (
-        isAxiosError(error) &&
-        UNAUTHORIZED_STATUS_CODES.includes(error.response?.status)
-      ) {
-        const service = await serviceRegistry.lookup(serviceConfig.serviceId);
-        if (service.isOAuth2 || service.isToken) {
-          await deleteCachedAuthData(serviceConfig.id);
-          return backgroundRequest(
-            await authenticate(serviceConfig, requestConfig)
-          );
-        }
->>>>>>> 13adac0b
       }
     }
 
@@ -333,15 +282,8 @@
     }
 
     try {
-<<<<<<< HEAD
       return await doCleanAxiosRequest<TData>(requestConfig);
-    } catch (error: unknown) {
-=======
-      return (await backgroundRequest(
-        requestConfig
-      )) as SanitizedResponse<TData>;
     } catch (error) {
->>>>>>> 13adac0b
       if (!isAxiosError(error)) {
         throw error;
       }
