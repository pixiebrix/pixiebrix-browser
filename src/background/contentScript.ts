--- conflicted
+++ resolved
@@ -17,16 +17,12 @@
 
 import pDefer, { type DeferredPromise } from "p-defer";
 import { injectContentScript } from "webext-content-scripts";
-<<<<<<< HEAD
-import { isContentScriptRegistered } from "webext-dynamic-content-scripts/utils";
-
-import { ENSURE_CONTENT_SCRIPT_READY } from "@/messaging/constants";
-import { isRemoteProcedureCallRequest } from "@/messaging/protocol";
-=======
-import { getAdditionalPermissions } from "webext-additional-permissions";
-import { patternToRegex } from "webext-patterns";
 import { isRemoteProcedureCallRequest } from "@/pageScript/messenger/pigeon";
->>>>>>> f71dda7c
+import {
+  isContentScriptDynamicallyRegistered,
+  isContentScriptRegistered,
+  isContentScriptStaticallyRegistered,
+} from "webext-dynamic-content-scripts/utils";
 import { expectContext } from "@/utils/expectContext";
 import pTimeout from "p-timeout";
 import type { Target } from "@/types";
@@ -167,14 +163,14 @@
   // `webext-dynamic-content-scripts` might have already injected the content script
   const readyNotificationPromise = onReadyNotification(target, signal);
 
-  const result = await getTargetState(target); // It will throw if we don't have permissions
-
-  if (result.ready) {
+  const state = await getTargetState(target); // It will throw if we don't have permissions
+
+  if (state.ready) {
     log("already exists and is ready", target);
     return;
   }
 
-  if (result.installed) {
+  if (state.installed) {
     console.debug(
       "ensureContentScript: already exists but isn't ready",
       target
@@ -184,14 +180,13 @@
     return;
   }
 
-  const registration = await isContentScriptRegistered(result.url);
-  if (registration === "static") {
+  if (isContentScriptStaticallyRegistered(state.url)) {
     // TODO: Potentially inject anyway on pixiebrix.com https://github.com/pixiebrix/pixiebrix-extension/issues/4189
     console.debug(
       "ensureContentScript: will be injected automatically by the manifest",
       target
     );
-  } else if (registration === "dynamic") {
+  } else if (await isContentScriptDynamicallyRegistered(state.url)) {
     console.debug(
       "ensureContentScript: will be injected automatically by webext-dynamic-content-script",
       target
