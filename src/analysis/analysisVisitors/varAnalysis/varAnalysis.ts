--- conflicted
+++ resolved
@@ -35,12 +35,9 @@
 import { type TraceRecord } from "@/telemetry/trace";
 import { mergeReaders } from "@/blocks/readers/readerUtils";
 import parseTemplateVariables from "./parseTemplateVariables";
-<<<<<<< HEAD
-import { AnnotationType } from "@/types";
-=======
 import recipesRegistry from "@/recipes/registry";
 import blockRegistry, { type TypedBlockMap } from "@/blocks/registry";
->>>>>>> c092e260
+import { AnnotationType } from "@/types";
 
 const INVALID_VARIABLE_GENERIC_MESSAGE = "Invalid variable name";
 
@@ -219,12 +216,8 @@
   private currentBlockKnownVars: VarMap;
   private previousVisitedBlock: PreviousVisitedBlock = null;
   private readonly contextStack: PreviousVisitedBlock[] = [];
-<<<<<<< HEAD
   protected readonly annotations: AnalysisAnnotation[] = [];
-=======
-  protected readonly annotations: Annotation[] = [];
   private allBlocks: TypedBlockMap;
->>>>>>> c092e260
 
   get id() {
     return "var";
