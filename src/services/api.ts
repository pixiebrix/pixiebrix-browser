--- conflicted
+++ resolved
@@ -184,11 +184,7 @@
       query: () => ({
         url: "/api/services/shared/",
         method: "get",
-<<<<<<< HEAD
-        params: { meta: "1" },
-=======
         params: { meta: 1 },
->>>>>>> 8f81b361
       }),
       providesTags: ["ServiceAuths"],
     }),
