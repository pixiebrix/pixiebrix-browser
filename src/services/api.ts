/*
 * Copyright (C) 2023 PixieBrix, Inc.
 *
 * This program is free software: you can redistribute it and/or modify
 * it under the terms of the GNU Affero General Public License as published by
 * the Free Software Foundation, either version 3 of the License, or
 * (at your option) any later version.
 *
 * This program is distributed in the hope that it will be useful,
 * but WITHOUT ANY WARRANTY; without even the implied warranty of
 * MERCHANTABILITY or FITNESS FOR A PARTICULAR PURPOSE.  See the
 * GNU Affero General Public License for more details.
 *
 * You should have received a copy of the GNU Affero General Public License
 * along with this program.  If not, see <http://www.gnu.org/licenses/>.
 */

import { type UUID } from "@/types/stringTypes";
import { type Kind, type RegistryId } from "@/types/registryTypes";
import { type BaseQueryFn, createApi } from "@reduxjs/toolkit/query/react";
import { type AxiosRequestConfig } from "axios";
import { getApiClient, getLinkedApiClient } from "@/services/apiClient";
import {
  type BlueprintResponse,
  type EditablePackage,
  type CloudExtension,
  type Database,
  type Group,
  type MarketplaceListing,
  type MarketplaceTag,
  type Me,
  type Milestone,
  type Organization,
  type Package,
  type PackageUpsertResponse,
  type PackageVersion,
  type PendingInvitation,
  type RecipeResponse,
  type SanitizedAuth,
  UserRole,
} from "@/types/contract";
import { type components } from "@/types/swagger";
import { dumpBrickYaml } from "@/runtime/brickYaml";
import { serializeError } from "serialize-error";
import { type UnknownObject } from "@/types/objectTypes";
import { isAxiosError } from "@/errors/networkErrorHelpers";
import { type ServiceDefinition } from "@/types/serviceTypes";
import {
  type RecipeDefinition,
  type UnsavedRecipeDefinition,
} from "@/types/recipeTypes";

type QueryArgs = {
  /**
   * The relative PixieBrix URL. The client will apply the configured base service URL.
   */
  url: string;

  /**
   * The REST method
   */
  method: AxiosRequestConfig["method"];

  /**
   * The REST JSON data
   */
  data?: AxiosRequestConfig["data"];

  /**
   * True if a Token is required to make the request.
   * @see isLinked
   */
  requireLinked?: boolean;

  /**
   * Optional additional metadata to pass through to the result.
   */
  meta?: unknown;
};

// https://redux-toolkit.js.org/rtk-query/usage/customizing-queries#axios-basequery
const appBaseQuery: BaseQueryFn<QueryArgs> = async ({
  url,
  method,
  data,
  requireLinked = true,
  meta,
}) => {
  try {
    const client = await (requireLinked
      ? getLinkedApiClient()
      : getApiClient());
    const result = await client({ url, method, data });

    return { data: result.data, meta };
  } catch (error) {
    if (isAxiosError(error)) {
      // Was running into issues with AxiosError generation in axios-mock-adapter where the prototype was AxiosError
      // but the Error name was Error and there was no isAxiosError present after serializeError
      // See line here: https://github.com/axios/axios/blob/v0.27.2/lib/core/AxiosError.js#L79
      error.name = "AxiosError";
      return {
        // Axios offers its own serialization method, but it reshapes the Error object (doesn't include the response, puts the status on the root level). `useToJSON: false` skips that.
        error: serializeError(error, { useToJSON: false }),
      };
    }

    return {
      error: serializeError(error),
    };
  }
};

export const appApi = createApi({
  reducerPath: "appApi",
  baseQuery: appBaseQuery,
  tagTypes: [
    "Me",
    "Auth",
    "Databases",
    "Services",
    "ServiceAuths",
    "Organizations",
    "Groups",
    "MarketplaceListings",
    "MarketplaceTags",
    "EditablePackages",
    "Invitations",
    "CloudExtensions",
    "Package",
    "PackageVersion",
    "StarterBlueprints",
    "ZapierKey",
  ],
  endpoints: (builder) => ({
    getMe: builder.query<Me, void>({
      query: () => ({
        url: "/api/me/",
        method: "get",
        // The /api/me/ endpoint returns a blank result if not authenticated
        requireLinked: false,
      }),
      providesTags: ["Me"],
    }),
    getDatabases: builder.query<Database[], void>({
      query: () => ({ url: "/api/databases/", method: "get" }),
      providesTags: ["Databases"],
    }),
    createDatabase: builder.mutation<
      Database,
      { name: string; organizationId?: string | undefined }
    >({
      query: ({ name, organizationId }) => ({
        url: organizationId
          ? `/api/organizations/${organizationId}/databases/`
          : "/api/databases/",
        method: "post",
        data: { name },
      }),
      invalidatesTags: ["Databases"],
    }),
    addDatabaseToGroup: builder.mutation<
      Database,
      { groupId: string; databaseIds: string[] }
    >({
      query: ({ groupId, databaseIds }) => ({
        url: `/api/groups/${groupId}/databases/`,
        method: "post",
        data: databaseIds.map((id) => ({
          database: id,
        })),
      }),
      invalidatesTags: ["Databases"],
    }),
    getServices: builder.query<ServiceDefinition[], void>({
      query: () => ({
        url: "/api/services/",
        method: "get",
        // Returns public service definitions if not authenticated
        requireLinked: false,
      }),
      providesTags: ["Services"],
    }),
    getServiceAuths: builder.query<SanitizedAuth[], void>({
      query: () => ({
        url: "/api/services/shared/",
        method: "get",
        params: { meta: 1 },
      }),
      providesTags: ["ServiceAuths"],
    }),
    getOrganizations: builder.query<Organization[], void>({
      query: () => ({ url: "/api/organizations/", method: "get" }),
      providesTags: ["Organizations"],
      transformResponse: (
        baseQueryReturnValue: Array<components["schemas"]["Organization"]>
      ): Organization[] =>
        baseQueryReturnValue.map((apiOrganization) => ({
          ...apiOrganization,

          // Mapping between the API response and the UI model because we need to know whether the user is an admin of
          // the organization

          // Currently API returns all members only for the organization where the user is an admin,
          // hence if the user is an admin, they will have role === UserRole.admin,
          // otherwise there will be no other members listed (no member with role === UserRole.admin).

          // WARNING: currently this role is only accurate for Admin. All other users are passed as Restricted even if
          // they have a Member or Developer role on the team

          // eslint-disable-next-line @typescript-eslint/no-explicit-any -- `organization.members` is about to be removed
          role: (apiOrganization as any).members?.some(
            (member: { role: number }) => member.role === UserRole.admin
          )
            ? UserRole.admin
            : UserRole.restricted,
        })),
    }),
    getGroups: builder.query<Record<string, Group[]>, string>({
      query: (organizationId) => ({
        url: `/api/organizations/${organizationId}/groups/`,
        method: "get",
        meta: { organizationId },
        includeRequestData: true,
      }),
      providesTags: (result, error, organizationId) => [
        { type: "Groups", id: organizationId },
      ],
      transformResponse: (
        baseQueryReturnValue: Group[],
        { organizationId }: { organizationId: string }
      ) => ({
        [organizationId]: baseQueryReturnValue,
      }),
    }),
    getMarketplaceListings: builder.query<
      Record<RegistryId, MarketplaceListing>,
      { package__name?: RegistryId } | void
    >({
      query: (params) => ({
        url: "/api/marketplace/listings/",
        method: "get",
        // Returns public marketplace
        requireLinked: false,
        params,
      }),
      providesTags: ["MarketplaceListings"],
      transformResponse(
        baseQueryReturnValue: MarketplaceListing[]
      ): Record<RegistryId, MarketplaceListing> {
        return Object.fromEntries(
          baseQueryReturnValue.map((x) => [x.package.name as RegistryId, x])
        );
      },
    }),
    getMarketplaceTags: builder.query<MarketplaceTag[], void>({
      query: () => ({ url: "/api/marketplace/tags/", method: "get" }),
      providesTags: ["MarketplaceTags"],
    }),
    getEditablePackages: builder.query<EditablePackage[], void>({
      query: () => ({ url: "/api/bricks/", method: "get" }),
      providesTags: ["EditablePackages"],
    }),
    getAllCloudExtensions: builder.query<CloudExtension[], void>({
      query: () => ({ url: "/api/extensions/", method: "get" }),
      providesTags: ["CloudExtensions"],
    }),
    getCloudExtension: builder.query<CloudExtension, { extensionId: UUID }>({
      query: ({ extensionId }) => ({
        url: `/api/extensions/${extensionId}/`,
        method: "get",
      }),
<<<<<<< HEAD
      providesTags: (result, error, { extensionId }) => [
        { type: "CloudExtensions", extensionId },
        "CloudExtensions",
      ],
=======
      providesTags: ["CloudExtensions"],
>>>>>>> e53e15c1
    }),
    deleteCloudExtension: builder.mutation<
      CloudExtension,
      { extensionId: UUID }
    >({
      query: ({ extensionId }) => ({
        url: `/api/extensions/${extensionId}/`,
        method: "delete",
      }),
      invalidatesTags: ["CloudExtensions"],
    }),
    getRecipe: builder.query<RecipeDefinition, { recipeId: RegistryId }>({
      query: ({ recipeId }) => ({
        url: `/api/recipes/${recipeId}/`,
        method: "get",
      }),
      transformResponse(
        baseQueryReturnValue: RecipeResponse
      ): RecipeDefinition {
        // Pull out sharing and updated_at from response and merge into the base
        // response to create a RecipeDefinition
        const {
          sharing,
          updated_at,
          config: unsavedRecipeDefinition,
        } = baseQueryReturnValue;
        return {
          ...unsavedRecipeDefinition,
          sharing,
          updated_at,
        };
      },
      providesTags: (result, error, { recipeId }) => [
        { type: "Package", id: recipeId },
        "EditablePackages",
      ],
    }),
    createRecipe: builder.mutation<
      PackageUpsertResponse,
      {
        recipe: UnsavedRecipeDefinition;
        organizations: UUID[];
        public: boolean;
        shareDependencies?: boolean;
      }
    >({
      query({ recipe, organizations, public: isPublic, shareDependencies }) {
        const recipeConfig = dumpBrickYaml(recipe);

        return {
          url: "/api/bricks/",
          method: "post",
          data: {
            config: recipeConfig,
            kind: "recipe" as Kind,
            organizations,
            public: isPublic,
            share_dependencies: shareDependencies,
          },
        };
      },
      invalidatesTags: ["EditablePackages"],
    }),
    updateRecipe: builder.mutation<
      PackageUpsertResponse,
      { packageId: UUID; recipe: UnsavedRecipeDefinition }
    >({
      query({ packageId, recipe }) {
        const recipeConfig = dumpBrickYaml(recipe);

        return {
          url: `api/bricks/${packageId}/`,
          method: "put",
          data: {
            id: packageId,
            name: recipe.metadata.id,
            config: recipeConfig,
            kind: "recipe" as Kind,
            public: Boolean((recipe as RecipeDefinition).sharing?.public),
            organizations:
              (recipe as RecipeDefinition).sharing?.organizations ?? [],
          },
        };
      },
      invalidatesTags(result, error, { packageId }) {
        if (isAxiosError(error) && error.response?.status === 400) {
          // Package is invalid, don't invalidate cache because no changes were made on the server.
          return [];
        }

        return [{ type: "Package", id: packageId }, "EditablePackages"];
      },
    }),
    getInvitations: builder.query<PendingInvitation[], void>({
      query: () => ({ url: "/api/invitations/me/", method: "get" }),
      providesTags: ["Invitations"],
    }),
    getRecipe: builder.query<BlueprintResponse, { id: RegistryId }>({
      // Not setting providesTags, because only used in contexts where we fetch the latest one anyway
      query: ({ id }) => ({
        url: `/api/recipes/${encodeURIComponent(id)}/`,
        method: "get",
      }),
    }),
    getZapierKey: builder.query<{ api_key: string }, void>({
      query: () => ({ url: "/api/webhooks/key/", method: "get" }),
      providesTags: ["ZapierKey"],
    }),
    getPackage: builder.query<Package, { id: UUID }>({
      query: ({ id }) => ({ url: `/api/bricks/${id}/`, method: "get" }),
      providesTags: (result, error, { id }) => [{ type: "Package", id }],
    }),
    createPackage: builder.mutation<PackageUpsertResponse, UnknownObject>({
      query(data) {
        return {
          url: "api/bricks/",
          method: "post",
          data,
        };
      },
      invalidatesTags: ["EditablePackages"],
    }),
    updatePackage: builder.mutation<
      PackageUpsertResponse,
      { id: UUID } & UnknownObject
    >({
      query(data) {
        return {
          url: `api/bricks/${data.id}/`,
          method: "put",
          data,
        };
      },
      invalidatesTags(result, error, { id }) {
        if (isAxiosError(error) && error.response?.status === 400) {
          // Package is invalid, don't invalidate cache because no changes were made on the server.
          return [];
        }

        return [{ type: "Package", id }, "EditablePackages", "PackageVersion"];
      },
    }),
    deletePackage: builder.mutation<void, { id: UUID }>({
      query({ id }) {
        return { url: `/api/bricks/${id}/`, method: "delete" };
      },
      invalidatesTags: (result, error, { id }) => [
        { type: "Package", id },
        "EditablePackages",
      ],
    }),
    listPackageVersions: builder.query<PackageVersion[], { id: UUID }>({
      query: ({ id }) => ({
        url: `/api/bricks/${id}/versions/`,
        method: "get",
      }),
      providesTags: (result, error, { id }) => [
        { type: "PackageVersion", id: `PACKAGE-${id}-LIST` },
      ],
    }),
    updateScope: builder.mutation<
      unknown, // Not using the result yet, need to refine this type if the future if that changes
      Required<Pick<components["schemas"]["Settings"], "scope">>
    >({
      query: ({ scope }) => ({
        url: "api/settings/",
        method: "patch",
        data: { scope },
      }),
      invalidatesTags: ["Me"],
    }),
    getStarterBlueprints: builder.query<RecipeDefinition[], void>({
      query: () => ({
        url: "/api/onboarding/starter-blueprints/",
        method: "get",
        data: {
          ignore_user_state: true,
        },
      }),
      providesTags: (result, error) => [
        { type: "StarterBlueprints", id: "LIST" },
      ],
    }),
    createMilestone: builder.mutation<Milestone, Omit<Milestone, "user">>({
      query: (data) => ({
        url: "/api/me/milestones/",
        method: "post",
        data,
      }),
      invalidatesTags: ["Me"],
    }),
  }),
});

export const {
  useGetMeQuery,
  useGetDatabasesQuery,
  useCreateDatabaseMutation,
  useAddDatabaseToGroupMutation,
  useGetServicesQuery,
  useGetServiceAuthsQuery,
  useGetMarketplaceListingsQuery,
  useGetMarketplaceTagsQuery,
  useGetOrganizationsQuery,
  useGetGroupsQuery,
<<<<<<< HEAD
  useGetRecipeQuery,
  useGetZapierKeyQuery,
  useGetCloudExtensionsQuery,
=======
  useGetAllCloudExtensionsQuery,
>>>>>>> e53e15c1
  useGetCloudExtensionQuery,
  useDeleteCloudExtensionMutation,
  useGetEditablePackagesQuery,
  useCreateRecipeMutation,
  useUpdateRecipeMutation,
  useGetInvitationsQuery,
  useGetPackageQuery,
  useCreatePackageMutation,
  useUpdatePackageMutation,
  useDeletePackageMutation,
  useListPackageVersionsQuery,
  useUpdateScopeMutation,
  useGetStarterBlueprintsQuery,
  useCreateMilestoneMutation,
  useGetRecipeQuery,
  util,
} = appApi;<|MERGE_RESOLUTION|>--- conflicted
+++ resolved
@@ -21,7 +21,6 @@
 import { type AxiosRequestConfig } from "axios";
 import { getApiClient, getLinkedApiClient } from "@/services/apiClient";
 import {
-  type BlueprintResponse,
   type EditablePackage,
   type CloudExtension,
   type Database,
@@ -270,14 +269,10 @@
         url: `/api/extensions/${extensionId}/`,
         method: "get",
       }),
-<<<<<<< HEAD
       providesTags: (result, error, { extensionId }) => [
         { type: "CloudExtensions", extensionId },
         "CloudExtensions",
       ],
-=======
-      providesTags: ["CloudExtensions"],
->>>>>>> e53e15c1
     }),
     deleteCloudExtension: builder.mutation<
       CloudExtension,
@@ -291,7 +286,7 @@
     }),
     getRecipe: builder.query<RecipeDefinition, { recipeId: RegistryId }>({
       query: ({ recipeId }) => ({
-        url: `/api/recipes/${recipeId}/`,
+        url: `/api/recipes/${encodeURIComponent(recipeId)}/`,
         method: "get",
       }),
       transformResponse(
@@ -375,13 +370,6 @@
       query: () => ({ url: "/api/invitations/me/", method: "get" }),
       providesTags: ["Invitations"],
     }),
-    getRecipe: builder.query<BlueprintResponse, { id: RegistryId }>({
-      // Not setting providesTags, because only used in contexts where we fetch the latest one anyway
-      query: ({ id }) => ({
-        url: `/api/recipes/${encodeURIComponent(id)}/`,
-        method: "get",
-      }),
-    }),
     getZapierKey: builder.query<{ api_key: string }, void>({
       query: () => ({ url: "/api/webhooks/key/", method: "get" }),
       providesTags: ["ZapierKey"],
@@ -483,16 +471,12 @@
   useGetMarketplaceTagsQuery,
   useGetOrganizationsQuery,
   useGetGroupsQuery,
-<<<<<<< HEAD
-  useGetRecipeQuery,
   useGetZapierKeyQuery,
-  useGetCloudExtensionsQuery,
-=======
+  useGetCloudExtensionQuery,
   useGetAllCloudExtensionsQuery,
->>>>>>> e53e15c1
-  useGetCloudExtensionQuery,
   useDeleteCloudExtensionMutation,
   useGetEditablePackagesQuery,
+  useGetRecipeQuery,
   useCreateRecipeMutation,
   useUpdateRecipeMutation,
   useGetInvitationsQuery,
@@ -504,6 +488,5 @@
   useUpdateScopeMutation,
   useGetStarterBlueprintsQuery,
   useCreateMilestoneMutation,
-  useGetRecipeQuery,
   util,
 } = appApi;