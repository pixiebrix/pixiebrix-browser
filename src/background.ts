/*
 * Copyright (C) 2020 Pixie Brix, LLC
 *
 * This program is free software: you can redistribute it and/or modify
 * it under the terms of the GNU General Public License as published by
 * the Free Software Foundation, either version 3 of the License, or
 * (at your option) any later version.
 *
 * This program is distributed in the hope that it will be useful,
 * but WITHOUT ANY WARRANTY; without even the implied warranty of
 * MERCHANTABILITY or FITNESS FOR A PARTICULAR PURPOSE.  See the
 * GNU General Public License for more details.
 *
 * You should have received a copy of the GNU General Public License
 * along with this program.  If not, see <https://www.gnu.org/licenses/>.
 */

// extensionContext needs to be imported before webpack-target-webextension to
// ensure the webpack path is correct
import "@/extensionContext";

// init rollbar early so we get error reporting on the other initialization
import "@/telemetry/rollbar";

import "webpack-target-webextension/lib/background";
import "webext-dynamic-content-scripts";

import "./background/installer";
import "./messaging/external";
import "./background/requests";
import "./background/locator";
import "./background/logging";
import "./background/auth";
import "./background/contextMenus";
import "./background/dataStore";
import "./background/devtools";
import "./background/browserAction";

import initGoogle from "@/contrib/google/initGoogle";
import initFrames from "@/background/iframes";
import initNavigation from "@/background/navigation";
import initExecutor from "@/background/executor";
import preload from "@/background/preload";
import initDeploymentUpdater from "@/background/deployment";

initNavigation();
initExecutor();
initGoogle();
initFrames();
preload();
<<<<<<< HEAD
initDeploymentUpdater();

if (isChrome) {
  const script = document.createElement("script");
  script.src = "https://apis.google.com/js/client.js?onload=onGAPILoad";
  document.head.append(script);
}

// In Chrome, `web-ext run` reloads the extension without reloading the manifest.
// This forces a full reload if the version hasn't changed since the last run.
if (process.env.ENVIRONMENT === "development" && isChrome) {
  const { version_name } = chrome.runtime.getManifest();

  if (localStorage.getItem("dev:last-version") === version_name) {
    // This helps avoid reload loops
    localStorage.removeItem("dev:last-version");
    chrome.runtime.reload();
  }

  chrome.runtime.onInstalled.addListener(({ reason }) => {
    if (reason === "update") {
      localStorage.setItem("dev:last-version", version_name);
    }
  });
}
=======
initDeploymentUpdater();
>>>>>>> 0584cc57
<|MERGE_RESOLUTION|>--- conflicted
+++ resolved
@@ -42,20 +42,14 @@
 import initExecutor from "@/background/executor";
 import preload from "@/background/preload";
 import initDeploymentUpdater from "@/background/deployment";
+import { isChrome } from "./helpers";
 
 initNavigation();
 initExecutor();
 initGoogle();
 initFrames();
 preload();
-<<<<<<< HEAD
 initDeploymentUpdater();
-
-if (isChrome) {
-  const script = document.createElement("script");
-  script.src = "https://apis.google.com/js/client.js?onload=onGAPILoad";
-  document.head.append(script);
-}
 
 // In Chrome, `web-ext run` reloads the extension without reloading the manifest.
 // This forces a full reload if the version hasn't changed since the last run.
@@ -73,7 +67,4 @@
       localStorage.setItem("dev:last-version", version_name);
     }
   });
-}
-=======
-initDeploymentUpdater();
->>>>>>> 0584cc57
+}