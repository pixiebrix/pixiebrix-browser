/*
 * Copyright (C) 2022 PixieBrix, Inc.
 *
 * This program is free software: you can redistribute it and/or modify
 * it under the terms of the GNU Affero General Public License as published by
 * the Free Software Foundation, either version 3 of the License, or
 * (at your option) any later version.
 *
 * This program is distributed in the hope that it will be useful,
 * but WITHOUT ANY WARRANTY; without even the implied warranty of
 * MERCHANTABILITY or FITNESS FOR A PARTICULAR PURPOSE.  See the
 * GNU Affero General Public License for more details.
 *
 * You should have received a copy of the GNU Affero General Public License
 * along with this program.  If not, see <http://www.gnu.org/licenses/>.
 */

import { uniq, compact, sortBy, unary, intersection } from "lodash";
import { getCssSelector } from "css-selector-generator";
import { isNullOrBlank, mostCommonElement } from "@/utils";
import { BusinessError } from "@/errors";
import { CssSelectorType } from "css-selector-generator/types/types";
import { $safeFind } from "@/helpers";
import {
  EXTENSION_POINT_DATA_ATTR,
  PANEL_FRAME_ID,
  PIXIEBRIX_DATA_ATTR,
  PIXIEBRIX_READY_ATTRIBUTE,
} from "@/common";

const BUTTON_TAGS: string[] = ["li", "button", "a", "span", "input", "svg"];
const BUTTON_SELECTORS: string[] = ["[role='button']"];
const ICON_TAGS = ["svg", "img"];
const MENU_TAGS = ["ul", "tbody"];
const CAPTION_TAGS = ["td", "a", "li", "span"];
const MULTI_ATTRS = ["class", "rel"];
const HEADER_TAGS = ["header", "h1", "h2", "h3", "h4", "h5", "h6"];
// Layout tags that should be preserved during panel inference
const LAYOUT_TAGS = ["section", "header", "div", "article", "aside"];
const TEXT_TAGS = ["span", "p", "b", "h1", "h2", "h3", "h4", "h5", "h6"];

const ATTR_SKIP_ELEMENT_PATTERNS = [
  /^chevron-down$/,
  /^([\dA-Za-z]+)-chevron-down$/,
];

/**
 * Attribute names to exclude from button/panel template inference.
 *
 * NOTE: This is a different list than what we use for inferring selectors in safeCssSelector
 *
 * @see commonAttribute
 */
const TEMPLATE_ATTR_EXCLUDE_PATTERNS = [
  /^id$/,
  /^name$/,
  /^data([\w-]*)-test([\w-]*)$/,

  /* eslint-disable security/detect-non-literal-regexp -- Our variables */
  new RegExp(`^${EXTENSION_POINT_DATA_ATTR}$`),
  new RegExp(`^${PIXIEBRIX_DATA_ATTR}$`),
  new RegExp(`^${PIXIEBRIX_READY_ATTRIBUTE}$`),

  // Cypress attributes
  /^data-cy$/,
  // Angular attributes
  /^_ngcontent-.*/,
  /^_nghost-.*/,
  /^ng-.*/,
  // Exclude tabindex to avoid breaking standard tab navigation
  /^tabindex$/,
  // Exclude non-role aria attributes because they're generally unique across elements
  /^aria-(?!role).*$/,
];

const TEMPLATE_VALUE_EXCLUDE_PATTERNS = new Map<string, RegExp[]>([
  ["class", [/^ember-view$/]],
  /* eslint-disable security/detect-non-literal-regexp -- Our variables */
  ["id", [new RegExp(`^${PANEL_FRAME_ID}$`)]],
]);

class SkipElement extends Error {}

function outerHTML(element: Element | string): string {
  if (typeof element === "string") {
    return element;
  }

  return element.outerHTML;
}

function newElement(tagName: string): Element {
  return document.createElement(tagName);
}

function escapeDoubleQuotes(str: string): string {
  // https://gist.github.com/getify/3667624
  return str.replace(/\\([\S\s])|(")/g, "\\$1$2");
}

/**
 * Returns true iff any of the immediate children are text nodes.
 * @param $element
 */
function hasTextNodeChild(element: Element): boolean {
  return [...element.childNodes].some((x) => x.nodeType === Node.TEXT_NODE);
}

function commonAttribute(items: Element[], attribute: string) {
  const attributeValues = items.map(
    (x) => x.attributes.getNamedItem(attribute)?.value
  );

  let unfiltered: string[];

  // For classes and rel we take the common values
  if (MULTI_ATTRS.includes(attribute)) {
    const classNames = attributeValues.map((x) => (x ? x.split(" ") : []));
    unfiltered = intersection(...classNames);
  } else if (uniq(attributeValues).length === 1) {
    unfiltered = attributeValues[0].split(" ");
  } else {
    // Single attribute doesn't match
    return null;
  }

  const exclude = TEMPLATE_VALUE_EXCLUDE_PATTERNS.get(attribute) ?? [];

  const filtered = unfiltered.filter(
    (value) => !exclude.some((regex) => regex.test(value))
  );

  return filtered.length > 0 ? filtered.join(" ") : null;
}

function setCommonAttributes(common: Element, items: Element[]) {
  const { attributes } = items[0];

  // Find the common attributes between the elements
  for (const { name } of attributes) {
    if (TEMPLATE_ATTR_EXCLUDE_PATTERNS.some((x) => x.test(name))) {
      continue;
    }

    const value = commonAttribute(items, name);
    if (value != null) {
      if (
        value
          .split(" ")
          .some((value) =>
            ATTR_SKIP_ELEMENT_PATTERNS.some((test) => test.test(value))
          )
      ) {
        throw new SkipElement(
          "Attribute value contains value in the skip list"
        );
      }

      common.setAttribute(name, value);
    }
  }
}

function ignoreDivChildNode(node: Node): boolean {
  return (
    [Node.COMMENT_NODE, Node.CDATA_SECTION_NODE].includes(node.nodeType) ||
    (node.nodeType === Node.TEXT_NODE && node.textContent.trim() === "")
  );
}

function removeUnstyledLayout(node: Node): Node | null {
  if ([Node.COMMENT_NODE, Node.CDATA_SECTION_NODE].includes(node.nodeType)) {
    return null;
  }

  if (node.nodeType === Node.ELEMENT_NODE) {
    const element = node as HTMLElement;
    const nonEmptyChildren = [...node.childNodes].filter(
      (x) => !ignoreDivChildNode(x)
    );
    if (
      // This is a bit of a hack - the DIV element may impact layout because it's a block element
      ["DIV"].includes(element.tagName) &&
      isNullOrBlank(element.className) &&
      nonEmptyChildren.length === 1
    ) {
      return removeUnstyledLayout(nonEmptyChildren[0]);
    }

    const clone = node.cloneNode(false) as Element;
    for (const childNode of node.childNodes) {
      const newChild = removeUnstyledLayout(childNode);
      if (newChild != null) {
        clone.append(newChild);
      }
    }

    return clone;
  }

  return node.cloneNode(false);
}

/**
 * Recursively extract common HTML template from one or more buttons/menu item.
 * @param items JQuery of HTML elements
 * @param captioned true, if the generated HTML template already includes a caption
 * placeholder
 */
function commonButtonStructure(
  items: Element[],
  captioned = false
): [Element | string, boolean] {
  let currentCaptioned = captioned;

  const proto = items[0];

  if (ICON_TAGS.includes(proto.tagName.toLowerCase())) {
    // TODO: need to provide a way of adding additional classes to the button. E.g. some classes
    //  may provide for the margin, etc.
    return ["{{{ icon }}}", currentCaptioned];
  }

  const common = newElement(proto.tagName);

  try {
    setCommonAttributes(common, items);
  } catch (error) {
    if (error instanceof SkipElement) {
      // Shouldn't happen at the top level
      return ["", currentCaptioned];
    }

    throw error;
  }

  // Heuristic that assumes elements match from the beginning
  for (
    let nodeIndex = 0, elementIndex = 0;
    nodeIndex < proto.childNodes.length;
    nodeIndex++
  ) {
    const protoChild = proto.childNodes.item(nodeIndex);

    if (
      protoChild.nodeType === Node.TEXT_NODE &&
      !currentCaptioned &&
      protoChild.textContent &&
      protoChild.textContent?.trim() !== ""
    ) {
      common.append("{{{ caption }}}");
      currentCaptioned = true;
    } else if (
      protoChild.nodeType === Node.ELEMENT_NODE &&
      items.every((x) => elementIndex < x.children.length) &&
      uniq(items.map((x) => x.children.item(elementIndex).tagName)).length === 1
    ) {
      const children = items.map((element) =>
        element.children.item(elementIndex)
      );

      const [child, childCaptioned] = commonButtonStructure(
        children,
        currentCaptioned
      );
      common.append(child);
      currentCaptioned ||= childCaptioned;

      elementIndex++;
    }
  }

  if (proto.tagName === "A") {
    common.setAttribute("href", "#");
  }

  if (
    !currentCaptioned &&
    common.childElementCount === 0 &&
    CAPTION_TAGS.includes(proto.tagName.toLowerCase())
  ) {
    common.append("{{{ caption }}}");
    currentCaptioned = true;
  }

  return [common, currentCaptioned];
}

type PanelStructureState = {
  inHeader: boolean;
  bodyInserted: boolean;
  headingInserted: boolean;
};

/**
 * Recursively extract common HTML template from one or more panels.
 * @param $items JQuery of HTML elements
 * @param state current traversal/insertion state
 */
function commonPanelStructure(
  $items: JQuery,
  {
    inHeader = false,
    headingInserted = false,
    bodyInserted = false,
  }: PanelStructureState = {} as PanelStructureState
): [Element | string, PanelStructureState] {
  const proto = $items.get(0);
  inHeader = inHeader || HEADER_TAGS.includes(proto.tagName.toLowerCase());

  const common = newElement(proto.tagName);

  setCommonAttributes(common, $items.get());

  // Heuristic that assumes tag matches from the beginning
  for (let i = 0; i < proto.children.length; i++) {
    const protoChild = proto.children.item(i) as HTMLElement;
    const $protoChild = $(protoChild);

    if (
      $items.toArray().every((x) => i < x.children.length) &&
      uniq($items.toArray().map((x) => x.children.item(i).tagName)).length ===
        1 &&
      (!headingInserted ||
        LAYOUT_TAGS.includes(proto.children.item(i).tagName.toLowerCase()))
    ) {
      const $children = $items.map(function () {
        return this.children.item(i) as HTMLElement;
      });
      const [inner, innerState] = commonPanelStructure($children, {
        bodyInserted,
        headingInserted,
        inHeader,
      });
      bodyInserted = innerState.bodyInserted;
      headingInserted = innerState.headingInserted;
      common.append(inner);
    } else if (
      !headingInserted &&
      HEADER_TAGS.some((tag) => $protoChild.has(tag))
    ) {
      const [header] = buildHeader(protoChild);
      common.append(header);
      headingInserted = true;
    } else if (
      !inHeader &&
      !bodyInserted &&
      !LAYOUT_TAGS.includes(proto.children.item(i).tagName.toLowerCase())
    ) {
      common.append("{{{ body }}}");
      bodyInserted = true;
    }
  }

  if (inHeader && !headingInserted && hasTextNodeChild(proto)) {
    common.append("{{{ heading }}}");
    headingInserted = true;
  }

  return [common, { inHeader, bodyInserted, headingInserted }];
}

function buildHeader(proto: HTMLElement): [Element, boolean] {
  const tag = proto.tagName.toLowerCase();
  const inferred = newElement(tag);
  setCommonAttributes(inferred, [proto]);

  let inserted = false;

  for (let i = 0; i < proto.children.length; i++) {
    const child = proto.children.item(i) as HTMLElement;

    // Recurse structurally
    const [childHeader, childInserted] = buildHeader(child);
    inferred.append(childHeader);
    inserted ||= childInserted;
  }

  if (!inserted && TEXT_TAGS.includes(tag) && hasTextNodeChild(proto)) {
    inferred.append("{{{ heading }}}");
    inserted = true;
  }

  return [inferred, inserted];
}

function buildBody(proto: HTMLElement): [Element | string, boolean] {
  let inserted = false;

  const tag = proto.tagName.toLowerCase();

  if (!LAYOUT_TAGS.includes(tag)) {
    return ["{{{ body }}}", true];
  }

  const inferred = newElement(proto.tagName);
  setCommonAttributes(inferred, [proto]);

  for (let i = 0; i < proto.children.length; i++) {
    const child = proto.children.item(i) as HTMLElement;
    const childTag = child.tagName.toLowerCase();

    if (LAYOUT_TAGS.includes(childTag)) {
      const [childElement, childInserted] = buildBody(child);
      inserted ||= childInserted;
      inferred.append(childElement);
    } else if (!inserted && !LAYOUT_TAGS.includes(childTag)) {
      inserted = true;
      inferred.append("{{{ body }}}");
    }
  }

  return [inferred, inserted];
}

export function buildSinglePanelElement(
  proto: HTMLElement,
  { headingInserted = false }: PanelStructureState = {} as PanelStructureState
): [Element, PanelStructureState] {
  let bodyInserted = false;

  const inferred = newElement(proto.tagName);
  setCommonAttributes(inferred, [proto]);

  for (let i = 0; i < proto.children.length; i++) {
    const child = proto.children.item(i) as HTMLElement;
    const $child = $(child);

    if (!headingInserted && HEADER_TAGS.some((tag) => $child.has(tag))) {
      const [header] = buildHeader(child);
      inferred.append(header);
      headingInserted = true;
    } else if (headingInserted && !bodyInserted) {
      const [childBody, childInserted] = buildBody(child);
      inferred.append(childBody);
      bodyInserted ||= childInserted;
    }
  }

  return [inferred, { inHeader: false, headingInserted, bodyInserted }];
}

function commonButtonHTML(tag: string, items: Element[]): string {
  if (items.length === 0) {
    throw new Error("No items provided");
  }

  const elements = items
    .map(unary(removeUnstyledLayout))
    .filter((x): x is Element => x && x.nodeType === Node.ELEMENT_NODE);

  const [common] = commonButtonStructure(elements);

  return outerHTML(common);
}

function commonPanelHTML(tag: string, $items: JQuery): string {
  if ($items.length === 0) {
    throw new Error("No items provided");
  }

<<<<<<< HEAD
  const [common, { bodyInserted, headingInserted }] = commonPanelStructure(
    $items
  );
=======
  const [$common, { bodyInserted, headingInserted }] =
    commonPanelStructure($items);
>>>>>>> ab3bc4a8

  if (!bodyInserted) {
    console.warn("No body detected for panel");
  }

  if (!headingInserted) {
    console.warn("No heading detected for panel");
  }

  return outerHTML(common);
}

const DEFAULT_SELECTOR_PRIORITIES: CssSelectorType[] = [
  "id",
  "tag",
  "class",
  "attribute",
  "nthoftype",
  "nthchild",
];

/**
 * Calls getCssSelector with smarter handling of undefined root element and blacklisting common
 * front-end framework elements that aren't good for selectors
 */
export function safeCssSelector(
  element: HTMLElement,
  selectors: CssSelectorType[] | undefined,
  root: Element | null = null
): string {
  // https://github.com/fczbkk/css-selector-generator

  const selector = getCssSelector(element, {
    blacklist: [
      // Emberjs component tracking
      "#ember*",
      // Salesforce Aura component tracking
      "[data-aura-rendered-by]",
      // Vuejs component tracking
      "[data-v-*]",
      // Our attributes
      `[${EXTENSION_POINT_DATA_ATTR}='*']`,
      `[${PIXIEBRIX_DATA_ATTR}='*']`,
      `[${PIXIEBRIX_READY_ATTRIBUTE}='*']`,
    ],
    whitelist: [
      // Data attributes people use in automated tests are unlikely to change frequently
      ["data-cy"],
      ["data-testid"],
      ["data-test"],
    ],
    selectors: selectors ?? DEFAULT_SELECTOR_PRIORITIES,
    combineWithinSelector: true,
    combineBetweenSelectors: true,
    // Convert null to undefined, because getCssSelector bails otherwise
    root: root ?? undefined,
  });

  if (root == null && selector.startsWith(":nth-child")) {
    // JQuery will happily return other matches that match the nth-child chain, so make attach it to the body
    // to get the expected CSS selector behavior
    return `body${selector}`;
  }

  return selector;
}

/**
 * Generate some CSS selector variants for an element.
 */
export function inferSelectors(
  element: HTMLElement,
  root: Element | null = null
): string[] {
  const makeSelector = (allowed?: CssSelectorType[]) => {
    try {
      return safeCssSelector(element, allowed, root);
    } catch (error) {
      console.warn("Selector inference failed", {
        element,
        allowed,
        root,
        error,
      });
    }
  };

  return sortBy(
    uniq(
      compact([
        makeSelector(["id", "class", "tag", "attribute", "nthchild"]),
        makeSelector(["tag", "class", "attribute", "nthchild"]),
        makeSelector(["id", "tag", "attribute", "nthchild"]),
        makeSelector(["id", "tag", "attribute"]),
        makeSelector(),
      ])
    ).filter((x) => (x ?? "").trim() !== ""),
    (x) => x.length
  );
}

/**
 * Returns true if selector uniquely identifies an element on the page
 */
function isUniqueSelector(selector: string): boolean {
  return $safeFind(selector).length === 1;
}

export function getCommonAncestor(...args: Node[]): Node {
  if (args.length === 1) {
    return args[0].parentNode;
  }

  const [node, ...otherNodes] = args;

  let currentNode: Node | null = node;

  while (currentNode) {
    // eslint-disable-next-line @typescript-eslint/no-loop-func -- The function is used immediately
    if (otherNodes.every((x) => currentNode.contains(x))) {
      return currentNode;
    }

    currentNode = currentNode?.parentNode;
  }

  return null;
}

export function findContainerForElement(element: HTMLElement): {
  container: HTMLElement;
  selectors: string[];
} {
  let container = element;
  let level = 0;

  if (BUTTON_TAGS.includes(element.tagName.toLowerCase())) {
    container = element.parentElement;
    level++;
  }

  /**
   * If the direct parent is a list item or column, that's most li
   */
  if (MENU_TAGS.includes(container.parentElement.tagName.toLowerCase())) {
    container = container.parentElement;
    level++;
  }

  const extra: string[] = [];

  if (container !== element) {
    const descendent = level === 1 ? ">" : "> * >";

    if (element.tagName === "INPUT") {
      extra.push(
        `${container.tagName.toLowerCase()}:has(${descendent} input[value="${escapeDoubleQuotes(
          element.getAttribute("value")
        )}"])`
      );
    } else {
      extra.push(
        `${container.tagName.toLowerCase()}:has(${descendent} ${element.tagName.toLowerCase()}:contains("${escapeDoubleQuotes(
          $(element).text().trim()
        )}"))`
      );
    }
  }

  return {
    container,
    selectors: uniq([
      ...extra.filter((selector) => isUniqueSelector(selector)),
      ...inferSelectors(container),
    ]),
  };
}

export function findContainer(elements: HTMLElement[]): {
  container: HTMLElement;
  selectors: string[];
} {
  if (elements.length > 1) {
    const container = getCommonAncestor(...elements) as HTMLElement | null;
    if (!container) {
      throw new Error("Selected elements have no common ancestors");
    }

    return {
      container,
      selectors: inferSelectors(container),
    };
  }

  return findContainerForElement(elements[0]);
}

/**
 * Find direct children of the container that contain each selected descendent element
 * @param $container the panel container
 * @param selected the selected descendent elements
 */
function containerChildren(
  $container: JQuery,
  selected: HTMLElement[]
): HTMLElement[] {
  return selected.map((element) => {
    const exactMatch = $container.children().filter(function () {
      return this === element;
    });

    if (exactMatch.length > 0) {
      return exactMatch.get(0);
    }

    const match = $container.children().has(element);

    if (match.length === 0) {
      throw new Error("element not found in container");
    }

    return match.get(0);
  });
}

export function inferSinglePanelHTML(
  container: HTMLElement,
  selected: HTMLElement
): string {
  const $container = $(container);
  const child = containerChildren($container, [selected])[0];
  const [$panel] = buildSinglePanelElement(child);
  return outerHTML($panel);
}

export function inferPanelHTML(
  container: HTMLElement,
  selected: HTMLElement[]
): string {
  const $container = $(container);

  if (selected.length > 1) {
    const children = containerChildren($container, selected);
    return commonPanelHTML(selected[0].tagName, $(children));
  }

  return inferSinglePanelHTML(container, selected[0]);
}

export function inferButtonHTML(
  container: HTMLElement,
  selected: HTMLElement[]
): string {
  const $container = $(container);

  if (selected.length === 0) {
    throw new BusinessError(
      "One or more prototype button-like elements required"
    );
  }

  if (selected.length > 1) {
    const children = containerChildren($container, selected);
    // Vote on the root tag
    const tag = mostCommonElement(selected.map((x) => x.tagName)).toLowerCase();
    return commonButtonHTML(tag, children);
  }

  const element = selected[0];
  for (const buttonTag of [...BUTTON_SELECTORS, ...BUTTON_TAGS]) {
    const $items = $container.children(buttonTag);
    if (
      $items.length > 0 &&
      ($items.is(element) || $items.has(element).length > 0)
    ) {
      if (buttonTag === "input") {
        const commonType = commonAttribute($items.get(), "type") ?? "button";
        const inputType = ["submit", "reset"].includes(commonType)
          ? "button"
          : commonType;
        return `<input type="${inputType}" value="{{{ caption }}}" />`;
      }

      return commonButtonHTML(buttonTag, $items.get());
    }
  }

  throw new BusinessError(
    `Did not find any button-like tags in container ${container.tagName}`
  );
}<|MERGE_RESOLUTION|>--- conflicted
+++ resolved
@@ -459,14 +459,8 @@
     throw new Error("No items provided");
   }
 
-<<<<<<< HEAD
-  const [common, { bodyInserted, headingInserted }] = commonPanelStructure(
-    $items
-  );
-=======
-  const [$common, { bodyInserted, headingInserted }] =
+  const [common, { bodyInserted, headingInserted }] =
     commonPanelStructure($items);
->>>>>>> ab3bc4a8
 
   if (!bodyInserted) {
     console.warn("No body detected for panel");
