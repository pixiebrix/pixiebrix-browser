<!--
  ~ Copyright (C) 2022 PixieBrix, Inc.
  ~
  ~ This program is free software: you can redistribute it and/or modify
  ~ it under the terms of the GNU Affero General Public License as published by
  ~ the Free Software Foundation, either version 3 of the License, or
  ~ (at your option) any later version.
  ~
  ~ This program is distributed in the hope that it will be useful,
  ~ but WITHOUT ANY WARRANTY; without even the implied warranty of
  ~ MERCHANTABILITY or FITNESS FOR A PARTICULAR PURPOSE.  See the
  ~ GNU Affero General Public License for more details.
  ~
  ~ You should have received a copy of the GNU Affero General Public License
  ~ along with this program.  If not, see <http://www.gnu.org/licenses/>.
  -->

<!DOCTYPE html>
<html lang="en">
  <head>
    <meta charset="utf-8" />
    <title>PixieBrix</title>
<<<<<<< HEAD
    <link rel="stylesheet" href="permissionsPopup.css" />
    <script defer src="vendors.js"></script>
    <script defer src="permissionsPopup.js"></script>
=======
    <link rel="stylesheet" href="loadingScreen.css" />
    <link rel="stylesheet" href="permissionsPopup.css" />
>>>>>>> 361ba238
  </head>
  <body>
    <div id="container">
      <div class="global-loading-message">Loading PixieBrix 🚀</div>
    </div>
    <script src="loadingScreen.js"></script>
    <script src="vendors.js"></script>
    <script src="permissionsPopup.js"></script>
  </body>
</html><|MERGE_RESOLUTION|>--- conflicted
+++ resolved
@@ -20,14 +20,8 @@
   <head>
     <meta charset="utf-8" />
     <title>PixieBrix</title>
-<<<<<<< HEAD
-    <link rel="stylesheet" href="permissionsPopup.css" />
-    <script defer src="vendors.js"></script>
-    <script defer src="permissionsPopup.js"></script>
-=======
     <link rel="stylesheet" href="loadingScreen.css" />
     <link rel="stylesheet" href="permissionsPopup.css" />
->>>>>>> 361ba238
   </head>
   <body>
     <div id="container">
