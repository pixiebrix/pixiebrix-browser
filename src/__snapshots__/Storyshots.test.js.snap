--- conflicted
+++ resolved
@@ -9605,344 +9605,6 @@
 </div>
 `;
 
-<<<<<<< HEAD
-=======
-exports[`Storyshots Sidebar/ActionMenu Mod 1`] = `
-<div
-  className="d-flex"
->
-  <div
-    className="root"
-  >
-    <button
-      className="button save btn btn-primary"
-      disabled={true}
-      onClick={[Function]}
-      type="button"
-    >
-      <svg
-        aria-hidden="true"
-        className="svg-inline--fa fa-save fa-w-14 "
-        data-icon="save"
-        data-prefix="fas"
-        focusable="false"
-        role="img"
-        style={{}}
-        viewBox="0 0 448 512"
-        xmlns="http://www.w3.org/2000/svg"
-      >
-        <path
-          d="M433.941 129.941l-83.882-83.882A48 48 0 0 0 316.118 32H48C21.49 32 0 53.49 0 80v352c0 26.51 21.49 48 48 48h352c26.51 0 48-21.49 48-48V163.882a48 48 0 0 0-14.059-33.941zM224 416c-35.346 0-64-28.654-64-64 0-35.346 28.654-64 64-64s64 28.654 64 64c0 35.346-28.654 64-64 64zm96-304.52V212c0 6.627-5.373 12-12 12H76c-6.627 0-12-5.373-12-12V108c0-6.627 5.373-12 12-12h228.52c3.183 0 6.235 1.264 8.485 3.515l3.48 3.48A11.996 11.996 0 0 1 320 111.48z"
-          fill="currentColor"
-          style={{}}
-        />
-      </svg>
-    </button>
-    <span
-      onClick={[Function]}
-    >
-      <button
-        aria-expanded={false}
-        aria-haspopup={true}
-        className="szh-menu-button button ellipsisMenu"
-        data-testid="ellipsis-menu-button"
-        onClick={[Function]}
-        onKeyDown={[Function]}
-        onMouseDown={[Function]}
-        type="button"
-      >
-        <svg
-          aria-hidden="true"
-          className="svg-inline--fa fa-ellipsis-v fa-w-6 "
-          data-icon="ellipsis-v"
-          data-prefix="fas"
-          focusable="false"
-          role="img"
-          style={{}}
-          viewBox="0 0 192 512"
-          xmlns="http://www.w3.org/2000/svg"
-        >
-          <path
-            d="M96 184c39.8 0 72 32.2 72 72s-32.2 72-72 72-72-32.2-72-72 32.2-72 72-72zM24 80c0 39.8 32.2 72 72 72s72-32.2 72-72S135.8 8 96 8 24 40.2 24 80zm0 352c0 39.8 32.2 72 72 72s72-32.2 72-72-32.2-72-72-72-72 32.2-72 72z"
-            fill="currentColor"
-            style={{}}
-          />
-        </svg>
-      </button>
-    </span>
-  </div>
-</div>
-`;
-
-exports[`Storyshots Sidebar/ActionMenu New Mod Component 1`] = `
-<div
-  className="d-flex"
->
-  <div
-    className="root"
-  >
-    <button
-      className="button save btn btn-primary"
-      disabled={false}
-      onClick={[Function]}
-      type="button"
-    >
-      <svg
-        aria-hidden="true"
-        className="svg-inline--fa fa-save fa-w-14 "
-        data-icon="save"
-        data-prefix="fas"
-        focusable="false"
-        role="img"
-        style={{}}
-        viewBox="0 0 448 512"
-        xmlns="http://www.w3.org/2000/svg"
-      >
-        <path
-          d="M433.941 129.941l-83.882-83.882A48 48 0 0 0 316.118 32H48C21.49 32 0 53.49 0 80v352c0 26.51 21.49 48 48 48h352c26.51 0 48-21.49 48-48V163.882a48 48 0 0 0-14.059-33.941zM224 416c-35.346 0-64-28.654-64-64 0-35.346 28.654-64 64-64s64 28.654 64 64c0 35.346-28.654 64-64 64zm96-304.52V212c0 6.627-5.373 12-12 12H76c-6.627 0-12-5.373-12-12V108c0-6.627 5.373-12 12-12h228.52c3.183 0 6.235 1.264 8.485 3.515l3.48 3.48A11.996 11.996 0 0 1 320 111.48z"
-          fill="currentColor"
-          style={{}}
-        />
-      </svg>
-    </button>
-    <span
-      onClick={[Function]}
-    >
-      <button
-        aria-expanded={false}
-        aria-haspopup={true}
-        className="szh-menu-button button ellipsisMenu"
-        data-testid="ellipsis-menu-button"
-        onClick={[Function]}
-        onKeyDown={[Function]}
-        onMouseDown={[Function]}
-        type="button"
-      >
-        <svg
-          aria-hidden="true"
-          className="svg-inline--fa fa-ellipsis-v fa-w-6 "
-          data-icon="ellipsis-v"
-          data-prefix="fas"
-          focusable="false"
-          role="img"
-          style={{}}
-          viewBox="0 0 192 512"
-          xmlns="http://www.w3.org/2000/svg"
-        >
-          <path
-            d="M96 184c39.8 0 72 32.2 72 72s-32.2 72-72 72-72-32.2-72-72 32.2-72 72-72zM24 80c0 39.8 32.2 72 72 72s72-32.2 72-72S135.8 8 96 8 24 40.2 24 80zm0 352c0 39.8 32.2 72 72 72s72-32.2 72-72-32.2-72-72-72-72 32.2-72 72z"
-            fill="currentColor"
-            style={{}}
-          />
-        </svg>
-      </button>
-    </span>
-  </div>
-</div>
-`;
-
-exports[`Storyshots Sidebar/ActionMenu New Mod Component In Mod 1`] = `
-<div
-  className="d-flex"
->
-  <div
-    className="root"
-  >
-    <button
-      className="button save btn btn-primary"
-      disabled={true}
-      onClick={[Function]}
-      type="button"
-    >
-      <svg
-        aria-hidden="true"
-        className="svg-inline--fa fa-save fa-w-14 "
-        data-icon="save"
-        data-prefix="fas"
-        focusable="false"
-        role="img"
-        style={{}}
-        viewBox="0 0 448 512"
-        xmlns="http://www.w3.org/2000/svg"
-      >
-        <path
-          d="M433.941 129.941l-83.882-83.882A48 48 0 0 0 316.118 32H48C21.49 32 0 53.49 0 80v352c0 26.51 21.49 48 48 48h352c26.51 0 48-21.49 48-48V163.882a48 48 0 0 0-14.059-33.941zM224 416c-35.346 0-64-28.654-64-64 0-35.346 28.654-64 64-64s64 28.654 64 64c0 35.346-28.654 64-64 64zm96-304.52V212c0 6.627-5.373 12-12 12H76c-6.627 0-12-5.373-12-12V108c0-6.627 5.373-12 12-12h228.52c3.183 0 6.235 1.264 8.485 3.515l3.48 3.48A11.996 11.996 0 0 1 320 111.48z"
-          fill="currentColor"
-          style={{}}
-        />
-      </svg>
-    </button>
-    <span
-      onClick={[Function]}
-    >
-      <button
-        aria-expanded={false}
-        aria-haspopup={true}
-        className="szh-menu-button button ellipsisMenu"
-        data-testid="ellipsis-menu-button"
-        onClick={[Function]}
-        onKeyDown={[Function]}
-        onMouseDown={[Function]}
-        type="button"
-      >
-        <svg
-          aria-hidden="true"
-          className="svg-inline--fa fa-ellipsis-v fa-w-6 "
-          data-icon="ellipsis-v"
-          data-prefix="fas"
-          focusable="false"
-          role="img"
-          style={{}}
-          viewBox="0 0 192 512"
-          xmlns="http://www.w3.org/2000/svg"
-        >
-          <path
-            d="M96 184c39.8 0 72 32.2 72 72s-32.2 72-72 72-72-32.2-72-72 32.2-72 72-72zM24 80c0 39.8 32.2 72 72 72s72-32.2 72-72S135.8 8 96 8 24 40.2 24 80zm0 352c0 39.8 32.2 72 72 72s72-32.2 72-72-32.2-72-72-72-72 32.2-72 72z"
-            fill="currentColor"
-            style={{}}
-          />
-        </svg>
-      </button>
-    </span>
-  </div>
-</div>
-`;
-
-exports[`Storyshots Sidebar/ActionMenu Old Mod Component 1`] = `
-<div
-  className="d-flex"
->
-  <div
-    className="root"
-  >
-    <button
-      className="button save btn btn-primary"
-      disabled={true}
-      onClick={[Function]}
-      type="button"
-    >
-      <svg
-        aria-hidden="true"
-        className="svg-inline--fa fa-save fa-w-14 "
-        data-icon="save"
-        data-prefix="fas"
-        focusable="false"
-        role="img"
-        style={{}}
-        viewBox="0 0 448 512"
-        xmlns="http://www.w3.org/2000/svg"
-      >
-        <path
-          d="M433.941 129.941l-83.882-83.882A48 48 0 0 0 316.118 32H48C21.49 32 0 53.49 0 80v352c0 26.51 21.49 48 48 48h352c26.51 0 48-21.49 48-48V163.882a48 48 0 0 0-14.059-33.941zM224 416c-35.346 0-64-28.654-64-64 0-35.346 28.654-64 64-64s64 28.654 64 64c0 35.346-28.654 64-64 64zm96-304.52V212c0 6.627-5.373 12-12 12H76c-6.627 0-12-5.373-12-12V108c0-6.627 5.373-12 12-12h228.52c3.183 0 6.235 1.264 8.485 3.515l3.48 3.48A11.996 11.996 0 0 1 320 111.48z"
-          fill="currentColor"
-          style={{}}
-        />
-      </svg>
-    </button>
-    <span
-      onClick={[Function]}
-    >
-      <button
-        aria-expanded={false}
-        aria-haspopup={true}
-        className="szh-menu-button button ellipsisMenu"
-        data-testid="ellipsis-menu-button"
-        onClick={[Function]}
-        onKeyDown={[Function]}
-        onMouseDown={[Function]}
-        type="button"
-      >
-        <svg
-          aria-hidden="true"
-          className="svg-inline--fa fa-ellipsis-v fa-w-6 "
-          data-icon="ellipsis-v"
-          data-prefix="fas"
-          focusable="false"
-          role="img"
-          style={{}}
-          viewBox="0 0 192 512"
-          xmlns="http://www.w3.org/2000/svg"
-        >
-          <path
-            d="M96 184c39.8 0 72 32.2 72 72s-32.2 72-72 72-72-32.2-72-72 32.2-72 72-72zM24 80c0 39.8 32.2 72 72 72s72-32.2 72-72S135.8 8 96 8 24 40.2 24 80zm0 352c0 39.8 32.2 72 72 72s72-32.2 72-72-32.2-72-72-72-72 32.2-72 72z"
-            fill="currentColor"
-            style={{}}
-          />
-        </svg>
-      </button>
-    </span>
-  </div>
-</div>
-`;
-
-exports[`Storyshots Sidebar/ActionMenu Old Mod Component In Mod 1`] = `
-<div
-  className="d-flex"
->
-  <div
-    className="root"
-  >
-    <button
-      className="button save btn btn-primary"
-      disabled={true}
-      onClick={[Function]}
-      type="button"
-    >
-      <svg
-        aria-hidden="true"
-        className="svg-inline--fa fa-save fa-w-14 "
-        data-icon="save"
-        data-prefix="fas"
-        focusable="false"
-        role="img"
-        style={{}}
-        viewBox="0 0 448 512"
-        xmlns="http://www.w3.org/2000/svg"
-      >
-        <path
-          d="M433.941 129.941l-83.882-83.882A48 48 0 0 0 316.118 32H48C21.49 32 0 53.49 0 80v352c0 26.51 21.49 48 48 48h352c26.51 0 48-21.49 48-48V163.882a48 48 0 0 0-14.059-33.941zM224 416c-35.346 0-64-28.654-64-64 0-35.346 28.654-64 64-64s64 28.654 64 64c0 35.346-28.654 64-64 64zm96-304.52V212c0 6.627-5.373 12-12 12H76c-6.627 0-12-5.373-12-12V108c0-6.627 5.373-12 12-12h228.52c3.183 0 6.235 1.264 8.485 3.515l3.48 3.48A11.996 11.996 0 0 1 320 111.48z"
-          fill="currentColor"
-          style={{}}
-        />
-      </svg>
-    </button>
-    <span
-      onClick={[Function]}
-    >
-      <button
-        aria-expanded={false}
-        aria-haspopup={true}
-        className="szh-menu-button button ellipsisMenu"
-        data-testid="ellipsis-menu-button"
-        onClick={[Function]}
-        onKeyDown={[Function]}
-        onMouseDown={[Function]}
-        type="button"
-      >
-        <svg
-          aria-hidden="true"
-          className="svg-inline--fa fa-ellipsis-v fa-w-6 "
-          data-icon="ellipsis-v"
-          data-prefix="fas"
-          focusable="false"
-          role="img"
-          style={{}}
-          viewBox="0 0 192 512"
-          xmlns="http://www.w3.org/2000/svg"
-        >
-          <path
-            d="M96 184c39.8 0 72 32.2 72 72s-32.2 72-72 72-72-32.2-72-72 32.2-72 72-72zM24 80c0 39.8 32.2 72 72 72s72-32.2 72-72S135.8 8 96 8 24 40.2 24 80zm0 352c0 39.8 32.2 72 72 72s72-32.2 72-72-32.2-72-72-72-72 32.2-72 72z"
-            fill="currentColor"
-            style={{}}
-          />
-        </svg>
-      </button>
-    </span>
-  </div>
-</div>
-`;
-
->>>>>>> 9c1e398e
 exports[`Storyshots Sidebar/LoginPanel Default 1`] = `
 <div
   className="container"
