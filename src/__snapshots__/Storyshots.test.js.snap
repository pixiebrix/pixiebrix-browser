--- conflicted
+++ resolved
@@ -6424,7 +6424,6 @@
         >
           <div
             className="my-1"
-            id="root__title"
           >
             <h5>
               A form
@@ -6438,15 +6437,6 @@
               }
             />
           </div>
-<<<<<<< HEAD
-          <div>
-            <div
-              className="mb-3"
-              id="root__description"
-            >
-              A form example with _(you can use markdown)_
-            </div>
-=======
           <div
             className="field-description"
             id="root-description"
@@ -6459,7 +6449,6 @@
                 }
               }
             />
->>>>>>> 68239046
           </div>
           <div
             className="p-0 container-fluid"
@@ -6484,22 +6473,29 @@
                     onClick={[Function]}
                     role="group"
                   >
-                    <input
-                      aria-describedby="root_firstName__error root_firstName__description root_firstName__help"
-                      autoFocus={false}
-                      className="form-control"
-                      disabled={false}
-                      id="root_firstName"
-                      name="root_firstName"
-                      onBlur={[Function]}
-                      onChange={[Function]}
-                      onFocus={[Function]}
-                      placeholder=""
-                      readOnly={false}
-                      required={false}
-                      type="text"
-                      value="Chuck"
-                    />
+                    <div
+                      className="mb-0 form-group"
+                    >
+                      <label
+                        className="form-label"
+                      >
+                        First name
+                      </label>
+                      <input
+                        autoFocus={false}
+                        className="form-control"
+                        disabled={false}
+                        id="root_firstName"
+                        onBlur={[Function]}
+                        onChange={[Function]}
+                        onFocus={[Function]}
+                        placeholder=""
+                        readOnly={false}
+                        required={false}
+                        type="text"
+                        value="Chuck"
+                      />
+                    </div>
                   </div>
                   <div
                     className="field-description text-muted"
@@ -6537,23 +6533,29 @@
                     onClick={[Function]}
                     role="group"
                   >
-                    <input
-                      aria-describedby="root_age__error root_age__description root_age__help"
-                      autoFocus={false}
-                      className="form-control"
-                      disabled={false}
-                      id="root_age"
-                      name="root_age"
-                      onBlur={[Function]}
-                      onChange={[Function]}
-                      onFocus={[Function]}
-                      placeholder=""
-                      readOnly={false}
-                      required={false}
-                      step={1}
-                      type="number"
-                      value=""
-                    />
+                    <div
+                      className="mb-0 form-group"
+                    >
+                      <label
+                        className="form-label"
+                      >
+                        Age
+                      </label>
+                      <input
+                        autoFocus={false}
+                        className="form-control"
+                        disabled={false}
+                        id="root_age"
+                        onBlur={[Function]}
+                        onChange={[Function]}
+                        onFocus={[Function]}
+                        placeholder=""
+                        readOnly={false}
+                        required={false}
+                        type="integer"
+                        value=""
+                      />
+                    </div>
                   </div>
                   <div
                     className="field-description text-muted"
@@ -6591,22 +6593,29 @@
                     onClick={[Function]}
                     role="group"
                   >
-                    <input
-                      aria-describedby="root_telephone__error root_telephone__description root_telephone__help"
-                      autoFocus={false}
-                      className="form-control"
-                      disabled={false}
-                      id="root_telephone"
-                      name="root_telephone"
-                      onBlur={[Function]}
-                      onChange={[Function]}
-                      onFocus={[Function]}
-                      placeholder=""
-                      readOnly={false}
-                      required={false}
-                      type="text"
-                      value=""
-                    />
+                    <div
+                      className="mb-0 form-group"
+                    >
+                      <label
+                        className="form-label"
+                      >
+                        Telephone
+                      </label>
+                      <input
+                        autoFocus={false}
+                        className="form-control"
+                        disabled={false}
+                        id="root_telephone"
+                        onBlur={[Function]}
+                        onChange={[Function]}
+                        onFocus={[Function]}
+                        placeholder=""
+                        readOnly={false}
+                        required={false}
+                        type="text"
+                        value=""
+                      />
+                    </div>
                   </div>
                 </div>
               </div>
