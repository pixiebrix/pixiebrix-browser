/*
 * Copyright (C) 2024 PixieBrix, Inc.
 *
 * This program is free software: you can redistribute it and/or modify
 * it under the terms of the GNU Affero General Public License as published by
 * the Free Software Foundation, either version 3 of the License, or
 * (at your option) any later version.
 *
 * This program is distributed in the hope that it will be useful,
 * but WITHOUT ANY WARRANTY; without even the implied warranty of
 * MERCHANTABILITY or FITNESS FOR A PARTICULAR PURPOSE.  See the
 * GNU Affero General Public License for more details.
 *
 * You should have received a copy of the GNU Affero General Public License
 * along with this program.  If not, see <http://www.gnu.org/licenses/>.
 */

<<<<<<< HEAD
import {
  type UserDataUpdate,
  type AuthState,
  type OrganizationAuthState,
  type AuthUserOrganization,
} from "@/auth/authTypes";
=======
import { type Me } from "@/types/contract";
import { type UserDataUpdate, type AuthState } from "@/auth/authTypes";
>>>>>>> bc3505f2
import { readAuthData } from "@/auth/token";
import { type MeOrganizationMembership } from "@/data/model/MeOrganizationMembership";
import { type Me } from "@/data/model/Me";
import { convertToLegacyUserRole } from "@/data/model/UserOrganizationMembershipRole";

// Used by the app
function selectOrganizations(
  organizationMemberships: MeOrganizationMembership[],
): AuthUserOrganization[] {
  if (organizationMemberships == null) {
    return [];
  }

  return organizationMemberships.map(
    ({
      organizationId,
      organizationName,
      organizationControlRoom,
      userOrganizationRole,
      organizationScope,
      meUserIsDeploymentManager,
    }) => ({
      id: organizationId,
      name: organizationName,
      control_room: organizationControlRoom,
      role: convertToLegacyUserRole(userOrganizationRole),
      scope: organizationScope,
      isDeploymentManager: meUserIsDeploymentManager,
    }),
  );
}

export function selectUserDataUpdate({
  email,
  primaryOrganization,
  telemetryOrganization,
  organizationMemberships,
  groupMemberships,
  featureFlags: flags,
  partner,
  enforceUpdateMillis,
  partnerPrincipals,
}: Me): UserDataUpdate {
  const organizations = selectOrganizations(organizationMemberships);
  const groups = groupMemberships.map(({ groupId, groupName }) => ({
    id: groupId,
    name: groupName,
  }));

  return {
    email,
    organizationId: primaryOrganization?.organizationId,
    telemetryOrganizationId: telemetryOrganization?.organizationId,
    flags,
    organizations,
    groups,
    partner,
    enforceUpdateMillis,
    partnerPrincipals,
  };
}

export function selectExtensionAuthState({
  userId,
  email,
  scope,
  primaryOrganization,
  telemetryOrganization,
  isOnboarded,
  isTestAccount,
  featureFlags: flags,
  userMilestones: milestones,
  organizationMemberships,
  groupMemberships,
  partner,
  enforceUpdateMillis,
}: Me): AuthState {
  const organizations = selectOrganizations(organizationMemberships);
  const groups = groupMemberships.map(({ groupId, groupName }) => ({
    id: groupId,
    name: groupName,
  }));
  const organization: OrganizationAuthState =
    primaryOrganization == null
      ? null
      : {
          id: primaryOrganization.organizationId,
          name: primaryOrganization.organizationName,
          scope: primaryOrganization.scope,
          theme: primaryOrganization.organizationTheme,
          control_room: primaryOrganization.controlRoom,
        };

  return {
<<<<<<< HEAD
    userId,
=======
    userId: id,
>>>>>>> bc3505f2
    email,
    scope,
    isLoggedIn: true,
    isOnboarded,
    isTestAccount,
    extension: true,
    organization,
    telemetryOrganizationId: telemetryOrganization?.organizationId,
    organizations,
    groups,
    flags,
    milestones,
    partner,
    enforceUpdateMillis,
  };
}

/**
 * Returns true if the specified flag is on for the current user.
 * @param flag the feature flag to check
 */
export async function flagOn(flag: string): Promise<boolean> {
  const authData = await readAuthData();
  return authData.flags?.includes(flag);
}<|MERGE_RESOLUTION|>--- conflicted
+++ resolved
@@ -15,17 +15,12 @@
  * along with this program.  If not, see <http://www.gnu.org/licenses/>.
  */
 
-<<<<<<< HEAD
 import {
   type UserDataUpdate,
   type AuthState,
   type OrganizationAuthState,
   type AuthUserOrganization,
 } from "@/auth/authTypes";
-=======
-import { type Me } from "@/types/contract";
-import { type UserDataUpdate, type AuthState } from "@/auth/authTypes";
->>>>>>> bc3505f2
 import { readAuthData } from "@/auth/token";
 import { type MeOrganizationMembership } from "@/data/model/MeOrganizationMembership";
 import { type Me } from "@/data/model/Me";
@@ -120,11 +115,7 @@
         };
 
   return {
-<<<<<<< HEAD
     userId,
-=======
-    userId: id,
->>>>>>> bc3505f2
     email,
     scope,
     isLoggedIn: true,
