/*
 * Copyright (C) 2024 PixieBrix, Inc.
 *
 * This program is free software: you can redistribute it and/or modify
 * it under the terms of the GNU Affero General Public License as published by
 * the Free Software Foundation, either version 3 of the License, or
 * (at your option) any later version.
 *
 * This program is distributed in the hope that it will be useful,
 * but WITHOUT ANY WARRANTY; without even the implied warranty of
 * MERCHANTABILITY or FITNESS FOR A PARTICULAR PURPOSE.  See the
 * GNU Affero General Public License for more details.
 *
 * You should have received a copy of the GNU Affero General Public License
 * along with this program.  If not, see <http://www.gnu.org/licenses/>.
 */

import { type Except } from "type-fest";
import { type UUID } from "@/types/stringTypes";
import { type RegistryId } from "@/types/registryTypes";
import { type Nullishable } from "@/utils/nullishUtils";
import { type UserPartner } from "@/data/model/UserPartner";
import { type PartnerPrincipal } from "@/data/model/PartnerPrincipal";
import { type OrganizationTheme } from "@/data/model/OrganizationTheme";
import { type ControlRoom } from "@/data/model/ControlRoom";
import { type UserRole } from "@/types/contract";
import { type UserMilestone } from "@/data/model/UserMilestone";

export type AuthSharing = "private" | "shared" | "built-in";
export interface AuthOption {
  label: string;
<<<<<<< HEAD
  /** The UUID of the auth credential
   * Local integration configurations stored in Redux are not guaranteed to have a UUID.
   * See `locationIntegrationConfigsState` in useAuthOptions()
   **/
=======
  /**
   * The UUID of the auth credential
   * Local integration configurations stored in Redux are not guaranteed to have a UUID.
   * See `locationIntegrationConfigsState` in useAuthOptions()
   */
>>>>>>> d6bcb57a
  value: Nullishable<UUID>;
  serviceId: RegistryId;
  local: boolean;
  sharingType: AuthSharing;
}

export type UserData = Partial<{
  /**
   * The email of the user
   */
  email: string;
  /**
   * The id of the user
   */
  user: UUID;
  /**
   * The hostname of the PixieBrix instance.
   */
  hostname: string;
  /**
   * The user's primary organization.
   */
  organizationId: UUID | null;
  /**
   * The user's organization for engagement and error attribution
   */
  telemetryOrganizationId: UUID | null;
  /**
   * Organizations the user is a member of
   */
  organizations: Array<{
    id: UUID;
    name: string;
  }>;
  /**
   * Groups the user is a member of.
   */
  groups: Array<{
    id: UUID;
    name: string;
  }>;
  /**
   * Number of milliseconds after which to enforce browser extension and manual deployment updates, or `null` to
   * allow the user to snooze updates.
   * @since 1.7.1
   */
  enforceUpdateMillis: number | null;
  /**
   * The partner, controlling theme, documentation links, etc.
   *
   * Introduced to support partner Community Edition users because they are not part of an organization.
   *
   * @since 1.7.14
   */
  readonly partner: UserPartner | null;
  /**
   * The partner principals. Currently, just the Automation Anywhere Control Room principal if applicable.
   * @since 1.7.16
   */
  readonly partnerPrincipals: PartnerPrincipal[];
}>;

// Exclude tenant information in updates (these are only updated on linking)
export type UserDataUpdate = Required<Except<UserData, "hostname" | "user">>;

/**
 * User data keys (in addition to the token) to store in chrome.storage.local when linking the extension.
 * @see updateUserData
 */
export const USER_DATA_UPDATE_KEYS: Array<keyof UserDataUpdate> = [
  "email",
  "organizationId",
  "telemetryOrganizationId",
  "organizations",
  "groups",
  "enforceUpdateMillis",
  "partner",
  "partnerPrincipals",
];

export interface TokenAuthData extends UserData {
  token: string;
}

export type PartnerAuthData = {
  /**
   * The service auth configuration for authenticating with the PixieBrix API.
   */
  authId: UUID | null;
  /**
   * The JWT bearer token corresponding to the authId.
   */
  token: string | null;
  /**
   * The refresh token, if `offline_access` was included in scope.
   * @since 1.7.15
   */
  refreshToken: string | null;

  /**
   * Extra HTTP headers to send with every request.
   */
  extraHeaders: Record<string, string> | null;
};

export type OrganizationAuthState = {
  /**
   * The id of the organization.
   */
  readonly id: UUID;
  /**
   * The human-readable name of the organization.
   */
  readonly name: string;
  /**
   * The package scope of the organization, or null if not set.
   */
  readonly scope?: string | null;
  /**
   * The optional custom theme configured for this Organization
   */
  readonly theme?: OrganizationTheme;
  /**
   * The Automation Anywhere Control Room information
   */
  readonly control_room?: ControlRoom;
};

export type AuthUserOrganization = {
  /**
   * ID of the organization. NOT the id of the membership.
   */
  id: UUID;
  /**
   * Name of the organization.
   */
  name: string;
  /**
   * The user's role within the organization.
   */
  role: UserRole;
  /**
   * The organization's brick scope, or null if not set.
   */
  scope?: string | null;
  /**
   * True if the user is a manager of at least one team deployment.
   */
  isDeploymentManager: boolean;
};

export type AuthState = {
  /**
   * The PixieBrix userId, or null if the user is not authenticated
   */
  readonly userId?: UUID | null;

  readonly email?: string | null;

  /**
   * The user's package scope.
   */
  readonly scope?: string | null;

  /**
   * True if the user is authenticated with PixieBrix
   */
  readonly isLoggedIn: boolean;

  readonly isOnboarded: boolean;

  readonly isTestAccount: boolean;

  /**
   * True if running in a browser extension context. (False on the Admin Console app)
   */
  readonly extension: boolean;

  /**
   *  The primary organization for the user, or null.
   */
  readonly organization?: OrganizationAuthState | null;

  /**
   * The enterprise organization used for telemetry collection, or null. Generally, if set, this will be the same as the
   * user's primary organization.
   *
   * @since 1.7.35
   */
  readonly telemetryOrganizationId?: UUID | null;

  /**
   * Organizations the user is a member of
   */
  readonly organizations: AuthUserOrganization[];

  readonly groups: Array<{
    id: UUID;
    name: string;
  }>;

  /**
   * List of milestones for the user. A Milestone represents progress through the PixieBrix product.
   */
  readonly milestones: readonly UserMilestone[];

  /**
   * The partner, controlling theme, documentation links, etc.
   */
  readonly partner?: UserPartner | null;

  /**
   * Number of milliseconds after which to enforce browser extension and manual deployment updates, or `null` to
   * allow the user to snooze updates.
   *
   * NOTE: applies to both deployments and browser extension updates.
   *
   * @since 1.7.1
   */
  readonly enforceUpdateMillis: Nullishable<number>;
};

export type AuthRootState = {
  auth: AuthState;
};<|MERGE_RESOLUTION|>--- conflicted
+++ resolved
@@ -29,18 +29,11 @@
 export type AuthSharing = "private" | "shared" | "built-in";
 export interface AuthOption {
   label: string;
-<<<<<<< HEAD
-  /** The UUID of the auth credential
-   * Local integration configurations stored in Redux are not guaranteed to have a UUID.
-   * See `locationIntegrationConfigsState` in useAuthOptions()
-   **/
-=======
   /**
    * The UUID of the auth credential
    * Local integration configurations stored in Redux are not guaranteed to have a UUID.
    * See `locationIntegrationConfigsState` in useAuthOptions()
    */
->>>>>>> d6bcb57a
   value: Nullishable<UUID>;
   serviceId: RegistryId;
   local: boolean;
