--- conflicted
+++ resolved
@@ -31,11 +31,8 @@
 import useRequiredPartnerAuth from "@/auth/useRequiredPartnerAuth";
 import useLinkState from "@/auth/useLinkState";
 import { type Me } from "@/data/model/Me";
-<<<<<<< HEAD
 import castError from "@/utils/castError";
-=======
 import { type Location } from "history";
->>>>>>> ccec63a9
 
 type RequireAuthProps = {
   /** Rendered in case of 401 response */
