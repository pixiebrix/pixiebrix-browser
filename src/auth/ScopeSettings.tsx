/*
 * Copyright (C) 2022 PixieBrix, Inc.
 *
 * This program is free software: you can redistribute it and/or modify
 * it under the terms of the GNU Affero General Public License as published by
 * the Free Software Foundation, either version 3 of the License, or
 * (at your option) any later version.
 *
 * This program is distributed in the hope that it will be useful,
 * but WITHOUT ANY WARRANTY; without even the implied warranty of
 * MERCHANTABILITY or FITNESS FOR A PARTICULAR PURPOSE.  See the
 * GNU Affero General Public License for more details.
 *
 * You should have received a copy of the GNU Affero General Public License
 * along with this program.  If not, see <http://www.gnu.org/licenses/>.
 */

import styles from "./ScopeSettings.module.scss";

import React, { useCallback } from "react";
import { Formik, FormikBag, FormikValues } from "formik";
import { Alert, Button, Container, Form } from "react-bootstrap";
import * as Yup from "yup";
import { castArray, mapValues } from "lodash";
import { faEyeSlash, faInfo } from "@fortawesome/free-solid-svg-icons";
import { FontAwesomeIcon } from "@fortawesome/react-fontawesome";
import { reportError } from "@/telemetry/rollbar";
import { StatusCodes } from "http-status-codes";
import { getLinkedApiClient } from "@/services/apiClient";
import { isAxiosError } from "@/errors";
import useNotifications from "@/hooks/useNotifications";
import ConnectedFieldTemplate from "@/components/form/ConnectedFieldTemplate";
<<<<<<< HEAD
=======
import styles from "./ScopeSettings.module.scss";
import { useGetAuthQuery } from "@/services/api";
>>>>>>> 22293c9a

interface Profile {
  scope: string | null;
}

const SCOPE_REGEX = /^@[\da-z~-][\d._a-z~-]*$/;

const VALIDATION_SCHEMA = Yup.object({
  scope: Yup.string()
    .matches(
      SCOPE_REGEX,
      "Your account alias must start with @ followed by lowercase letters and numbers"
    )
    .required(),
});

type ScopeSettingsProps = {
  title?: string;
  description: string;
};

const ScopeSettings: React.VoidFunctionComponent<ScopeSettingsProps> = ({
  title,
  description,
}) => {
  const notify = useNotifications();
  const { refetch: refetchAuth } = useGetAuthQuery();

  const submit = useCallback(
    async (
      values: FormikValues,
      { setErrors }: FormikBag<unknown, Profile>
    ) => {
      try {
        await (await getLinkedApiClient()).patch("/api/settings/", values);
      } catch (error) {
        if (!isAxiosError(error)) {
          notify.error("Error updating account alias", {
            error,
          });
          return;
        }

        switch (error.response.status) {
          case StatusCodes.UNAUTHORIZED: {
            notify.error("Could not authenticate with PixieBrix", {
              error,
            });
            return;
          }

          case StatusCodes.BAD_REQUEST: {
            setErrors(mapValues(error.response.data, (xs) => castArray(xs)[0]));
            return;
          }

          default: {
            reportError(error);
            notify.error("Error updating account alias", {
              error,
            });
            return;
          }
        }
      }

      refetchAuth();
    },
    [notify]
  );

  return (
    <div className={styles.root}>
      {title && <div className={styles.title}>{title}</div>}

      <div className="font-weight-bold">{description}</div>

      <Alert variant="info" className="mt-2">
        <p>
          <FontAwesomeIcon icon={faInfo} /> Your account alias is a unique name
          used to prevent duplicate identifiers between the bricks you create
          and public/team bricks.
        </p>
      </Alert>

      <Alert variant="info" className="mt-2">
        <p>
          <FontAwesomeIcon icon={faEyeSlash} /> You account alias will not be
          visible to anyone unless you choose to share a brick or extension.
        </p>
      </Alert>

      <Formik
        onSubmit={submit}
        enableReinitialize
        initialValues={{ scope: "" }}
        validationSchema={VALIDATION_SCHEMA}
      >
        {({ handleSubmit, isSubmitting, isValid }) => (
          <Container>
            <Form noValidate onSubmit={handleSubmit} className="mt-2">
              <ConnectedFieldTemplate
                name="scope"
                label="Account Alias"
                placeholder="@peter-parker"
                description="Your @alias for publishing bricks, e.g., @peter-parker"
              />
              <Button type="submit" disabled={isSubmitting || !isValid}>
                Set My Account Alias
              </Button>
            </Form>
          </Container>
        )}
      </Formik>
    </div>
  );
};

export default ScopeSettings;<|MERGE_RESOLUTION|>--- conflicted
+++ resolved
@@ -30,11 +30,7 @@
 import { isAxiosError } from "@/errors";
 import useNotifications from "@/hooks/useNotifications";
 import ConnectedFieldTemplate from "@/components/form/ConnectedFieldTemplate";
-<<<<<<< HEAD
-=======
-import styles from "./ScopeSettings.module.scss";
 import { useGetAuthQuery } from "@/services/api";
->>>>>>> 22293c9a
 
 interface Profile {
   scope: string | null;
