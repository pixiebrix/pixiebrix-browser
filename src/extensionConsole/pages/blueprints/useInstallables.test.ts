/*
 * Copyright (C) 2023 PixieBrix, Inc.
 *
 * This program is free software: you can redistribute it and/or modify
 * it under the terms of the GNU Affero General Public License as published by
 * the Free Software Foundation, either version 3 of the License, or
 * (at your option) any later version.
 *
 * This program is distributed in the hope that it will be useful,
 * but WITHOUT ANY WARRANTY; without even the implied warranty of
 * MERCHANTABILITY or FITNESS FOR A PARTICULAR PURPOSE.  See the
 * GNU Affero General Public License for more details.
 *
 * You should have received a copy of the GNU Affero General Public License
 * along with this program.  If not, see <http://www.gnu.org/licenses/>.
 */

import { renderHook } from "@/extensionConsole/testHelpers";
import useInstallables from "@/extensionConsole/pages/blueprints/useInstallables";
import extensionsSlice from "@/store/extensionsSlice";
<<<<<<< HEAD
=======
import { useGetAllCloudExtensionsQuery } from "@/services/api";
>>>>>>> 8f81b361
import {
  cloudExtensionFactory,
  persistedExtensionFactory,
  recipeDefinitionFactory,
  recipeMetadataFactory,
} from "@/testUtils/factories";
import { validateTimestamp } from "@/types/helpers";
import { useAllRecipes } from "@/recipes/recipesHooks";
import { range } from "lodash";
<<<<<<< HEAD
import { appApiMock } from "@/testUtils/appApiMock";
=======

jest.mock("@/services/api", () => ({
  useGetAllCloudExtensionsQuery: jest.fn(),
}));
>>>>>>> 8f81b361

jest.mock("@/recipes/recipesHooks", () => ({
  useAllRecipes: jest.fn(),
}));

<<<<<<< HEAD
=======
const useGetAllCloudExtensionsQueryMock =
  useGetAllCloudExtensionsQuery as jest.MockedFunction<
    typeof useGetAllCloudExtensionsQuery
  >;
>>>>>>> 8f81b361
const useAllRecipesMock = useAllRecipes as jest.MockedFunction<
  typeof useAllRecipes
>;

describe("useInstallables", () => {
  beforeEach(() => {
<<<<<<< HEAD
    appApiMock.reset();
    appApiMock.onGet("/api/extensions/").reply(200, []);
=======
    useGetAllCloudExtensionsQueryMock.mockReset();
    useGetAllCloudExtensionsQueryMock.mockReturnValue({
      data: [],
      isLoading: false,
      error: false,
      refetch: jest.fn(),
    });
>>>>>>> 8f81b361

    useAllRecipesMock.mockReset();
    useAllRecipesMock.mockReturnValue({ data: undefined } as any);
  });

  it("handles empty state", async () => {
    const wrapper = renderHook(() => useInstallables());

    await wrapper.waitForEffect();

    expect(wrapper.result.current).toEqual({
      installables: [],
<<<<<<< HEAD
      isLoading: false,
      error: undefined,
=======
      error: false,
>>>>>>> 8f81b361
    });
  });

  it("handles unavailable", async () => {
    const wrapper = renderHook(() => useInstallables(), {
      setupRedux(dispatch) {
        dispatch(
          // eslint-disable-next-line new-cap -- unsave
          extensionsSlice.actions.UNSAFE_setExtensions([
            persistedExtensionFactory({
              _recipe: {
                ...recipeMetadataFactory(),
                updated_at: validateTimestamp(new Date().toISOString()),
                sharing: { public: false, organizations: [] },
              },
            }),
          ])
        );
      },
    });

    await wrapper.waitForEffect();

    expect(wrapper.result.current).toEqual({
      installables: [
        expect.objectContaining({
          isStub: true,
        }),
      ],
<<<<<<< HEAD
      isLoading: false,
      error: undefined,
=======
      error: false,
>>>>>>> 8f81b361
    });
  });

  it("multiple unavailable are single installable", async () => {
    const metadata = recipeMetadataFactory();

    const wrapper = renderHook(() => useInstallables(), {
      setupRedux(dispatch) {
        dispatch(
          // eslint-disable-next-line new-cap -- unsave
          extensionsSlice.actions.UNSAFE_setExtensions(
            range(3).map(() =>
              persistedExtensionFactory({
                _recipe: {
                  ...metadata,
                  updated_at: validateTimestamp(new Date().toISOString()),
                  sharing: { public: false, organizations: [] },
                },
              })
            )
          )
        );
      },
    });

    await wrapper.waitForEffect();

    expect(wrapper.result.current).toEqual({
      installables: [
        expect.objectContaining({
          isStub: true,
        }),
      ],
<<<<<<< HEAD
      isLoading: false,
      error: undefined,
=======
      error: false,
>>>>>>> 8f81b361
    });
  });

  it("handles known recipe", async () => {
    const metadata = recipeMetadataFactory();

    useAllRecipesMock.mockReturnValue({
      data: [recipeDefinitionFactory({ metadata })],
      error: undefined,
    } as any);

    const wrapper = renderHook(() => useInstallables(), {
      setupRedux(dispatch) {
        dispatch(
          // eslint-disable-next-line new-cap -- test setup
          extensionsSlice.actions.UNSAFE_setExtensions([
            persistedExtensionFactory({
              _recipe: {
                ...metadata,
                updated_at: validateTimestamp(new Date().toISOString()),
                sharing: { public: false, organizations: [] },
              },
            }),
          ])
        );
      },
    });

    await wrapper.waitForEffect();

    expect(wrapper.result.current).toEqual({
      installables: [
        expect.objectContaining({
          kind: "recipe",
        }),
      ],
<<<<<<< HEAD
      isLoading: false,
      error: undefined,
=======
      error: false,
>>>>>>> 8f81b361
    });

    expect(wrapper.result.current.installables[0]).not.toHaveProperty("isStub");
  });

  it("handles inactive cloud extension", async () => {
<<<<<<< HEAD
    appApiMock.reset();
    appApiMock.onGet("/api/extensions/").reply(200, [cloudExtensionFactory()]);
=======
    useGetAllCloudExtensionsQueryMock.mockReturnValue({
      data: [cloudExtensionFactory()],
      isLoading: false,
      error: false,
      refetch: jest.fn(),
    });
>>>>>>> 8f81b361

    const wrapper = renderHook(() => useInstallables());

    await wrapper.waitForEffect();

    expect(wrapper.result.current).toEqual({
      installables: [
        expect.objectContaining({
          active: false,
          extensionPointId: expect.toBeString(),
        }),
      ],
<<<<<<< HEAD
      isLoading: false,
      error: undefined,
=======
      error: false,
>>>>>>> 8f81b361
    });
  });

  it("handles active cloud extension", async () => {
    const cloudExtension = cloudExtensionFactory();
<<<<<<< HEAD
    appApiMock.reset();
    appApiMock.onGet("/api/extensions/").reply(200, [cloudExtension]);
=======

    useGetAllCloudExtensionsQueryMock.mockReturnValue({
      data: [cloudExtension],
      error: false,
      refetch: jest.fn(),
    });
>>>>>>> 8f81b361

    const wrapper = renderHook(() => useInstallables(), {
      setupRedux(dispatch) {
        dispatch(
          // eslint-disable-next-line new-cap -- test setup
          extensionsSlice.actions.UNSAFE_setExtensions([
            // Content doesn't matter, just need to match the ID
            persistedExtensionFactory({ id: cloudExtension.id }),
          ])
        );
      },
    });

    await wrapper.waitForEffect();

    expect(wrapper.result.current).toEqual({
      installables: [
        expect.objectContaining({
          active: true,
          extensionPointId: expect.toBeString(),
        }),
      ],
<<<<<<< HEAD
      isLoading: false,
      error: undefined,
=======
      error: false,
>>>>>>> 8f81b361
    });
  });
});<|MERGE_RESOLUTION|>--- conflicted
+++ resolved
@@ -18,10 +18,6 @@
 import { renderHook } from "@/extensionConsole/testHelpers";
 import useInstallables from "@/extensionConsole/pages/blueprints/useInstallables";
 import extensionsSlice from "@/store/extensionsSlice";
-<<<<<<< HEAD
-=======
-import { useGetAllCloudExtensionsQuery } from "@/services/api";
->>>>>>> 8f81b361
 import {
   cloudExtensionFactory,
   persistedExtensionFactory,
@@ -31,44 +27,18 @@
 import { validateTimestamp } from "@/types/helpers";
 import { useAllRecipes } from "@/recipes/recipesHooks";
 import { range } from "lodash";
-<<<<<<< HEAD
 import { appApiMock } from "@/testUtils/appApiMock";
-=======
-
-jest.mock("@/services/api", () => ({
-  useGetAllCloudExtensionsQuery: jest.fn(),
-}));
->>>>>>> 8f81b361
 
 jest.mock("@/recipes/recipesHooks", () => ({
   useAllRecipes: jest.fn(),
 }));
 
-<<<<<<< HEAD
-=======
-const useGetAllCloudExtensionsQueryMock =
-  useGetAllCloudExtensionsQuery as jest.MockedFunction<
-    typeof useGetAllCloudExtensionsQuery
-  >;
->>>>>>> 8f81b361
-const useAllRecipesMock = useAllRecipes as jest.MockedFunction<
-  typeof useAllRecipes
->;
+const useAllRecipesMock = jest.mocked(useAllRecipes);
 
 describe("useInstallables", () => {
   beforeEach(() => {
-<<<<<<< HEAD
     appApiMock.reset();
     appApiMock.onGet("/api/extensions/").reply(200, []);
-=======
-    useGetAllCloudExtensionsQueryMock.mockReset();
-    useGetAllCloudExtensionsQueryMock.mockReturnValue({
-      data: [],
-      isLoading: false,
-      error: false,
-      refetch: jest.fn(),
-    });
->>>>>>> 8f81b361
 
     useAllRecipesMock.mockReset();
     useAllRecipesMock.mockReturnValue({ data: undefined } as any);
@@ -81,12 +51,7 @@
 
     expect(wrapper.result.current).toEqual({
       installables: [],
-<<<<<<< HEAD
-      isLoading: false,
-      error: undefined,
-=======
-      error: false,
->>>>>>> 8f81b361
+      error: false,
     });
   });
 
@@ -116,12 +81,7 @@
           isStub: true,
         }),
       ],
-<<<<<<< HEAD
-      isLoading: false,
-      error: undefined,
-=======
-      error: false,
->>>>>>> 8f81b361
+      error: false,
     });
   });
 
@@ -155,12 +115,7 @@
           isStub: true,
         }),
       ],
-<<<<<<< HEAD
-      isLoading: false,
-      error: undefined,
-=======
-      error: false,
->>>>>>> 8f81b361
+      error: false,
     });
   });
 
@@ -197,29 +152,14 @@
           kind: "recipe",
         }),
       ],
-<<<<<<< HEAD
-      isLoading: false,
-      error: undefined,
-=======
-      error: false,
->>>>>>> 8f81b361
+      error: false,
     });
 
     expect(wrapper.result.current.installables[0]).not.toHaveProperty("isStub");
   });
 
   it("handles inactive cloud extension", async () => {
-<<<<<<< HEAD
-    appApiMock.reset();
     appApiMock.onGet("/api/extensions/").reply(200, [cloudExtensionFactory()]);
-=======
-    useGetAllCloudExtensionsQueryMock.mockReturnValue({
-      data: [cloudExtensionFactory()],
-      isLoading: false,
-      error: false,
-      refetch: jest.fn(),
-    });
->>>>>>> 8f81b361
 
     const wrapper = renderHook(() => useInstallables());
 
@@ -232,28 +172,15 @@
           extensionPointId: expect.toBeString(),
         }),
       ],
-<<<<<<< HEAD
-      isLoading: false,
-      error: undefined,
-=======
-      error: false,
->>>>>>> 8f81b361
+      error: false,
     });
   });
 
   it("handles active cloud extension", async () => {
+    appApiMock.reset();
+
     const cloudExtension = cloudExtensionFactory();
-<<<<<<< HEAD
-    appApiMock.reset();
     appApiMock.onGet("/api/extensions/").reply(200, [cloudExtension]);
-=======
-
-    useGetAllCloudExtensionsQueryMock.mockReturnValue({
-      data: [cloudExtension],
-      error: false,
-      refetch: jest.fn(),
-    });
->>>>>>> 8f81b361
 
     const wrapper = renderHook(() => useInstallables(), {
       setupRedux(dispatch) {
@@ -276,12 +203,7 @@
           extensionPointId: expect.toBeString(),
         }),
       ],
-<<<<<<< HEAD
-      isLoading: false,
-      error: undefined,
-=======
-      error: false,
->>>>>>> 8f81b361
+      error: false,
     });
   });
 });