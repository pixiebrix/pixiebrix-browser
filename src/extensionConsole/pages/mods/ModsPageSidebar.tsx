import styles from "./ListFilters.module.scss";

// eslint-disable-next-line no-restricted-imports -- TODO: Fix over time
import { Form, Nav, type NavLinkProps } from "react-bootstrap";
import React, { useEffect, useState } from "react";
import useReduxState from "@/hooks/useReduxState";
import modsPageSlice, { type ActiveTab } from "./modsPageSlice";
import { selectActiveTab, selectSearchQuery } from "./modsPageSelectors";
import { useDebounce } from "use-debounce";
import { FontAwesomeIcon } from "@fortawesome/react-fontawesome";
import {
  faAsterisk,
  faCheck,
  faExternalLinkAlt,
  faGlobe,
  faRocket,
  faUser,
  faUsers,
} from "@fortawesome/free-solid-svg-icons";
import { type TableInstance } from "react-table";
import { type ModViewItem } from "@/types/modTypes";
import useFlags from "@/hooks/useFlags";
import {
  useGetMeQuery,
  useGetStarterBlueprintsQuery,
} from "@/data/service/api";
import { kebabCase } from "lodash";
import { type IconProp } from "@fortawesome/fontawesome-svg-core";

// eslint-disable-next-line no-restricted-imports -- Type only
import type { BsPrefixRefForwardingComponent } from "react-bootstrap/esm/helpers";
import useMilestones from "@/hooks/useMilestones";
import { type RegistryId } from "@/types/registryTypes";

import { MARKETPLACE_URL } from "@/urlConstants";
import { RestrictedFeatures } from "@/auth/featureFlags";

type ModsPageSidebarProps = {
  teamFilters: string[];
  tableInstance: TableInstance<ModViewItem>;
};

const MOD_TAB_KEYS = [
  "active",
  "all",
  "personal",
  "public",
  "getStarted",
] as const;
type ModTabKey = (typeof MOD_TAB_KEYS)[number];
type ModTabsMap = {
  [key in ModTabKey]: ActiveTab;
};

export const MODS_PAGE_TABS: ModTabsMap = {
  active: {
    key: "Active",
    tabTitle: "Active Mods",
    filters: [{ id: "status", value: "Active" }],
  },
  all: {
    key: "All",
    tabTitle: "All Mods",
    filters: [],
  },
  personal: {
    key: "Personal",
    tabTitle: "Personal Mods",
    filters: [{ id: "sharing.source.label", value: "Personal" }],
  },
  public: {
    key: "Public",
    tabTitle: "Public Mods",
    filters: [{ id: "sharing.source.label", value: "Public" }],
  },
  getStarted: {
    key: "Get Started",
    tabTitle: "Welcome to the PixieBrix Extension Console",
    filters: [],
    hideToolbar: true,
  },
};

const ListItem: BsPrefixRefForwardingComponent<
  "a",
  NavLinkProps & { label: string; icon: IconProp }
> = ({ label, icon, ...otherProps }) => (
  // @ts-expect-error -- react-bootstrap types are finicky in Typescript 5
  <Nav.Link
    className="media"
    data-testid={`${kebabCase(label)}-mod-tab`}
    {...otherProps}
  >
    <FontAwesomeIcon className="align-self-center" icon={icon} />
    <span className="media-body ml-2">{label}</span>
  </Nav.Link>
);

const useOnboardingTabs = (tableInstance: TableInstance<ModViewItem>) => {
  const { data: welcomeMods, isLoading: isWelcomeModsLoading } =
    useGetStarterBlueprintsQuery();
  const [activeTab, setActiveTab] = useReduxState(
    selectActiveTab,
    modsPageSlice.actions.setActiveTab,
  );
  const { data: modViewItems } = tableInstance;

  const {
    data: me,
    isLoading: isMeLoading,
    isFetching: isMeFetching,
  } = useGetMeQuery();
  const { getMilestone } = useMilestones();

  const onboardingModId = getMilestone("first_time_public_blueprint_install")
    ?.metadata?.blueprintId as RegistryId;

  const isFreemiumUser = !me?.primaryOrganization;

  const hasSomeModEngagement = modViewItems?.some((modViewItem) => {
    if (modViewItem.sharingSource.type === "Personal") {
      return true;
    }

    if (onboardingModId === modViewItem.modId) {
      return false;
    }

<<<<<<< HEAD
    const isStarterMod = starterBlueprints?.some(
      (starterBlueprint) => modViewItem.modId === starterBlueprint.metadata.id,
=======
    const isWelcomeMod = welcomeMods?.some(
      (starterBlueprint) =>
        modViewItem.sharing.packageId === starterBlueprint.metadata.id,
>>>>>>> d11df2e3
    );

    return modViewItem.status === "Active" && !isWelcomeMod;
  });

  const showGetStartedTab =
    !isWelcomeModsLoading && !isMeLoading && !isMeFetching
      ? isFreemiumUser && !hasSomeModEngagement
      : false;

  useEffect(() => {
    if (isWelcomeModsLoading || isMeLoading || isMeFetching) {
      return;
    }

    if (activeTab.key == null) {
      if (showGetStartedTab) {
        setActiveTab(MODS_PAGE_TABS.getStarted);
        return;
      }

      setActiveTab(MODS_PAGE_TABS.active);
      return;
    }

    // The "Get Started" tab is an onboarding view that should only be
    // shown to new Freemium users that haven't engaged with the product yet.
    // If the "Get Started" tab is hidden due to e.g. onboarding completion,
    // but still selected as an ActiveTab, we want to reset the default to
    // the "Active Mods" tab.
    if (!showGetStartedTab && activeTab.key === "Get Started") {
      setActiveTab(MODS_PAGE_TABS.active);
    }
  }, [
    isMeLoading,
    isMeFetching,
    welcomeMods,
    isWelcomeModsLoading,
    activeTab.key,
    showGetStartedTab,
    setActiveTab,
  ]);

  return {
    showGetStartedTab,
  };
};

const ModsPageSidebar: React.VoidFunctionComponent<ModsPageSidebarProps> = ({
  teamFilters,
  tableInstance,
}) => {
  const { permit } = useFlags();
  const {
    state: { globalFilter },
    setGlobalFilter,
  } = tableInstance;
  const [activeTab, setActiveTab] = useReduxState(
    selectActiveTab,
    modsPageSlice.actions.setActiveTab,
  );
  const [_, setSearchQuery] = useReduxState(
    selectSearchQuery,
    modsPageSlice.actions.setSearchQuery,
  );
  const [searchInput, setSearchInput] = useState("");
  const [debouncedSearchInput] = useDebounce(searchInput, 300, {
    trailing: true,
    leading: false,
  });
  const { showGetStartedTab } = useOnboardingTabs(tableInstance);

  // By default, search everything with the option to re-select
  // filtered category
  useEffect(() => {
    if (globalFilter !== debouncedSearchInput) {
      setSearchQuery(debouncedSearchInput);
    }

    if (debouncedSearchInput) {
      setActiveTab(MODS_PAGE_TABS.all);
    }
  }, [globalFilter, debouncedSearchInput, setActiveTab, setGlobalFilter]);

  return (
    <div className={styles.root}>
      <Form>
        <Form.Control
          id="query"
          placeholder="Search all mods"
          size="sm"
          value={searchInput}
          data-testid="blueprints-search-input"
          onChange={({ target }) => {
            setSearchInput(target.value);
          }}
        />
      </Form>
      <Nav
        className="flex-column"
        variant="pills"
        defaultActiveKey={activeTab.key}
        activeKey={activeTab.key}
      >
        {showGetStartedTab && (
          <ListItem
            className="mt-3"
            icon={faRocket}
            label="Get Started"
            eventKey="Get Started"
            onClick={() => {
              setActiveTab(MODS_PAGE_TABS.getStarted);
            }}
          />
        )}
        <h5 className="mt-3">Category Filters</h5>
        <ListItem
          icon={faCheck}
          label="Active"
          eventKey="Active"
          onClick={() => {
            setActiveTab(MODS_PAGE_TABS.active);
          }}
        />
        <ListItem
          icon={faAsterisk}
          label="All Mods"
          eventKey="All"
          onClick={() => {
            setActiveTab(MODS_PAGE_TABS.all);
          }}
        />
        {permit(RestrictedFeatures.MARKETPLACE) && (
          <>
            <ListItem
              icon={faUser}
              label="Personal"
              eventKey="Personal"
              onClick={() => {
                setActiveTab(MODS_PAGE_TABS.personal);
              }}
            />
            <ListItem
              icon={faGlobe}
              label="Public Marketplace"
              eventKey="Public"
              onClick={() => {
                setActiveTab(MODS_PAGE_TABS.public);
              }}
            />
          </>
        )}
        {teamFilters.length > 0 && <h5 className="mt-3">Shared with Me</h5>}
        {teamFilters.map((filter) => (
          <ListItem
            key={filter}
            icon={faUsers}
            label={filter}
            eventKey={filter}
            onClick={() => {
              setActiveTab({
                key: filter,
                tabTitle: `${filter} Mods`,
                filters: [{ id: "sharing.source.label", value: filter }],
              });
            }}
          />
        ))}
      </Nav>
      <Nav className="flex-column">
        <h5>Explore</h5>
        <ListItem
          icon={faExternalLinkAlt}
          label="Open Public Marketplace"
          href={MARKETPLACE_URL}
          target="_blank"
          rel="noopener noreferrer"
        />
      </Nav>
    </div>
  );
};

export default ModsPageSidebar;<|MERGE_RESOLUTION|>--- conflicted
+++ resolved
@@ -126,14 +126,8 @@
       return false;
     }
 
-<<<<<<< HEAD
-    const isStarterMod = starterBlueprints?.some(
+    const isWelcomeMod = welcomeMods?.some(
       (starterBlueprint) => modViewItem.modId === starterBlueprint.metadata.id,
-=======
-    const isWelcomeMod = welcomeMods?.some(
-      (starterBlueprint) =>
-        modViewItem.sharing.packageId === starterBlueprint.metadata.id,
->>>>>>> d11df2e3
     );
 
     return modViewItem.status === "Active" && !isWelcomeMod;
