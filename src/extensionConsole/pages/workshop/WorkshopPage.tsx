--- conflicted
+++ resolved
@@ -31,12 +31,9 @@
 import { type EnrichedBrick, type NavigateProps } from "./workshopTypes";
 import { RequireScope } from "@/auth/RequireScope";
 import { getKindDisplayName } from "@/extensionConsole/pages/workshop/workshopUtils";
-<<<<<<< HEAD
+import { PACKAGE_REGEX } from "@/types/helpers";
 import { useGetEditablePackagesQuery } from "@/services/api";
 import { type EditablePackage } from "@/types/contract";
-=======
-import { PACKAGE_REGEX } from "@/types/helpers";
->>>>>>> e53e15c1
 
 const { actions } = workshopSlice;
 
@@ -51,26 +48,6 @@
 function useEnrichBricks(bricks: EditablePackage[]): EnrichedBrick[] {
   const recent = useSelector(selectRecent);
 
-<<<<<<< HEAD
-  return useMemo(
-    () =>
-      orderBy(
-        (bricks ?? []).map((brick) => {
-          const match = PACKAGE_NAME_REGEX.exec(brick.name);
-          return {
-            ...brick,
-            scope: match.groups.scope,
-            collection: match.groups.collection,
-            timestamp: recent.get(brick.id),
-          };
-        }),
-        // Show recently accessed first
-        [(x) => x.timestamp ?? -1, (x) => x.verbose_name],
-        ["desc", "asc"]
-      ),
-    [recent, bricks]
-  );
-=======
   return useMemo(() => {
     console.debug("Recent bricks", { recent });
 
@@ -89,7 +66,6 @@
       ["desc", "asc"]
     );
   }, [recent, bricks]);
->>>>>>> e53e15c1
 }
 
 function useSearchOptions(bricks: EnrichedBrick[]) {
@@ -132,21 +108,17 @@
 }) => {
   const dispatch = useDispatch();
   const [query, setQuery] = useState("");
-
   const {
     data: remoteBricks,
     isLoading,
     error,
   } = useGetEditablePackagesQuery();
-
   const {
     scopes = [],
     collections = [],
     kinds = [],
   } = useSelector(selectFilters);
-
   const bricks = useEnrichBricks(remoteBricks);
-
   const { scopeOptions, kindOptions, collectionOptions } =
     useSearchOptions(bricks);
 
