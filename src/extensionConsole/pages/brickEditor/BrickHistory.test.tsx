/*
 * Copyright (C) 2024 PixieBrix, Inc.
 *
 * This program is free software: you can redistribute it and/or modify
 * it under the terms of the GNU Affero General Public License as published by
 * the Free Software Foundation, either version 3 of the License, or
 * (at your option) any later version.
 *
 * This program is distributed in the hope that it will be useful,
 * but WITHOUT ANY WARRANTY; without even the implied warranty of
 * MERCHANTABILITY or FITNESS FOR A PARTICULAR PURPOSE.  See the
 * GNU Affero General Public License for more details.
 *
 * You should have received a copy of the GNU Affero General Public License
 * along with this program.  If not, see <http://www.gnu.org/licenses/>.
 */

import React from "react";
import BrickHistory from "@/extensionConsole/pages/brickEditor/BrickHistory";

import { act, screen, waitFor } from "@testing-library/react";
import MockAdapter from "axios-mock-adapter";
import axios from "axios";
import { uuidSequence } from "@/testUtils/factories/stringFactories";
import selectEvent from "react-select-event";
import { waitForEffect } from "@/testUtils/testHelpers";
import { render } from "@/extensionConsole/testHelpers";
import { type Package, type PackageVersion } from "@/types/contract";
<<<<<<< HEAD
import { Timestamp } from "@/types/stringTypes";
=======
import { type Timestamp } from "@/types/stringTypes";
>>>>>>> 363bfade

const axiosMock = new MockAdapter(axios);

const findDiffEditor = (container: HTMLElement) =>
  // eslint-disable-next-line testing-library/no-node-access -- ace editor is not loaded/rendered in a normal way
  container.querySelector("#DIFF_EDITOR_DIV");

describe("BrickHistory", () => {
  const testBrickId = uuidSequence(1);

  const renderBrickHistory = async () => {
    const utils = render(<BrickHistory brickId={testBrickId} />);
    // Wait for the currentVersion effect to resolve
    await waitForEffect();
    return utils;
  };

  it("renders select components for choosing versions and displays the diff", async () => {
    const testVersions: PackageVersion[] = [
      {
        id: testBrickId,
        version: "1.0.1",
        config: {},
        raw_config: "some big yaml file",
        created_at: "2024-01-24T20:55:41.263846Z" as Timestamp,
        updated_at: "2024-01-26T23:58:12.270168Z" as Timestamp,
      },
      {
        id: testBrickId,
        version: "1.0.0",
        config: {},
        raw_config: "some big yaml file2",
        created_at: "2024-01-20T16:55:41.263846Z" as Timestamp,
        updated_at: "2024-01-22T18:58:12.270168Z" as Timestamp,
      },
    ];

    const testPackage: Package = {
      id: testBrickId,
      name: "@pixies/ai/chatgpt-sidebar",
      kind: "Blueprint",
      version: "1.0.1",
      config: "some config yaml",
      public: true,
      organizations: [],
      updated_at: "2024-01-26T23:58:12.270168Z" as Timestamp,
      verbose_name: "AI Copilot",
    };
    axiosMock
      .onGet(/api\/bricks\/[\w-]*\/versions\/$/)
      .reply(200, testVersions);
    axiosMock.onGet(/api\/bricks\/[\w-]*\/$/).reply(200, testPackage);

    const { container } = await renderBrickHistory();

    // The diff editor should not be rendered yet.
    expect(findDiffEditor(container)).not.toBeInTheDocument();

    // There should be two Selects rendered
    const selectInputs = screen.getAllByRole("combobox");
    expect(selectInputs).toHaveLength(2);

    // Only one of the selects should have a placeholder shown, and the other should display the current version
    const selectPlaceholderTexts =
      await screen.findAllByText("Select a version");
    await waitFor(() => {
      expect(selectPlaceholderTexts).toHaveLength(1);
    });
    expect(screen.getByText("1.0.1 (current)")).toBeInTheDocument();

    // Open the second select
    await act(async () => {
      selectEvent.openMenu(selectInputs[1]);
    });

    // The expected options are displayed
    expect(
      screen.getByRole("option", { name: "1.0.1 (current) 1/26/2024" }),
    ).toBeVisible();
    const olderVersion = screen.getByRole("option", {
      name: "1.0.0 1/22/2024",
    });
    expect(olderVersion).toBeVisible();

    // Selecting another version should then display the diff editor
    await selectEvent.select(selectInputs[1], "1.0.0");
    await waitForEffect();
    expect(findDiffEditor(container)).toBeInTheDocument();
  });
});<|MERGE_RESOLUTION|>--- conflicted
+++ resolved
@@ -26,11 +26,7 @@
 import { waitForEffect } from "@/testUtils/testHelpers";
 import { render } from "@/extensionConsole/testHelpers";
 import { type Package, type PackageVersion } from "@/types/contract";
-<<<<<<< HEAD
-import { Timestamp } from "@/types/stringTypes";
-=======
 import { type Timestamp } from "@/types/stringTypes";
->>>>>>> 363bfade
 
 const axiosMock = new MockAdapter(axios);
 
