--- conflicted
+++ resolved
@@ -22,12 +22,8 @@
 import { Table } from "react-bootstrap";
 import React from "react";
 import { useField } from "formik";
-<<<<<<< HEAD
 import { useGetOrganizationsQuery } from "@/data/service/api";
-=======
-import { useGetOrganizationsQuery } from "@/services/api";
 import { type Organization } from "@/types/contract";
->>>>>>> bc3505f2
 
 const SharingTable: React.FunctionComponent = () => {
   const { data: organizations = [] } = useGetOrganizationsQuery();
