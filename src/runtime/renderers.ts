--- conflicted
+++ resolved
@@ -25,12 +25,7 @@
   renderNunjucksTemplate,
 } from "@/sandbox/messenger/executor";
 import { type UnknownObject } from "@/types/objectTypes";
-<<<<<<< HEAD
-import { containsTemplateExpression } from "@/utils/templateUtils";
-import { createNunjucksContext } from "@/runtime/createModVariableProxy";
-=======
 import { containsTemplateExpression } from "@/utils/expressionUtils";
->>>>>>> 15675267
 
 export type AsyncTemplateRenderer = (
   template: string,
@@ -74,17 +69,14 @@
           return template;
         }
 
-        // DEPRECATED: convert top level data from kebab case to snake case in order to be valid identifiers
+        // Convert top level data from kebab case to snake case in order to be valid identifiers
         const snakeCased = mapKeys(ctxt as UnknownObject, (value, key) =>
           key.replaceAll("-", "_")
         );
 
         return renderNunjucksTemplate({
           template,
-          context: createNunjucksContext({
-            originalProxy: ctxt,
-            modifiedContext: snakeCased as JsonObject,
-          }),
+          context: snakeCased as JsonObject,
           autoescape: options.autoescape,
         });
       };
