/*
 * Copyright (C) 2024 PixieBrix, Inc.
 *
 * This program is free software: you can redistribute it and/or modify
 * it under the terms of the GNU Affero General Public License as published by
 * the Free Software Foundation, either version 3 of the License, or
 * (at your option) any later version.
 *
 * This program is distributed in the hope that it will be useful,
 * but WITHOUT ANY WARRANTY; without even the implied warranty of
 * MERCHANTABILITY or FITNESS FOR A PARTICULAR PURPOSE.  See the
 * GNU Affero General Public License for more details.
 *
 * You should have received a copy of the GNU Affero General Public License
 * along with this program.  If not, see <http://www.gnu.org/licenses/>.
 */

import { type Logger } from "@/types/loggerTypes";
import { castArray, isPlainObject, omit, once } from "lodash";
import { requestRun, sendDeploymentAlert } from "@/background/messenger/api";
import { hideNotification, showNotification } from "@/utils/notify";
import { serializeError } from "serialize-error";
import { HeadlessModeError } from "@/bricks/errors";
import { engineRenderer } from "@/runtime/renderers";
import { type TraceExitData, type TraceRecordMeta } from "@/telemetry/trace";
import { type JsonObject, type SetRequired } from "type-fest";
import { uuidv4 } from "@/types/helpers";
import { mapArgs } from "@/runtime/mapArgs";
import {
  type ApiVersionOptions,
  DEFAULT_IMPLICIT_TEMPLATE_ENGINE,
} from "@/runtime/apiVersionOptions";
import {
  type BrickConfig,
  type BrickPipeline,
  hasMultipleTargets,
} from "@/bricks/types";
import {
  logIfInvalidOutput,
  selectBrickRootElement,
  shouldRunBrick,
  throwIfInvalidInput,
} from "@/runtime/runtimeUtils";
import ConsoleLogger from "@/utils/ConsoleLogger";
import {
  BrickTypes,
  type ResolvedBrickConfig,
  unsafeAssumeValidArg,
} from "@/runtime/runtimeTypes";
import { type RunBrickRequest } from "@/contentScript/messenger/runBrickTypes";
import {
  BusinessError,
  CancelError,
  NoRendererError,
} from "@/errors/businessErrors";
import { ContextError } from "@/errors/genericErrors";
import { type PanelPayload } from "@/types/sidebarTypes";
import { getLoggingConfig } from "@/telemetry/logging";
import { type UUID } from "@/types/stringTypes";
import {
  type BrickArgs,
  type BrickArgsContext,
  type SelectorRoot,
  type RenderedArgs,
  type IntegrationContext,
  type OptionsArgs,
  type PipelineExpression,
  type RunMetadata,
} from "@/types/runtimeTypes";
import { isPipelineClosureExpression } from "@/utils/expressionUtils";
import extendModVariableContext from "@/runtime/extendModVariableContext";
import { isObject } from "@/utils/objectUtils";
import type {
  RegistryId,
  RegistryProtocol,
  SemVerString,
} from "@/types/registryTypes";
import type { Brick } from "@/types/brickTypes";
import getType from "@/runtime/getType";
import { getPlatform } from "@/platform/platformContext";
import { type Nullishable, assertNotNullish } from "@/utils/nullishUtils";
import { nowTimestamp } from "@/utils/timeUtils";
import { flagOn } from "@/auth/featureFlagStorage";
import castError from "@/utils/castError";

// Introduce a layer of indirection to avoid cyclical dependency between runtime and registry
// eslint-disable-next-line local-rules/persistBackgroundData -- Static
let brickRegistry: RegistryProtocol<RegistryId, Brick> = {
  async lookup(): Promise<Brick> {
    throw new Error(
      "Runtime was not initialized. Call initRuntime before running mods.",
    );
  },
};

/**
 * Initialize the runtime with the given brick registry.
 * @param registry brick registry to use for looking up bricks
 * @since 1.8.2 introduced to eliminate circular dependency between runtime and registry
 */
export function initRuntime(
  registry: RegistryProtocol<RegistryId, Brick>,
): void {
  brickRegistry = registry;
}

/**
 * CommonOptions for running pipelines and bricks
 */
type CommonOptions = ApiVersionOptions & {
  /**
   * `true` to log all brick inputs to the context-aware logger.
   *
   * The user toggles this setting on the Settings page
   * @see SettingsPage
   */
  logValues: boolean;
  /**
   * The context-aware logger.
   */
  logger: Logger;
  /**
   * `true` to throw an error if a renderer is encountered. Used to abort execution in the contentScript to pass
   * data over to be rendered in a PixieBrix sidebar.
   */
  headless: boolean;
  /**
   * An optional signal to abort the pipeline.
   * @since 1.7.19
   */
  abortSignal?: AbortSignal;
};

/**
 * @see reduceOptionsFactory
 */
export type ReduceOptions = CommonOptions & RunMetadata;

export type InitialValues = {
  /**
   * The inputs to the BrickPipeline, e.g., from the foundation's readers. Are placed under the `@input` key
   * @see StarterBrick.defaultReader
   */
  input: UnknownObject | undefined;
  /**
   * Option values provided by the user during activation of an extension
   * @see ModComponentBase.optionsArgs
   */
  optionsArgs?: OptionsArgs;
  /**
   * Integration configuration provided by the user during activation of a mod or via deployment
   * @see ModComponentBase.services
   */
  integrationContext?: IntegrationContext;
  /**
   * The document root for root-aware bricks, including readers
   * @see Brick.isRootAware
   */
  root: Nullishable<SelectorRoot>;
};

export type IntermediateState = {
  /**
   * The data passed implicitly from the previous brick in the pipeline
   * @see ApiVersionOptions.explicitDataFlow
   * @deprecated since `apiVersion: 2` data is passed explicitly via the context and outputKeys
   */
  previousOutput: unknown;
  /**
   * The context available to the brick. Contains `@inputs`, `@options`, and the other entries accumulated so far from
   * the previous bricks' output keys.
   * @see BrickConfig.outputKey
   */
  context: BrickArgsContext;
  /**
   * The document root for root-aware bricks
   * @see Brick.isRootAware
   */
  root: Nullishable<SelectorRoot>;
  /**
   * The brick's position in the BrickPipeline. Used to improve logging and error messages
   * @see BrickPipeline
   */
  index: number;
  /**
   * `true` if the brick is the last brick in the pipeline, for logging and validation
   * @see BrickPipeline
   */
  isLastBrick: boolean;
};

/**
 * All the data that determine the execution behavior of a brick
 * @see Brick.run
 */
type BrickProps<TArgs extends RenderedArgs | BrickArgs = RenderedArgs> = {
  /**
   * The rendered args for the brick, which may or may not have been already validated against the inputSchema depending
   * on the static type.
   */
  args?: TArgs;

  /**
   * The available context (The context used to render the args.)
   */
  context: BrickArgsContext;

  /**
   * The previous output
   * @deprecated ignored since runtime v2
   */
  previousOutput: unknown;

  /**
   * The root for root-aware bricks
   * @see Brick.isRootAware
   */
  root?: SelectorRoot;
};

type BrickOutput = {
  /**
   * The implicit output to pass to the next brick in the pipeline.
   *
   * Since runtime apiVersion: 2, output will be an empty object until the last brick in the pipeline.
   */
  output: unknown;

  /**
   * The value returned by the brick.
   * @since 1.7.0
   */
  brickReturnValue: unknown;

  /**
   * The updated context, i.e., with the new outputKey.
   * @see BrickConfig.outputKey
   */
  context: BrickArgsContext;
};

interface TraceMetadata extends RunMetadata {
  /**
   * The instanceId of the configured brick, or null if the brick is not running from the Page Editor.
   *
   * The blockInstanceId is used to correlate trace records for the same brick across runs/branches.
   *
   * @see BrickConfig.instanceId
   */
  brickInstanceId: Nullishable<UUID>;
}

type RunBrickOptions = CommonOptions & {
  /**
   * Additional context to record with the trace entry/exit records.
   */
  trace: TraceMetadata;
};

/**
 * Get the lexical environment for running a pipeline. Currently, we're just tracking on the pipeline arg itself.
 * https://en.wikipedia.org/wiki/Closure_(computer_programming)
 */
function getPipelineLexicalEnvironment({
  pipeline,
  ctxt,
  extraContext,
}: {
  pipeline: PipelineExpression;
  ctxt: UnknownObject;
  extraContext?: UnknownObject;
}): UnknownObject {
  if (isPipelineClosureExpression(pipeline)) {
    return {
      ...pipeline.__env__,
      ...extraContext,
    };
  }

  return {
    ...ctxt,
    ...extraContext,
  };
}

async function resolveBrickConfig(
  config: BrickConfig,
): Promise<ResolvedBrickConfig> {
  const brick = await brickRegistry.lookup(config.id);
  return {
    config,
    brick,
    type: await getType(brick),
  };
}

/**
 * Execute/run the resolved brick in the target (self, etc.) with the validated args.
 */
async function executeBrickWithValidatedProps(
  { config, brick }: ResolvedBrickConfig,
  { args, context, root, previousOutput }: BrickProps<BrickArgs>,
  options: RunBrickOptions,
): Promise<unknown> {
  const commonOptions = {
    // This condition of what to pass to the brick is wacky, but seemingly necessary to replicate behavior in v1 where
    // if the previous brick output an array, the array would be passed as the context to the next brick.
    // See the corresponding hack/condition in renderBlockArg
    ctxt:
      options.explicitArg || isPlainObject(previousOutput)
        ? context
        : (previousOutput as UnknownObject),
    messageContext: options.logger.context,
  };

  const request: RunBrickRequest = {
    blockId: config.id,
    blockArgs: args,
    options: {
      ...commonOptions,
      meta: options.trace,
    },
  };

  switch (config.window ?? "self") {
    case "opener": {
      return requestRun.inOpener(request);
    }

    case "target": {
      return requestRun.inTarget(request);
    }

    case "top": {
      return requestRun.inTop(request);
    }

    case "broadcast": {
      return requestRun.inOtherTabs(request);
    }

    case "all_frames": {
      return requestRun.inAllFrames(request);
    }

    case "self": {
      const { runId, modComponentRef, branches } = options.trace;

      return brick.run(args, {
        platform: getPlatform(),
        ...commonOptions,
        ...options,
        meta: {
          modComponentRef,
          runId,
          branches,
        },
        root,
        async runPipeline(pipeline, branch, extraContext, rootOverride) {
          if (!isObject(commonOptions.ctxt)) {
            throw new Error("Expected object context for v3+ runtime");
          }

          return reducePipelineExpression(
            pipeline?.__value__ ?? [],
            getPipelineLexicalEnvironment({
              pipeline,
              ctxt: commonOptions.ctxt,
              extraContext,
            }),
            rootOverride ?? root,
            {
              ...options,
              runId,
              modComponentRef,
              branches: [...branches, branch],
            },
          );
        },
        /**
         * Renderers need to be run with try-catch, catch the HeadlessModeError, and
         * use that to send the panel payload to the sidebar (or other target)
         * @see runRendererBrick
         * @see SidebarExtensionPoint
         *  starting on line 184, the call to reduceExtensionPipeline(),
         *  wrapped in a try-catch
         */
        async runRendererPipeline(
          pipeline,
          branch,
          extraContext,
          rootOverride,
        ) {
          if (!isObject(commonOptions.ctxt)) {
            throw new Error("Expected object context for v3+ runtime");
          }

          const { runId, modComponentRef, branches } = options.trace;
          let payload: PanelPayload;
          try {
            await reducePipelineExpression(
              pipeline?.__value__ ?? [],
              getPipelineLexicalEnvironment({
                pipeline,
                ctxt: commonOptions.ctxt,
                extraContext,
              }),
              rootOverride ?? root,
              {
                ...options,
                // This (headless) is the important difference from the call in runPipeline() above
                headless: true,
                runId,
                modComponentRef,
                branches: [...branches, branch],
              },
            );
            // We're expecting a HeadlessModeError (or other error) to be thrown in the line above
            // noinspection ExceptionCaughtLocallyJS
            throw new NoRendererError();
          } catch (error) {
            if (error instanceof HeadlessModeError) {
              payload = {
                key: runId,
                brickId: error.brickId,
                args: error.args,
                ctxt: error.ctxt,
                modComponentRef,
                runId,
              };
            } else {
              payload = {
                key: runId,
                error: serializeError(error),
                modComponentRef,
                runId,
              };
            }
          }

          return payload;
        },
      });
    }

    default: {
      throw new BusinessError(`Unexpected window ${config.window}`);
    }
  }
}

async function renderBrickArg(
  resolvedConfig: ResolvedBrickConfig,
  state: IntermediateState,
  options: RunBrickOptions,
): Promise<RenderedArgs> {
  const { config, type } = resolvedConfig;

  const globalLoggingConfig = await getLoggingConfig();

  const {
    // If logValues not provided explicitly, default to the global setting
    logValues = globalLoggingConfig.logValues ?? false,
    logger,
    explicitArg,
    explicitDataFlow,
    explicitRender,
    autoescape,
  } = options;

  // Support YAML shorthand of leaving of `config:` directive for bricks that don't have parameters
  const configTemplate = config.config ?? {};

  if (type === BrickTypes.READER) {
    // `reducePipeline` is responsible for passing the correct root on the BrickConfig
    if ((config.window ?? "self") === "self") {
      return { root: state.root } as unknown as RenderedArgs;
    }

    // TODO: allow non-document roots in other tabs
    // By not setting the root, the other tab's document is user
    logger.debug(
      `Passed blank root to reader ${config.id} (window=${
        config.window ?? "self"
      })`,
    );

    return {} as RenderedArgs;
  }

  if (!explicitArg && !isPlainObject(state.previousOutput)) {
    // V1 LEGACY HACK: hack from legacy versions to avoid applying calling Mustache.render or another renderer with a
    // context that's not an object. Pass through the config directly without rendering.
    return config.config as RenderedArgs;
  }

  // Match the override behavior in v1, where the output from previous brick would override anything in the context
  const ctxt =
    explicitDataFlow || !isObject(state.previousOutput)
      ? state.context
      : { ...state.context, ...state.previousOutput };

  const implicitRender = explicitRender
    ? null
    : engineRenderer(
        config.templateEngine ?? DEFAULT_IMPLICIT_TEMPLATE_ENGINE,
        { autoescape },
      );

  const brickArgs = (await mapArgs(configTemplate, ctxt, {
    implicitRender,
    autoescape,
  })) as RenderedArgs;

  if (logValues) {
    logger.debug(
      `Input for brick ${config.id} (window=${config.window ?? "self"})`,
      {
        id: config.id,
        template: configTemplate,
        templateContext: state.context,
        renderedArgs: brickArgs,
      },
    );
  }

  return brickArgs;
}

function selectTraceRecordMeta(
  resolvedConfig: ResolvedBrickConfig,
  options: RunBrickOptions,
): TraceRecordMeta {
  return {
    // TraceRecordMeta uses modComponentId instead of modComponentRef
    ...omit(options.trace, "modComponentRef"),
    brickId: resolvedConfig.config.id,
    modComponentId: options.trace.modComponentRef.modComponentId,
  };
}

/**
 * Return true if tracing is enabled based on the given tracing options and the platform
 */
function selectTraceEnabled({
  runId,
  brickInstanceId,
}: Pick<TraceMetadata, "runId" | "brickInstanceId">): boolean {
  return (
    Boolean(runId) &&
    Boolean(brickInstanceId) &&
    getPlatform().capabilities.includes("debugger")
  );
}

async function runBrick(
  resolvedConfig: ResolvedBrickConfig,
  props: BrickProps,
  options: RunBrickOptions,
): Promise<unknown> {
  const { validateInput, logger, headless, trace } = options;

  const { config: brickConfig, brick, type } = resolvedConfig;

  let isAllowed;

  try {
    isAllowed = brick.featureFlag == null || (await flagOn(brick.featureFlag));
  } catch {
    // Don't ban on network/storage errors checking feature flags
    isAllowed = true;
  }

  if (!isAllowed) {
    // Throw as an application Error, so we get telemetry of potential feature flag misconfiguration
    throw new Error(`Brick not available. Feature flag: ${brick.featureFlag}`);
  }

  if (validateInput) {
    await throwIfInvalidInput(brick, props.args);
  }

  let notification: string | undefined;

  if (brickConfig.notifyProgress) {
    notification = showNotification({
      message: brickConfig.label ?? brick.name,
      type: "loading",
    });
  }

  if (type === BrickTypes.RENDERER && headless) {
    if (selectTraceEnabled(trace)) {
      getPlatform().debugger.traces.exit({
        ...trace,
        modComponentId: trace.modComponentRef.modComponentId,
        brickId: brick.id,
        isFinal: true,
        isRenderer: true,
        error: null,
        output: null,
        skippedRun: false,
      });
    }

    throw new HeadlessModeError(
      brick.id,
      // Call to throwIfInvalidInput above ensures args are valid for the brick
      unsafeAssumeValidArg(props.args),
      props.context,
      logger.context,
    );
  }

  try {
    // Inputs validated in throwIfInvalidInput
    const validatedProps = props as unknown as BrickProps<BrickArgs>;
    return await executeBrickWithValidatedProps(
      resolvedConfig,
      validatedProps,
      options,
    );
  } finally {
    if (brickConfig.notifyProgress && notification) {
      hideNotification(notification);
    }
  }
}

async function applyReduceDefaults({
  logValues,
  runId,
  modComponentRef,
  logger: providedLogger,
  ...overrides
}: SetRequired<
  Partial<ReduceOptions>,
  "modComponentRef"
>): Promise<ReduceOptions> {
  const globalLoggingConfig = await getLoggingConfig();
  const logger = providedLogger ?? new ConsoleLogger();

  return {
    modComponentRef,
    validateInput: true,
    headless: false,
    // Default to the `apiVersion: v1, v2` data passing behavior and renderer behavior
    explicitArg: false,
    explicitRender: false,
    autoescape: true,
    // Default to the `apiVersion: v1` data flow behavior and mod variable behavior
    explicitDataFlow: false,
    extendModVariable: false,
    // If logValues not provided explicitly, default to the global setting
    logValues: logValues ?? globalLoggingConfig.logValues ?? false,
    // For stylistic consistency, default here instead of destructured parameters
    branches: [],
    // NOTE: do not set runId here. It should be set by the starter brick explicitly, or implicitly generated
    // by reduceExtensionPipeline. If a caller intentionally unset the run id, setting it here would create
    // a new run id for the same extension id, which would cause a race condition in PixieBrix's detection
    // of the latest starter brick pipeline run.
    runId,
    logger,
    ...overrides,
  };
}

export async function brickReducer(
  brickConfig: BrickConfig,
  state: IntermediateState,
  options: ReduceOptions,
): Promise<BrickOutput> {
  const { index, isLastBrick, previousOutput, context, root } = state;
  const {
    runId,
    modComponentRef,
    explicitDataFlow,
    logValues,
    logger,
    branches,
  } = options;

  // Match the override behavior in v1, where the output from previous brick would override anything in the context
  const contextWithPreviousOutput =
    explicitDataFlow || !isObject(previousOutput)
      ? context
      : { ...context, ...previousOutput };

  const resolvedConfig = await resolveBrickConfig(brickConfig);

  const optionsWithTraceRef: RunBrickOptions = {
    ...options,
    trace: {
      runId,
      modComponentRef,
      brickInstanceId: brickConfig.instanceId,
      branches,
    },
  };

  // Adjust the root according to the `root` and `rootMode` props on the blockConfig
  const brickRoot = await selectBrickRootElement(
    brickConfig,
    // IntermediateState.root is nullishable. Fallback to the document
    root ?? document,
    context,
    options,
  );

  let renderedArgs: RenderedArgs | undefined;
  let renderError: unknown;

  // Only renders the args if we need them
  const lazyRenderArgs = once(async () => {
    try {
      renderedArgs = await renderBrickArg(
        resolvedConfig,
        { ...state, root: brickRoot },
        optionsWithTraceRef,
      );
    } catch (error) {
      renderError = error;
    }
  });

  // Pass optionsWithTraceRef because it includes the trace property
  const traceMeta = selectTraceRecordMeta(resolvedConfig, optionsWithTraceRef);
  const traceEnabled = selectTraceEnabled(traceMeta);

  if (traceEnabled) {
    await lazyRenderArgs();

    // Always add the trace entry, even if the brick didn't run
    getPlatform().debugger.traces.enter({
      ...traceMeta,
      timestamp: nowTimestamp(),
      templateContext: context as JsonObject,
      renderError: renderError ? serializeError(renderError) : null,
      // `renderedArgs` will be null if there's an error rendering args
      renderedArgs,
      brickConfig,
    });
  }

  const preconfiguredTraceExit: TraceExitData = {
    ...traceMeta,
    outputKey: brickConfig.outputKey,
    output: null,
    skippedRun: false,
    isRenderer: false,
    isFinal: true,
  };

  if (
    !(await shouldRunBrick(brickConfig, contextWithPreviousOutput, options))
  ) {
    logger.debug(`Skipping brick ${brickConfig.id} because condition not met`);

    if (traceEnabled) {
      getPlatform().debugger.traces.exit({
        ...preconfiguredTraceExit,
        output: null,
        skippedRun: true,
      });
    }

    return { output: previousOutput, context, brickReturnValue: undefined };
  }

  // Render args for the run
  await lazyRenderArgs();

  // Above we had wrapped the call to renderBrickArg in a try-catch to always have an entry trace entry
  if (renderError) {
    throw castError(renderError, "Error rendering brick args");
  }

  const props: BrickProps = {
    args: renderedArgs,
    root: brickRoot,
    previousOutput,
    context: contextWithPreviousOutput,
  };

  const brickReturnValue = await runBrick(
    resolvedConfig,
    props,
    optionsWithTraceRef,
  );

  if (logValues) {
    console.info(`Output for brick #${index + 1}: ${brickConfig.id}`, {
      brickReturnValue,
      outputKey: brickConfig.outputKey ? `@${brickConfig.outputKey}` : null,
    });

    logger.debug(`Output for brick #${index + 1}: ${brickConfig.id}`, {
      brickReturnValue,
      outputKey: brickConfig.outputKey ? `@${brickConfig.outputKey}` : null,
    });
  }

  if (traceEnabled) {
    getPlatform().debugger.traces.exit({
      ...preconfiguredTraceExit,
      output: brickReturnValue as JsonObject,
      skippedRun: false,
    });
  }

  await logIfInvalidOutput(resolvedConfig.brick, brickReturnValue, logger, {
    window: brickConfig.window,
  });

  if (resolvedConfig.type === BrickTypes.EFFECT) {
    if (brickConfig.outputKey) {
      logger.warn(`Ignoring output key for effect: ${brickConfig.id}`);
    }

    // If run against multiple targets, the output at this point will be an array
    if (
      brickReturnValue != null &&
      !hasMultipleTargets(resolvedConfig.config.window)
    ) {
      console.warn(`Effect ${brickConfig.id} produced a return value`, {
        output: brickReturnValue,
      });
      logger.warn(`Ignoring return value produced by effect ${brickConfig.id}`);
    }

    return { output: previousOutput, context, brickReturnValue: undefined };
  }

  // XXX: note this check comes before the isLastBrick check. We're keeping this order for backward compatability with
  // apiVersion: 1. The downside is its error-prone when writing user-defined bricks, because the brick output won't
  // be what you expect if you accidentally include on an outputKey (e.g., as when copying configurations from a mod)
  if (brickConfig.outputKey) {
    return {
      output: previousOutput,
      context: {
        ...context,
        // Keys overwrite any previous keys with the same name
        [`@${brickConfig.outputKey}`]: brickReturnValue,
      },
      brickReturnValue,
    };
  }

  // Always return the value of the last brick in the pipeline
  if (isLastBrick) {
    return { output: brickReturnValue, context, brickReturnValue };
  }

  // In apiVersion: 2+, treat bricks without outputKeys like effect bricks.
  // Prior to 2.0.7, the runtime would throw an error here if explicitDataFlow flag was set, but the brick did not have
  // an output key. In 2.0.7 we made output keys optional in the runtime so that we can let users avoid introducing
  // unnecessary output variables in the Page Editor UI
  if (explicitDataFlow) {
    return { output: previousOutput, context, brickReturnValue: undefined };
  }

  // In apiVersion: 1, the brick's return value would be implicitly passed to the next brick
  return { output: brickReturnValue, context, brickReturnValue };
}

function throwBrickError(
  brickConfig: BrickConfig,
  state: IntermediateState,
  error: unknown,
  options: ReduceOptions,
) {
  const { index, context } = state;

  const { runId, logger, branches } = options;

  if (error instanceof HeadlessModeError) {
    // An "expected" error, let the caller deal with it
    throw error;
  }

  if (selectTraceEnabled({ runId, brickInstanceId: brickConfig.instanceId })) {
    getPlatform().debugger.traces.exit({
      runId,
      branches,
      modComponentId: options.modComponentRef.modComponentId,
      brickId: brickConfig.id,
      brickInstanceId: brickConfig.instanceId,
      error: serializeError(error),
      skippedRun: false,
      isRenderer: false,
      isFinal: true,
    });
  }

  if (brickConfig.onError?.alert) {
    // An affordance to send emails to allow for manual process recovery if a step fails (e.g., an API call to a
    // transaction queue fails)
    if (logger.context.deploymentId) {
      sendDeploymentAlert({
        deploymentId: logger.context.deploymentId,
        data: {
          id: brickConfig.id,
          context,
          error: serializeError(error),
        },
      });
    } else {
      logger.warn("Can only send alert from deployment context");
    }
  }

  throw new ContextError(
    `Error running pipeline brick at position #${index}: ${brickConfig.id}`,
    {
      cause: error,
      context: logger.context,
    },
  );
}

async function getBrickLogger(
  brickConfig: BrickConfig,
  pipelineLogger: Logger,
): Promise<Logger> {
  let resolvedConfig: ResolvedBrickConfig | null = null;
  let version: SemVerString | undefined;

  try {
    resolvedConfig = await resolveBrickConfig(brickConfig);
    version = resolvedConfig.brick.version;

    // Built-in bricks don't have a version number. Use the browser extension version to identify bugs introduced
    // during browser extension releases
    version ??= getPlatform().version;
  } catch {
    // NOP
  }

  return pipelineLogger.childLogger({
    brickId: brickConfig.id,
    brickVersion: version,
    // Use the most customized name for the step
    label:
      brickConfig.label ??
      resolvedConfig?.brick.name ??
      pipelineLogger.context.label,
  });
}

/** Execute primary pipeline of a mod component attached to a starter brick. */
export async function reduceModComponentPipeline(
  pipeline: BrickConfig | BrickPipeline,
  initialValues: InitialValues,
  partialOptions: SetRequired<Partial<ReduceOptions>, "modComponentRef">,
): Promise<unknown> {
  const platform = getPlatform();

  if (platform.capabilities.includes("debugger")) {
    try {
      // `await` promise to avoid race condition where the calls here delete entries from this call to reducePipeline
      await platform.debugger.clear(
        partialOptions.modComponentRef.modComponentId,
      );
    } catch {
      // NOP
    }
  }

  return reducePipeline(pipeline, initialValues, {
    ...partialOptions,
    // Provide a runId if one is not provided. Safe to do because tracing will only be enabled if brick instance ids
    // also exist. Also see applyReduceDefaults.
    runId: partialOptions.runId ?? uuidv4(),
  });
}

/**
 * Execute a pipeline of bricks and return the result. For starter bricks, use reduceModComponentPipeline.
 * @see reduceModComponentPipeline
 */
export async function reducePipeline(
  pipeline: BrickConfig | BrickPipeline,
  initialValues: InitialValues,
  partialOptions: SetRequired<Partial<ReduceOptions>, "modComponentRef">,
): Promise<unknown> {
  const options = await applyReduceDefaults(partialOptions);

  const { input, root, integrationContext, optionsArgs } = initialValues;

  const { explicitDataFlow, logger: pipelineLogger, abortSignal } = options;

  let localVariableContext: BrickArgsContext = {
    // Put integrationContext first to prevent overriding the input/options
    ...integrationContext,
    "@input": input,
    "@options": optionsArgs ?? {},
  } as unknown as BrickArgsContext;

  // When using explicit data flow, the first brick (and other bricks) use `@input` in the context to get the inputs
  let output: unknown = explicitDataFlow ? {} : input;

  const pipelineArray = castArray(pipeline);

  for (const [index, brickConfig] of pipelineArray.entries()) {
    const state: IntermediateState = {
      root,
      index,
      isLastBrick: index === pipelineArray.length - 1,
      previousOutput: output,
<<<<<<< HEAD
      // eslint-disable-next-line no-await-in-loop -- can't parallelize because each step depends on previous step
=======
      // eslint-disable-next-line no-await-in-loop -- relies on effect of the previous iteration
>>>>>>> b1dc2903
      context: await extendModVariableContext(localVariableContext, {
        modComponentRef: partialOptions.modComponentRef,
        options,
        // Mod variable is updated when each block is run
        update: true,
      }),
    };

    let nextValues: BrickOutput | null = null;

    const stepOptions = {
      ...options,
      // Could actually parallelize. But performance benefit won't be significant vs. readability impact
      // eslint-disable-next-line no-await-in-loop -- see comment above
      logger: await getBrickLogger(brickConfig, pipelineLogger),
    };

    if (abortSignal?.aborted) {
      throwBrickError(
        brickConfig,
        state,
        new CancelError("Run automatically cancelled"),
        stepOptions,
      );
    }

    try {
      // eslint-disable-next-line no-await-in-loop -- can't parallelize because each step depends on previous step
      nextValues = await brickReducer(brickConfig, state, stepOptions);
    } catch (error) {
      throwBrickError(brickConfig, state, error, stepOptions);
    }

    // Must be set because throwBrickError will throw if it's not
    assertNotNullish(nextValues, "nextValues must be set after running brick");

    output = nextValues.output;
    localVariableContext = nextValues.context;
  }

  return output;
}

/**
 * Reduce a pipeline of bricks declared in a !pipeline expression.
 *
 * Returns the output of the last brick, even if that brick has an output key.
 */
async function reducePipelineExpression(
  pipeline: BrickPipeline,
  context: UnknownObject,
  root: SelectorRoot | undefined,
  options: ReduceOptions,
): Promise<unknown> {
  const { explicitDataFlow, logger: pipelineLogger } = options;

  if (!explicitDataFlow) {
    throw new Error(
      "reducePipelineExpression requires explicitDataFlow runtime setting",
    );
  }

  // The implicit output flowing from the bricks
  let legacyOutput: unknown = null;
  let lastBrickReturnValue: unknown = null;

  for (const [index, brickConfig] of pipeline.entries()) {
    const state: IntermediateState = {
      root,
      index,
      isLastBrick: index === pipeline.length - 1,
      previousOutput: legacyOutput,
      // Assume @input and @options are present
<<<<<<< HEAD
      // eslint-disable-next-line no-await-in-loop -- can't parallelize because each step depends on previous step
=======
      // eslint-disable-next-line no-await-in-loop -- relies on effect of the previous iteration
>>>>>>> b1dc2903
      context: await extendModVariableContext(context as BrickArgsContext, {
        modComponentRef: options.modComponentRef,
        options,
        // Update mod variable when each block is run
        update: true,
      }),
    };

    let nextValues: BrickOutput | null = null;

    const stepOptions = {
      ...options,
      // Could actually parallelize. But performance benefit won't be significant vs. readability impact
      // eslint-disable-next-line no-await-in-loop -- see comment above
      logger: await getBrickLogger(brickConfig, pipelineLogger),
    };

    try {
      // eslint-disable-next-line no-await-in-loop -- can't parallelize because each step depends on previous step
      nextValues = await brickReducer(brickConfig, state, stepOptions);
    } catch (error) {
      throwBrickError(brickConfig, state, error, stepOptions);
    }

    // Must be set because throwBrickError will throw if it's not
    assertNotNullish(nextValues, "nextValues must be set after running brick");

    legacyOutput = nextValues.output;
    lastBrickReturnValue = nextValues.brickReturnValue;
    context = nextValues.context;
  }

  // Unlike reducePipeline, always returns the last brick's return value
  return lastBrickReturnValue;
}<|MERGE_RESOLUTION|>--- conflicted
+++ resolved
@@ -1007,11 +1007,7 @@
       index,
       isLastBrick: index === pipelineArray.length - 1,
       previousOutput: output,
-<<<<<<< HEAD
-      // eslint-disable-next-line no-await-in-loop -- can't parallelize because each step depends on previous step
-=======
       // eslint-disable-next-line no-await-in-loop -- relies on effect of the previous iteration
->>>>>>> b1dc2903
       context: await extendModVariableContext(localVariableContext, {
         modComponentRef: partialOptions.modComponentRef,
         options,
@@ -1085,11 +1081,7 @@
       isLastBrick: index === pipeline.length - 1,
       previousOutput: legacyOutput,
       // Assume @input and @options are present
-<<<<<<< HEAD
-      // eslint-disable-next-line no-await-in-loop -- can't parallelize because each step depends on previous step
-=======
       // eslint-disable-next-line no-await-in-loop -- relies on effect of the previous iteration
->>>>>>> b1dc2903
       context: await extendModVariableContext(context as BrickArgsContext, {
         modComponentRef: options.modComponentRef,
         options,
