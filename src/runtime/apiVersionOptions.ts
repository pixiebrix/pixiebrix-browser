/*
 * Copyright (C) 2024 PixieBrix, Inc.
 *
 * This program is free software: you can redistribute it and/or modify
 * it under the terms of the GNU Affero General Public License as published by
 * the Free Software Foundation, either version 3 of the License, or
 * (at your option) any later version.
 *
 * This program is distributed in the hope that it will be useful,
 * but WITHOUT ANY WARRANTY; without even the implied warranty of
 * MERCHANTABILITY or FITNESS FOR A PARTICULAR PURPOSE.  See the
 * GNU Affero General Public License for more details.
 *
 * You should have received a copy of the GNU Affero General Public License
 * along with this program.  If not, see <http://www.gnu.org/licenses/>.
 */

import { type ApiVersion, type TemplateEngine } from "@/types/runtimeTypes";

/**
 * The current PixieBrix runtime version.
 */
export const DEFAULT_RUNTIME_API_VERSION: ApiVersion = "v3";

/**
 * Default template engine for v1 bricks that don't specify a template engine.
 */
export const DEFAULT_IMPLICIT_TEMPLATE_ENGINE: TemplateEngine = "mustache";

/**
 * Options controlled by the apiVersion directive in brick definitions.
 * @see ApiVersion
 */
export type ApiVersionOptions = {
  /**
   * If set to `true`, data only flows via output keys. The last output of the last stage is returned.
   * @since apiVersion 2
   * @since 1.4.0
   */
  explicitDataFlow?: boolean;

  /**
   * This was a hack in older versions to pass primitive values and lists directly to the next block without applying
   * any template engine. (Because originally in PixieBrix there was no way to explicitly pass list variables
   * via outputKeys/variable expressions).
   * @since apiVersion 3
   */
  explicitArg?: boolean;

  /**
   * Encode renderers directly in the object instead of a single renderer with implicit behavior for simple paths.
   * @since apiVersion 3
   */
  explicitRender?: boolean;

  /**
   * True to automatically include a "@mod" variable in the context for the brick.
   * @since 1.7.34
   */
  extendModVariable: boolean;

  /**
   * `true` to throw an error if JSON Schema validation fails against the inputSchema for a brick. Logs a warning
   * if the errors don't match the outputSchema (if an outputSchema is provided)
   *
   * Historically input validation was controlled by a `validate` flag in the reducePipeline options, which callers had
   * to remember to provide. We had been enforcing validation since 1.2.0 or potentially even earlier.
   *
   * @since apiVersion 3
   */
  validateInput: boolean;

  /**
   * True to auto-escape output of mustache and nunjucks templates (default=true) if not provided.
   *
   * To avoid escaping the end-user must explicitly use the template library's affordances for marking a string as safe:
   *
   * - mustache: `{{{var}}}` or `{{&var}}
   * - handlebars: `{{{ var }}}`
   * - nunjucks: `{{ var | safe }}`
   *
   * @see https://mozilla.github.io/nunjucks/api.html
   * @since apiVersion 3
   * @since 1.5.0
   */
  autoescape: boolean;
};

/**
 * Return runtime options based on the PixieBrix brick definition API version
 * @see ApiVersionOptions
 */
<<<<<<< HEAD
function apiVersionOptions(version?: ApiVersion): ApiVersionOptions {
=======
function apiVersionOptions(version: ApiVersion | undefined): ApiVersionOptions {
>>>>>>> cfa3812d
  switch (version) {
    case "v3": {
      return {
        explicitDataFlow: true,
        explicitArg: true,
        explicitRender: true,
        validateInput: true,
        autoescape: false,
        extendModVariable: true,
      };
    }

    case "v2": {
      return {
        explicitDataFlow: true,
        explicitArg: false,
        explicitRender: false,
        validateInput: true,
        autoescape: true,
        extendModVariable: false,
      };
    }

    default: {
      // It defaults to v1
      return {
        explicitDataFlow: false,
        explicitArg: false,
        explicitRender: false,
        validateInput: true,
        autoescape: true,
        extendModVariable: false,
      };
    }
  }
}

export default apiVersionOptions;<|MERGE_RESOLUTION|>--- conflicted
+++ resolved
@@ -90,11 +90,7 @@
  * Return runtime options based on the PixieBrix brick definition API version
  * @see ApiVersionOptions
  */
-<<<<<<< HEAD
-function apiVersionOptions(version?: ApiVersion): ApiVersionOptions {
-=======
 function apiVersionOptions(version: ApiVersion | undefined): ApiVersionOptions {
->>>>>>> cfa3812d
   switch (version) {
     case "v3": {
       return {
