--- conflicted
+++ resolved
@@ -89,11 +89,7 @@
     [MOD_VARIABLE_REFERENCE]: pickBy(
       // eslint-disable-next-line security/detect-object-injection -- constant
       (context as ExtendedContext)[MOD_VARIABLE_REFERENCE] ?? {},
-<<<<<<< HEAD
-      (_value, key) => key !== MOD_VARIABLE_TAG,
-=======
       (_, key) => key !== MOD_VARIABLE_TAG,
->>>>>>> b1dc2903
     ),
   };
 }
