/*
 * Copyright (C) 2023 PixieBrix, Inc.
 *
 * This program is free software: you can redistribute it and/or modify
 * it under the terms of the GNU Affero General Public License as published by
 * the Free Software Foundation, either version 3 of the License, or
 * (at your option) any later version.
 *
 * This program is distributed in the hope that it will be useful,
 * but WITHOUT ANY WARRANTY; without even the implied warranty of
 * MERCHANTABILITY or FITNESS FOR A PARTICULAR PURPOSE.  See the
 * GNU Affero General Public License for more details.
 *
 * You should have received a copy of the GNU Affero General Public License
 * along with this program.  If not, see <http://www.gnu.org/licenses/>.
 */

import {
  type AsyncTemplateRenderer,
  engineRenderer,
  type RendererOptions,
  type TemplateRenderer,
} from "@/runtime/renderers";
import { mapValues, pickBy } from "lodash";
import { getPropByPath, isSimplePath } from "./pathHelpers";
import Mustache from "mustache";
import { type UnknownObject } from "@/types/objectTypes";
import {
  isDeferExpression,
  isPipelineExpression,
  isTemplateExpression,
  isVarExpression,
} from "@/utils/expressionUtils";
import { asyncMapValues } from "@/utils/promiseUtils";
import { isObject } from "@/utils/objectUtils";
import { assertNotNull } from "@/utils/typeUtils";

export type Args = string | UnknownObject | UnknownObject[];

/**
 * Recursively render values
 * @since 1.5.0
 */
export async function renderExplicit(
  config: Args,
  ctxt: UnknownObject,
  options: RendererOptions,
): Promise<unknown> {
  if (isTemplateExpression(config)) {
    // This check is added to prevent exceptions when rendering a faulty template
    // see https://github.com/pixiebrix/pixiebrix-extension/issues/2413
    if (config.__value__ == null) {
      return isVarExpression(config) ? null : "";
    }

    const render = engineRenderer(config.__type__, options);
<<<<<<< HEAD
    return render?.(config.__value__, ctxt);
=======
    assertNotNull(render, `No renderer found for ${config.__type__}`);
    return render(config.__value__, ctxt);
>>>>>>> 70527fdf
  }

  if (isPipelineExpression(config) || isDeferExpression(config)) {
    // Pipeline and defer are not rendered. The brick that consumes the configuration is responsible for rendering
    // the value. We keep the expression type so that the brick has enough information to determine the expression type
    return config;
  }

  // Array.isArray must come before the object check because arrays are objects
  if (Array.isArray(config)) {
    return Promise.all(
      config.map(async (x) => renderExplicit(x, ctxt, options)),
    );
  }

  if (isObject(config)) {
    const renderedEntries = await asyncMapValues(config, async (subConfig) =>
      renderExplicit(subConfig as UnknownObject, ctxt, options),
    );

    return pickBy(renderedEntries, (x) => x != null);
  }

  // Is a primitive value, e.g., string, number, etc.
  return config;
}

/**
 * Recursively apply a template renderer to a configuration.
 */
export function renderMustache(config: string, ctxt: UnknownObject): string;
// eslint-disable-next-line @typescript-eslint/ban-types -- we don't want to require index signature
export function renderMustache<T extends object>(
  config: T,
  ctxt: UnknownObject,
): T;
export function renderMustache(
  config: UnknownObject[],
  ctxt: UnknownObject,
): UnknownObject[];
export function renderMustache(config: Args, ctxt: UnknownObject): unknown {
  if (Array.isArray(config)) {
    return config.map((x) => renderMustache(x, ctxt));
  }

  if (isObject(config)) {
    return pickBy(
      // eslint-disable-next-line @typescript-eslint/no-explicit-any -- TODO: The whole type of renderMustache is too loose
      mapValues(config, (subConfig) => renderMustache(subConfig as any, ctxt)),
      (x) => x != null,
    );
  }

  if (typeof config !== "string") {
    throw new TypeError("Expected string");
  }

  return Mustache.render(config, ctxt);
}

export async function renderImplicit(
  config: Args,
  ctxt: UnknownObject,
  render: AsyncTemplateRenderer | TemplateRenderer,
): Promise<unknown> {
  if (Array.isArray(config)) {
    return Promise.all(
      config.map(async (x) => renderImplicit(x, ctxt, render)),
    );
  }

  if (isObject(config)) {
    return pickBy(
      await asyncMapValues(config, async (subConfig) =>
        renderImplicit(subConfig as UnknownObject, ctxt, render),
      ),
      (x) => x != null,
    );
  }

  if (typeof config === "string") {
    if (isSimplePath(config, ctxt)) {
      const prop = getPropByPath(ctxt, config);
      if (prop && typeof prop === "object" && "__service" in prop) {
        // If we're returning the root service context, return the service itself for use with proxyService
        return prop.__service;
      }

      return prop;
    }

    return render(config, ctxt);
  }

  return config;
}

// We're intentionally forcing all properties to be provided to eliminate mistakes where a call site is not updated
// when we introduce a new option
export type MapOptions = {
  /**
   * Render method for v1-v2 implicit runtime behavior
   */
  implicitRender: AsyncTemplateRenderer | null;

  /**
   * True to auto-escape the values.
   */
  autoescape: boolean | null;
};

/**
 * Recursively apply a template renderer to a configuration.
 */
export async function mapArgs(
  config: Args,
  ctxt: UnknownObject,
  // We're intentionally forcing callers to provide options here because the options should always depend on the
  // `apiVersion` of the block/extensionPoint/blueprint that mapArgs is being called from
  { implicitRender, autoescape }: MapOptions,
): Promise<unknown> {
  if (implicitRender) {
    return renderImplicit(config, ctxt, implicitRender);
  }

  return renderExplicit(config, ctxt, { autoescape });
}<|MERGE_RESOLUTION|>--- conflicted
+++ resolved
@@ -54,12 +54,8 @@
     }
 
     const render = engineRenderer(config.__type__, options);
-<<<<<<< HEAD
-    return render?.(config.__value__, ctxt);
-=======
     assertNotNull(render, `No renderer found for ${config.__type__}`);
     return render(config.__value__, ctxt);
->>>>>>> 70527fdf
   }
 
   if (isPipelineExpression(config) || isDeferExpression(config)) {
