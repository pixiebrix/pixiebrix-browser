--- conflicted
+++ resolved
@@ -26,29 +26,12 @@
 import { asyncMapValues } from "@/utils";
 import Mustache from "mustache";
 import { type UnknownObject } from "@/types/objectTypes";
-<<<<<<< HEAD
-import { isModVariableContext } from "@/runtime/createModVariableProxy";
-
-const templateTypes: TemplateEngine[] = [
-  "mustache",
-  "nunjucks",
-  "handlebars",
-  "var",
-];
-
-const expressionTypes: ExpressionType[] = [
-  ...templateTypes,
-  "pipeline",
-  "defer",
-];
-=======
 import {
   isDeferExpression,
   isPipelineExpression,
   isTemplateExpression,
   isVarExpression,
 } from "@/utils/expressionUtils";
->>>>>>> 15675267
 
 export type Args = string | UnknownObject | UnknownObject[];
 
@@ -61,10 +44,6 @@
   ctxt: UnknownObject,
   options: RendererOptions
 ): Promise<unknown> {
-  if (!isModVariableContext(ctxt)) {
-    console.warn("Expected context to be extended with mod variable proxy");
-  }
-
   if (isTemplateExpression(config)) {
     // This check is added to prevent exceptions when rendering a faulty template
     // see https://github.com/pixiebrix/pixiebrix-extension/issues/2413
