/*
 * Copyright (C) 2024 PixieBrix, Inc.
 *
 * This program is free software: you can redistribute it and/or modify
 * it under the terms of the GNU Affero General Public License as published by
 * the Free Software Foundation, either version 3 of the License, or
 * (at your option) any later version.
 *
 * This program is distributed in the hope that it will be useful,
 * but WITHOUT ANY WARRANTY; without even the implied warranty of
 * MERCHANTABILITY or FITNESS FOR A PARTICULAR PURPOSE.  See the
 * GNU Affero General Public License for more details.
 *
 * You should have received a copy of the GNU Affero General Public License
 * along with this program.  If not, see <http://www.gnu.org/licenses/>.
 */

import { type EditorState } from "@/pageEditor/pageEditorTypes";
import { initialState } from "@/pageEditor/slices/editorSlice";
import { type UUID } from "@/types/stringTypes";
import { type BrickConfigurationUIState } from "@/pageEditor/uiState/uiStateTypes";
import { getPipelineMap } from "@/pageEditor/tabs/editTab/editHelpers";
import {
  getEditorState,
  removeDraftModComponents,
  removeDraftModComponentsForMod,
  saveEditorState,
} from "@/store/editorStorage";
import { validateRegistryId } from "@/types/helpers";

import { uuidSequence } from "@/testUtils/factories/stringFactories";
import { modMetadataFactory } from "@/testUtils/factories/modComponentFactories";
import { formStateFactory } from "@/testUtils/factories/pageEditorFactories";
import { readReduxStorage, setReduxStorage } from "@/utils/storageUtils";
import { getMaxMigrationsVersion } from "@/store/migratePersistedState";
import { migrations } from "@/store/editorMigrations";

jest.mock("@/utils/storageUtils", () => {
  const actual = jest.requireActual("@/utils/storageUtils");

  return {
    ...actual,
    readReduxStorage: jest.fn(),
    setReduxStorage: jest.fn(),
  };
});

const readReduxStorageMock = jest.mocked(readReduxStorage);
const setReduxStorageMock = jest.mocked(setReduxStorage);

const currentPersistenceVersion = getMaxMigrationsVersion(migrations);

describe("draftModComponentStorage", () => {
<<<<<<< HEAD
  test("removes one active element", async () => {
    const element = formStateFactory();
    const nodeUIStates: Record<UUID, BrickConfigurationUIState> = {
      [element.uuid]: {
        nodeId: element.extension.blockPipeline[0].instanceId,
=======
  test("removes one active form state", async () => {
    const formState = formStateFactory();
    const nodeUIStates: Record<UUID, NodeUIState> = {
      [formState.uuid]: {
        nodeId: formState.modComponent.brickPipeline[0].instanceId,
>>>>>>> 35c8a20e
        dataPanel: {
          activeTabKey: null,
        },
      } as BrickConfigurationUIState,
    };
    const state: EditorState = {
      ...initialState,
      activeModComponentId: formState.uuid,
      modComponentFormStates: [formState],
      dirty: {
        [formState.uuid]: true,
      },
      brickPipelineUIStateById: {
        [formState.uuid]: {
          pipelineMap: getPipelineMap(formState.modComponent.brickPipeline),
          activeNodeId: formState.modComponent.brickPipeline[0].instanceId,
          nodeUIStates,
        },
      },
      availableDraftModComponentIds: [formState.uuid],
    };
    readReduxStorageMock.mockResolvedValue(state);

    await removeDraftModComponents([formState.uuid]);

    expect(setReduxStorage).toHaveBeenCalledWith(
      "persist:editor",
      initialState,
      currentPersistenceVersion,
    );
  });

<<<<<<< HEAD
  test("removes inactive element", async () => {
    const inactiveElement = formStateFactory();
    const inactiveNodeUIStates: Record<UUID, BrickConfigurationUIState> = {
      [inactiveElement.uuid]: {
        nodeId: inactiveElement.extension.blockPipeline[1].instanceId,
=======
  test("removes inactive formState", async () => {
    const inactiveFormState = formStateFactory();
    const inactiveNodeUIStates: Record<UUID, NodeUIState> = {
      [inactiveFormState.uuid]: {
        nodeId: inactiveFormState.modComponent.brickPipeline[1].instanceId,
>>>>>>> 35c8a20e
        dataPanel: {
          activeTabKey: null,
        },
      } as BrickConfigurationUIState,
    };
<<<<<<< HEAD
    const activeElement = formStateFactory();
    const activeNodeUIStates: Record<UUID, BrickConfigurationUIState> = {
      [activeElement.uuid]: {
        nodeId: activeElement.extension.blockPipeline[0].instanceId,
=======
    const activeFormState = formStateFactory();
    const activeNodeUIStates: Record<UUID, NodeUIState> = {
      [activeFormState.uuid]: {
        nodeId: activeFormState.modComponent.brickPipeline[0].instanceId,
>>>>>>> 35c8a20e
        dataPanel: {
          activeTabKey: null,
        },
      } as BrickConfigurationUIState,
    };
    const baseState: EditorState = {
      ...initialState,
      activeModComponentId: activeFormState.uuid,
      modComponentFormStates: [activeFormState],
      dirty: {
        [activeFormState.uuid]: true,
      },
      brickPipelineUIStateById: {
        [activeFormState.uuid]: {
          pipelineMap: getPipelineMap(
            activeFormState.modComponent.brickPipeline,
          ),
          activeNodeId:
            activeFormState.modComponent.brickPipeline[0].instanceId,
          nodeUIStates: activeNodeUIStates,
        },
      },
      availableDraftModComponentIds: [activeFormState.uuid],
    };
    const stateWithInactive: EditorState = {
      ...baseState,
      modComponentFormStates: [
        ...baseState.modComponentFormStates,
        inactiveFormState,
      ],
      brickPipelineUIStateById: {
        ...baseState.brickPipelineUIStateById,
        [inactiveFormState.uuid]: {
          pipelineMap: getPipelineMap(
            inactiveFormState.modComponent.brickPipeline,
          ),
          activeNodeId:
            inactiveFormState.modComponent.brickPipeline[0].instanceId,
          nodeUIStates: inactiveNodeUIStates,
        },
      },
      availableDraftModComponentIds: [
        ...baseState.availableDraftModComponentIds,
        inactiveFormState.uuid,
      ],
    };
    readReduxStorageMock.mockResolvedValue(stateWithInactive);

    await removeDraftModComponents([inactiveFormState.uuid]);

    expect(setReduxStorage).toHaveBeenCalledWith(
      "persist:editor",
      baseState,
      currentPersistenceVersion,
    );
  });

  test("removes active recipe", async () => {
    const mod = modMetadataFactory();
    const formState1 = formStateFactory({
      modMetadata: mod,
    });
<<<<<<< HEAD
    const element1NodeUIStates: Record<UUID, BrickConfigurationUIState> = {
      [element1.uuid]: {
        nodeId: element1.extension.blockPipeline[0].instanceId,
=======
    const formState1NodeUIStates: Record<UUID, NodeUIState> = {
      [formState1.uuid]: {
        nodeId: formState1.modComponent.brickPipeline[0].instanceId,
>>>>>>> 35c8a20e
        dataPanel: {
          activeTabKey: null,
        },
      } as BrickConfigurationUIState,
    };
    const formState2 = formStateFactory({
      modMetadata: mod,
    });
<<<<<<< HEAD
    const element2NodeUIStates: Record<UUID, BrickConfigurationUIState> = {
      [element2.uuid]: {
        nodeId: element2.extension.blockPipeline[0].instanceId,
=======
    const formState2NodeUIStates: Record<UUID, NodeUIState> = {
      [formState2.uuid]: {
        nodeId: formState2.modComponent.brickPipeline[0].instanceId,
>>>>>>> 35c8a20e
        dataPanel: {
          activeTabKey: null,
        },
      } as BrickConfigurationUIState,
    };
<<<<<<< HEAD
    const element3 = formStateFactory();
    const element3NodeUIStates: Record<UUID, BrickConfigurationUIState> = {
      [element3.uuid]: {
        nodeId: element3.extension.blockPipeline[1].instanceId,
=======
    const formState3 = formStateFactory();
    const formState3NodeUIStates: Record<UUID, NodeUIState> = {
      [formState3.uuid]: {
        nodeId: formState3.modComponent.brickPipeline[1].instanceId,
>>>>>>> 35c8a20e
        dataPanel: {
          activeTabKey: null,
        },
      } as BrickConfigurationUIState,
    };
    const baseState: EditorState = {
      ...initialState,
      modComponentFormStates: [formState3],
      brickPipelineUIStateById: {
        [formState3.uuid]: {
          pipelineMap: getPipelineMap(formState3.modComponent.brickPipeline),
          activeNodeId: formState3.modComponent.brickPipeline[0].instanceId,
          nodeUIStates: formState3NodeUIStates,
        },
      },
      availableDraftModComponentIds: [formState3.uuid],
    };
    const stateWithRecipe: EditorState = {
      ...baseState,
      activeModId: mod.id,
      modComponentFormStates: [
        ...baseState.modComponentFormStates,
        formState1,
        formState2,
      ],
      dirty: {
        [formState1.uuid]: true,
      },
      dirtyModMetadataById: {
        [mod.id]: {
          ...mod,
          description: "new description",
        },
      },
      brickPipelineUIStateById: {
        ...baseState.brickPipelineUIStateById,
        [formState1.uuid]: {
          pipelineMap: getPipelineMap(formState1.modComponent.brickPipeline),
          activeNodeId: formState1.modComponent.brickPipeline[1].instanceId,
          nodeUIStates: formState1NodeUIStates,
        },
        [formState2.uuid]: {
          pipelineMap: getPipelineMap(formState2.modComponent.brickPipeline),
          activeNodeId: formState2.modComponent.brickPipeline[0].instanceId,
          nodeUIStates: formState2NodeUIStates,
        },
      },
      availableDraftModComponentIds: [
        ...baseState.availableDraftModComponentIds,
        formState1.uuid,
        formState2.uuid,
      ],
    };
    readReduxStorageMock.mockResolvedValue(stateWithRecipe);

    await removeDraftModComponentsForMod(mod.id);

    expect(setReduxStorage).toHaveBeenCalledWith(
      "persist:editor",
      baseState,
      currentPersistenceVersion,
    );
  });

  test("removes inactive recipe", async () => {
    const mod = modMetadataFactory();
    const formState1 = formStateFactory({
      modMetadata: mod,
    });
<<<<<<< HEAD
    const element1NodeUIStates: Record<UUID, BrickConfigurationUIState> = {
      [element1.uuid]: {
        nodeId: element1.extension.blockPipeline[0].instanceId,
=======
    const formState1NodeUIStates: Record<UUID, NodeUIState> = {
      [formState1.uuid]: {
        nodeId: formState1.modComponent.brickPipeline[0].instanceId,
>>>>>>> 35c8a20e
        dataPanel: {
          activeTabKey: null,
        },
      } as BrickConfigurationUIState,
    };
    const formState2 = formStateFactory({
      modMetadata: mod,
    });
<<<<<<< HEAD
    const element2NodeUIStates: Record<UUID, BrickConfigurationUIState> = {
      [element2.uuid]: {
        nodeId: element2.extension.blockPipeline[0].instanceId,
=======
    const formState2NodeUIStates: Record<UUID, NodeUIState> = {
      [formState2.uuid]: {
        nodeId: formState2.modComponent.brickPipeline[0].instanceId,
>>>>>>> 35c8a20e
        dataPanel: {
          activeTabKey: null,
        },
      } as BrickConfigurationUIState,
    };
<<<<<<< HEAD
    const element3 = formStateFactory();
    const element3NodeUIStates: Record<UUID, BrickConfigurationUIState> = {
      [element3.uuid]: {
        nodeId: element3.extension.blockPipeline[1].instanceId,
=======
    const formState3 = formStateFactory();
    const formState3NodeUIStates: Record<UUID, NodeUIState> = {
      [formState3.uuid]: {
        nodeId: formState3.modComponent.brickPipeline[1].instanceId,
>>>>>>> 35c8a20e
        dataPanel: {
          activeTabKey: null,
        },
      } as BrickConfigurationUIState,
    };
    const baseState: EditorState = {
      ...initialState,
      activeModComponentId: formState3.uuid,
      modComponentFormStates: [formState3],
      brickPipelineUIStateById: {
        [formState3.uuid]: {
          pipelineMap: getPipelineMap(formState3.modComponent.brickPipeline),
          activeNodeId: formState3.modComponent.brickPipeline[0].instanceId,
          nodeUIStates: formState3NodeUIStates,
        },
      },
      availableDraftModComponentIds: [formState3.uuid],
    };
    const stateWithRecipe: EditorState = {
      ...baseState,
      modComponentFormStates: [
        ...baseState.modComponentFormStates,
        formState1,
        formState2,
      ],
      dirty: {
        [formState1.uuid]: true,
      },
      dirtyModMetadataById: {
        [mod.id]: {
          ...mod,
          description: "new description",
        },
      },
      brickPipelineUIStateById: {
        ...baseState.brickPipelineUIStateById,
        [formState1.uuid]: {
          pipelineMap: getPipelineMap(formState1.modComponent.brickPipeline),
          activeNodeId: formState1.modComponent.brickPipeline[1].instanceId,
          nodeUIStates: formState1NodeUIStates,
        },
        [formState2.uuid]: {
          pipelineMap: getPipelineMap(formState2.modComponent.brickPipeline),
          activeNodeId: formState2.modComponent.brickPipeline[0].instanceId,
          nodeUIStates: formState2NodeUIStates,
        },
      },
      availableDraftModComponentIds: [
        ...baseState.availableDraftModComponentIds,
        formState1.uuid,
        formState2.uuid,
      ],
    };
    readReduxStorageMock.mockResolvedValue(stateWithRecipe);

    await removeDraftModComponentsForMod(mod.id);

    expect(setReduxStorage).toHaveBeenCalledWith(
      "persist:editor",
      baseState,
      currentPersistenceVersion,
    );
  });
});

describe("draftModComponentStorage when no state is persisted", () => {
  beforeEach(() => {
    jest.resetAllMocks();
  });

  test("getEditorState returns undefined when readReduxStorage returns undefined", async () => {
    const state = await getEditorState();
    expect(state).toBeUndefined();
  });

  test.each([undefined, null])(
    "setEditorState is NOP for: %s",
    async (state?: null) => {
      await saveEditorState(state);
      expect(setReduxStorageMock).not.toHaveBeenCalled();
    },
  );

  test("removeDraftModComponentsForMod doesn't crash when readReduxStorage returns undefined", async () => {
    await removeDraftModComponentsForMod(validateRegistryId("@test/recipe"));
  });

  test("removeDraftModComponents doesn't crash when readReduxStorage returns undefined", async () => {
    await removeDraftModComponents([uuidSequence(0), uuidSequence(1)]);
  });
});<|MERGE_RESOLUTION|>--- conflicted
+++ resolved
@@ -51,19 +51,11 @@
 const currentPersistenceVersion = getMaxMigrationsVersion(migrations);
 
 describe("draftModComponentStorage", () => {
-<<<<<<< HEAD
-  test("removes one active element", async () => {
-    const element = formStateFactory();
-    const nodeUIStates: Record<UUID, BrickConfigurationUIState> = {
-      [element.uuid]: {
-        nodeId: element.extension.blockPipeline[0].instanceId,
-=======
   test("removes one active form state", async () => {
     const formState = formStateFactory();
     const nodeUIStates: Record<UUID, NodeUIState> = {
       [formState.uuid]: {
         nodeId: formState.modComponent.brickPipeline[0].instanceId,
->>>>>>> 35c8a20e
         dataPanel: {
           activeTabKey: null,
         },
@@ -96,35 +88,20 @@
     );
   });
 
-<<<<<<< HEAD
-  test("removes inactive element", async () => {
-    const inactiveElement = formStateFactory();
-    const inactiveNodeUIStates: Record<UUID, BrickConfigurationUIState> = {
-      [inactiveElement.uuid]: {
-        nodeId: inactiveElement.extension.blockPipeline[1].instanceId,
-=======
   test("removes inactive formState", async () => {
     const inactiveFormState = formStateFactory();
     const inactiveNodeUIStates: Record<UUID, NodeUIState> = {
       [inactiveFormState.uuid]: {
         nodeId: inactiveFormState.modComponent.brickPipeline[1].instanceId,
->>>>>>> 35c8a20e
-        dataPanel: {
-          activeTabKey: null,
-        },
-      } as BrickConfigurationUIState,
-    };
-<<<<<<< HEAD
-    const activeElement = formStateFactory();
-    const activeNodeUIStates: Record<UUID, BrickConfigurationUIState> = {
-      [activeElement.uuid]: {
-        nodeId: activeElement.extension.blockPipeline[0].instanceId,
-=======
+        dataPanel: {
+          activeTabKey: null,
+        },
+      } as BrickConfigurationUIState,
+    };
     const activeFormState = formStateFactory();
     const activeNodeUIStates: Record<UUID, NodeUIState> = {
       [activeFormState.uuid]: {
         nodeId: activeFormState.modComponent.brickPipeline[0].instanceId,
->>>>>>> 35c8a20e
         dataPanel: {
           activeTabKey: null,
         },
@@ -187,15 +164,9 @@
     const formState1 = formStateFactory({
       modMetadata: mod,
     });
-<<<<<<< HEAD
-    const element1NodeUIStates: Record<UUID, BrickConfigurationUIState> = {
-      [element1.uuid]: {
-        nodeId: element1.extension.blockPipeline[0].instanceId,
-=======
     const formState1NodeUIStates: Record<UUID, NodeUIState> = {
       [formState1.uuid]: {
         nodeId: formState1.modComponent.brickPipeline[0].instanceId,
->>>>>>> 35c8a20e
         dataPanel: {
           activeTabKey: null,
         },
@@ -204,31 +175,18 @@
     const formState2 = formStateFactory({
       modMetadata: mod,
     });
-<<<<<<< HEAD
-    const element2NodeUIStates: Record<UUID, BrickConfigurationUIState> = {
-      [element2.uuid]: {
-        nodeId: element2.extension.blockPipeline[0].instanceId,
-=======
     const formState2NodeUIStates: Record<UUID, NodeUIState> = {
       [formState2.uuid]: {
         nodeId: formState2.modComponent.brickPipeline[0].instanceId,
->>>>>>> 35c8a20e
-        dataPanel: {
-          activeTabKey: null,
-        },
-      } as BrickConfigurationUIState,
-    };
-<<<<<<< HEAD
-    const element3 = formStateFactory();
-    const element3NodeUIStates: Record<UUID, BrickConfigurationUIState> = {
-      [element3.uuid]: {
-        nodeId: element3.extension.blockPipeline[1].instanceId,
-=======
+        dataPanel: {
+          activeTabKey: null,
+        },
+      } as BrickConfigurationUIState,
+    };
     const formState3 = formStateFactory();
     const formState3NodeUIStates: Record<UUID, NodeUIState> = {
       [formState3.uuid]: {
         nodeId: formState3.modComponent.brickPipeline[1].instanceId,
->>>>>>> 35c8a20e
         dataPanel: {
           activeTabKey: null,
         },
@@ -298,15 +256,9 @@
     const formState1 = formStateFactory({
       modMetadata: mod,
     });
-<<<<<<< HEAD
-    const element1NodeUIStates: Record<UUID, BrickConfigurationUIState> = {
-      [element1.uuid]: {
-        nodeId: element1.extension.blockPipeline[0].instanceId,
-=======
     const formState1NodeUIStates: Record<UUID, NodeUIState> = {
       [formState1.uuid]: {
         nodeId: formState1.modComponent.brickPipeline[0].instanceId,
->>>>>>> 35c8a20e
         dataPanel: {
           activeTabKey: null,
         },
@@ -315,31 +267,18 @@
     const formState2 = formStateFactory({
       modMetadata: mod,
     });
-<<<<<<< HEAD
-    const element2NodeUIStates: Record<UUID, BrickConfigurationUIState> = {
-      [element2.uuid]: {
-        nodeId: element2.extension.blockPipeline[0].instanceId,
-=======
     const formState2NodeUIStates: Record<UUID, NodeUIState> = {
       [formState2.uuid]: {
         nodeId: formState2.modComponent.brickPipeline[0].instanceId,
->>>>>>> 35c8a20e
-        dataPanel: {
-          activeTabKey: null,
-        },
-      } as BrickConfigurationUIState,
-    };
-<<<<<<< HEAD
-    const element3 = formStateFactory();
-    const element3NodeUIStates: Record<UUID, BrickConfigurationUIState> = {
-      [element3.uuid]: {
-        nodeId: element3.extension.blockPipeline[1].instanceId,
-=======
+        dataPanel: {
+          activeTabKey: null,
+        },
+      } as BrickConfigurationUIState,
+    };
     const formState3 = formStateFactory();
     const formState3NodeUIStates: Record<UUID, NodeUIState> = {
       [formState3.uuid]: {
         nodeId: formState3.modComponent.brickPipeline[1].instanceId,
->>>>>>> 35c8a20e
         dataPanel: {
           activeTabKey: null,
         },
