/*
 * Copyright (C) 2022 PixieBrix, Inc.
 *
 * This program is free software: you can redistribute it and/or modify
 * it under the terms of the GNU Affero General Public License as published by
 * the Free Software Foundation, either version 3 of the License, or
 * (at your option) any later version.
 *
 * This program is distributed in the hope that it will be useful,
 * but WITHOUT ANY WARRANTY; without even the implied warranty of
 * MERCHANTABILITY or FITNESS FOR A PARTICULAR PURPOSE.  See the
 * GNU Affero General Public License for more details.
 *
 * You should have received a copy of the GNU Affero General Public License
 * along with this program.  If not, see <http://www.gnu.org/licenses/>.
 */

import {
  readReduxStorage,
  type ReduxStorageKey,
  setReduxStorage,
} from "@/chrome";
import { localStorage } from "redux-persist-webextension-storage";
import { createMigrate } from "redux-persist";
import { boolean } from "@/utils";
import {
  migrateActiveExtensions,
  migrateExtensionsShape,
  migrations,
} from "@/store/extensionsMigrations";
<<<<<<< HEAD
import { ExtensionOptionsState } from "./extensionsTypes";
import { StorageInterface } from "@/store/StorageInterface";
=======
import { type ExtensionOptionsState } from "./extensionsTypes";
>>>>>>> a7273948

const STORAGE_KEY = "persist:extensionOptions" as ReduxStorageKey;

type JSONString = string;

type PersistedOptionsState = Record<string, JSONString>;

async function getOptionsState(): Promise<PersistedOptionsState> {
  return readReduxStorage(STORAGE_KEY, {});
}

/**
 * Read extension options from local storage (without going through redux-persistor).
 */
export async function loadOptions(): Promise<ExtensionOptionsState> {
  console.debug("Loading raw options from storage");

  const base = await getOptionsState();
  // The redux persist layer persists the extensions value as JSON-string.
  // Also apply the upgradeExtensionsState migration here because the migration in store might not have run yet.
  return migrateActiveExtensions(
    migrateExtensionsShape({
      extensions: JSON.parse(base.extensions ?? "[]"),
    })
  );
}

/**
 * Save extension options to local storage (without going through redux-persistor).
 */
export async function saveOptions(state: ExtensionOptionsState): Promise<void> {
  const base = await getOptionsState();
  await setReduxStorage(STORAGE_KEY, {
    ...base,
    // The redux persist layer persists the extensions value as a JSON-string
    extensions: JSON.stringify(state.extensions),
  });
}

// Shadowing this type in order to export it properly
const local: StorageInterface = localStorage;

export const persistExtensionOptionsConfig = {
  key: "extensionOptions",
  storage: local,
  version: 2,
  // https://github.com/rt2zz/redux-persist#migrations
  migrate: createMigrate(migrations, { debug: boolean(process.env.DEBUG) }),
};<|MERGE_RESOLUTION|>--- conflicted
+++ resolved
@@ -28,12 +28,8 @@
   migrateExtensionsShape,
   migrations,
 } from "@/store/extensionsMigrations";
-<<<<<<< HEAD
 import { ExtensionOptionsState } from "./extensionsTypes";
 import { StorageInterface } from "@/store/StorageInterface";
-=======
-import { type ExtensionOptionsState } from "./extensionsTypes";
->>>>>>> a7273948
 
 const STORAGE_KEY = "persist:extensionOptions" as ReduxStorageKey;
 
