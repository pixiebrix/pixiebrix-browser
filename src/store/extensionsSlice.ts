--- conflicted
+++ resolved
@@ -67,11 +67,6 @@
   name: "extensions",
   initialState: initialExtensionsState,
   reducers: {
-<<<<<<< HEAD
-    resetOptions(state) {
-      state.extensions = [];
-    },
-
     // Helper method to directly update extensions in tests. Can't use installCloudExtension because CloudExtension
     // doesn't have the _recipe field
     UNSAFE_setExtensions(
@@ -81,8 +76,6 @@
       state.extensions = cloneDeep(payload);
     },
 
-=======
->>>>>>> 33871b51
     installCloudExtension(
       state,
       { payload }: PayloadAction<{ extension: CloudExtension }>
