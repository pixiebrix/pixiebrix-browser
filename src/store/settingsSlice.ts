/*
 * Copyright (C) 2022 PixieBrix, Inc.
 *
 * This program is free software: you can redistribute it and/or modify
 * it under the terms of the GNU Affero General Public License as published by
 * the Free Software Foundation, either version 3 of the License, or
 * (at your option) any later version.
 *
 * This program is distributed in the hope that it will be useful,
 * but WITHOUT ANY WARRANTY; without even the implied warranty of
 * MERCHANTABILITY or FITNESS FOR A PARTICULAR PURPOSE.  See the
 * GNU Affero General Public License for more details.
 *
 * You should have received a copy of the GNU Affero General Public License
 * along with this program.  If not, see <http://www.gnu.org/licenses/>.
 */

import { createSlice, PayloadAction } from "@reduxjs/toolkit";
import { SettingsState, SkunkworksSettings } from "@/store/settingsTypes";
import reportError from "@/telemetry/reportError";
<<<<<<< HEAD
import { once, set } from "lodash";
import { THEMES } from "@/options/constants";
=======
import { once } from "lodash";
import { DEFAULT_THEME } from "@/options/types";
import { isValidTheme } from "@/utils/themeUtils";
>>>>>>> 7ce91563

const initialSettingsState: SettingsState = {
  mode: "remote",
  nextUpdate: null as number,
  suggestElements: false,
  browserWarningDismissed: false,
  partnerId: null,
  theme: DEFAULT_THEME,
};

const settingsSlice = createSlice({
  name: "settings",
  initialState: initialSettingsState,
  reducers: {
    setMode(state, { payload: { mode } }) {
      state.mode = mode;
    },
    setFlag(
      state,
      action: PayloadAction<{
        flag: keyof SkunkworksSettings;
        value: boolean;
      }>
    ) {
      const { flag, value } = action.payload;
      set(state, flag, value);
    },
    snoozeUpdates(state, action: PayloadAction<{ durationMillis: number }>) {
      const { durationMillis } = action.payload;
      state.nextUpdate = Date.now() + durationMillis;
    },
    dismissBrowserWarning(state) {
      state.browserWarningDismissed = true;
    },
    setPartnerId(
      state,
      { payload: { partnerId } }: { payload: { partnerId: string } }
    ) {
      state.partnerId = partnerId;
    },
    setTheme(state, { payload: { theme } }: { payload: { theme: string } }) {
      if (isValidTheme(theme)) {
        state.theme = theme;
        return;
      }

      state.theme = DEFAULT_THEME;

      once(() => {
        reportError(`Selected theme "${theme}" doesn't exist.`);
      });
    },
  },
});

export default settingsSlice;<|MERGE_RESOLUTION|>--- conflicted
+++ resolved
@@ -18,14 +18,9 @@
 import { createSlice, PayloadAction } from "@reduxjs/toolkit";
 import { SettingsState, SkunkworksSettings } from "@/store/settingsTypes";
 import reportError from "@/telemetry/reportError";
-<<<<<<< HEAD
 import { once, set } from "lodash";
-import { THEMES } from "@/options/constants";
-=======
-import { once } from "lodash";
 import { DEFAULT_THEME } from "@/options/types";
 import { isValidTheme } from "@/utils/themeUtils";
->>>>>>> 7ce91563
 
 const initialSettingsState: SettingsState = {
   mode: "remote",
