/*
 * Copyright (C) 2023 PixieBrix, Inc.
 *
 * This program is free software: you can redistribute it and/or modify
 * it under the terms of the GNU Affero General Public License as published by
 * the Free Software Foundation, either version 3 of the License, or
 * (at your option) any later version.
 *
 * This program is distributed in the hope that it will be useful,
 * but WITHOUT ANY WARRANTY; without even the implied warranty of
 * MERCHANTABILITY or FITNESS FOR A PARTICULAR PURPOSE.  See the
 * GNU Affero General Public License for more details.
 *
 * You should have received a copy of the GNU Affero General Public License
 * along with this program.  If not, see <http://www.gnu.org/licenses/>.
 */

export const TOP_LEVEL_FRAME_ID = 0;

export const NOTIFICATIONS_Z_INDEX = 2_147_483_647;

export const MAX_Z_INDEX = NOTIFICATIONS_Z_INDEX - 1; // Let notifications always be higher

export const CONTENT_SCRIPT_READY_ATTRIBUTE = "data-pb-ready";

export const PANEL_FRAME_ID = "pixiebrix-extension";

export const PIXIEBRIX_DATA_ATTR = "data-pb-uuid";

<<<<<<< HEAD
export const PIXIEBRIX_QUICKBAR_CONTAINER_ID = "pixiebrix-quickbar-container";
=======
export const PIXIEBRIX_QUICK_BAR_CONTAINER_ID = "pixiebrix-quickbar-container";
>>>>>>> 73365f9c

export const EXTENSION_POINT_DATA_ATTR = "data-pb-extension-point";

/**
 * A selector that matches all elements that are added to the page by the PixieBrix extension.
 *
 * Compatible with `:not(${thisSelector})`
 */
// When adding additional properties, be sure to make sure they're compatible with :not
export const PRIVATE_ATTRIBUTES_SELECTOR = `
  #${PANEL_FRAME_ID},
<<<<<<< HEAD
  #${PIXIEBRIX_QUICKBAR_CONTAINER_ID},
=======
  #${PIXIEBRIX_QUICK_BAR_CONTAINER_ID},
>>>>>>> 73365f9c
  [${PIXIEBRIX_DATA_ATTR}],
  [${CONTENT_SCRIPT_READY_ATTRIBUTE}],
  [${EXTENSION_POINT_DATA_ATTR}]
`;<|MERGE_RESOLUTION|>--- conflicted
+++ resolved
@@ -15,8 +15,6 @@
  * along with this program.  If not, see <http://www.gnu.org/licenses/>.
  */
 
-export const TOP_LEVEL_FRAME_ID = 0;
-
 export const NOTIFICATIONS_Z_INDEX = 2_147_483_647;
 
 export const MAX_Z_INDEX = NOTIFICATIONS_Z_INDEX - 1; // Let notifications always be higher
@@ -27,11 +25,7 @@
 
 export const PIXIEBRIX_DATA_ATTR = "data-pb-uuid";
 
-<<<<<<< HEAD
-export const PIXIEBRIX_QUICKBAR_CONTAINER_ID = "pixiebrix-quickbar-container";
-=======
 export const PIXIEBRIX_QUICK_BAR_CONTAINER_ID = "pixiebrix-quickbar-container";
->>>>>>> 73365f9c
 
 export const EXTENSION_POINT_DATA_ATTR = "data-pb-extension-point";
 
@@ -43,11 +37,7 @@
 // When adding additional properties, be sure to make sure they're compatible with :not
 export const PRIVATE_ATTRIBUTES_SELECTOR = `
   #${PANEL_FRAME_ID},
-<<<<<<< HEAD
-  #${PIXIEBRIX_QUICKBAR_CONTAINER_ID},
-=======
   #${PIXIEBRIX_QUICK_BAR_CONTAINER_ID},
->>>>>>> 73365f9c
   [${PIXIEBRIX_DATA_ATTR}],
   [${CONTENT_SCRIPT_READY_ATTRIBUTE}],
   [${EXTENSION_POINT_DATA_ATTR}]
