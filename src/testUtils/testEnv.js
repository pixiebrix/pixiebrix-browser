--- conflicted
+++ resolved
@@ -69,9 +69,6 @@
 };
 
 // Waiting for https://github.com/jsdom/jsdom/issues/2154
-<<<<<<< HEAD
-globalThis.HTMLImageElement.prototype.decode = jest.fn();
-=======
 HTMLImageElement.prototype.decode = jest.fn();
 
 URL.createObjectURL = jest.fn();
@@ -92,5 +89,4 @@
 
 globalThis.createImageBitmap = jest
   .fn()
-  .mockReturnValue({ width: 32, height: 32, close() {} });
->>>>>>> 602a7de9
+  .mockReturnValue({ width: 32, height: 32, close() {} });