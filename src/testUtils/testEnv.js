/*
 * Copyright (C) 2023 PixieBrix, Inc.
 *
 * This program is free software: you can redistribute it and/or modify
 * it under the terms of the GNU Affero General Public License as published by
 * the Free Software Foundation, either version 3 of the License, or
 * (at your option) any later version.
 *
 * This program is distributed in the hope that it will be useful,
 * but WITHOUT ANY WARRANTY; without even the implied warranty of
 * MERCHANTABILITY or FITNESS FOR A PARTICULAR PURPOSE.  See the
 * GNU Affero General Public License for more details.
 *
 * You should have received a copy of the GNU Affero General Public License
 * along with this program.  If not, see <http://www.gnu.org/licenses/>.
 */

// TODO: Drop after https://github.com/jsdom/jsdom/issues/2524
import { TextEncoder, TextDecoder } from "node:util";

// eslint-disable-next-line import/no-unassigned-import -- It's a polyfill
import "urlpattern-polyfill";

process.env.SERVICE_URL = "https://app.pixiebrix.com";
process.env.MARKETPLACE_URL = "https://www.pixiebrix.com/marketplace/";

// Drop after https://github.com/jsdom/jsdom/issues/2524
global.TextEncoder = TextEncoder;
global.TextDecoder = TextDecoder;

<<<<<<< HEAD
=======
// TODO: Drop after https://github.com/jsdom/jsdom/issues/2401
>>>>>>> 7d533b91
global.PromiseRejectionEvent = class PromiseRejectionEvent extends Event {
  constructor(type, init) {
    super(type);
    this.promise = init.promise;
    this.reason = init.reason;
  }
};

if (process.env.JEST_CONSOLE_DEBUG === "false") {
  console.debug = () => {};
}<|MERGE_RESOLUTION|>--- conflicted
+++ resolved
@@ -28,10 +28,7 @@
 global.TextEncoder = TextEncoder;
 global.TextDecoder = TextDecoder;
 
-<<<<<<< HEAD
-=======
 // TODO: Drop after https://github.com/jsdom/jsdom/issues/2401
->>>>>>> 7d533b91
 global.PromiseRejectionEvent = class PromiseRejectionEvent extends Event {
   constructor(type, init) {
     super(type);
