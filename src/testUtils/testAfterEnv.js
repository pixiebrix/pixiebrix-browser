--- conflicted
+++ resolved
@@ -20,12 +20,8 @@
 import "fake-indexeddb/auto";
 import $ from "jquery";
 import crypto from "node:crypto";
-<<<<<<< HEAD
-// eslint-disable-next-line import/no-unassigned-import -- mock window.location for tests
-=======
 // Mock `window.location` with Jest spies and extend expect
 // https://github.com/evelynhathaway/jest-location-mock
->>>>>>> 81d8bb97
 import "jest-location-mock";
 
 global.$ = $;
