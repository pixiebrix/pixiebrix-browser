/*
 * Copyright (C) 2024 PixieBrix, Inc.
 *
 * This program is free software: you can redistribute it and/or modify
 * it under the terms of the GNU Affero General Public License as published by
 * the Free Software Foundation, either version 3 of the License, or
 * (at your option) any later version.
 *
 * This program is distributed in the hope that it will be useful,
 * but WITHOUT ANY WARRANTY; without even the implied warranty of
 * MERCHANTABILITY or FITNESS FOR A PARTICULAR PURPOSE.  See the
 * GNU Affero General Public License for more details.
 *
 * You should have received a copy of the GNU Affero General Public License
 * along with this program.  If not, see <http://www.gnu.org/licenses/>.
 */

import JSDOMEnvironment from "jest-environment-jsdom";

// TODO: Block HTTP requests from tests after Axios migration https://github.com/pixiebrix/pixiebrix-extension/issues/4810
// nock.disableNetConnect();

// https://github.com/facebook/jest/blob/v29.4.3/website/versioned_docs/version-29.4/Configuration.md#testenvironment-string
export default class FixJSDOMEnvironment extends JSDOMEnvironment {
  constructor(...args) {
    super(...args);

    // FIXME https://github.com/jsdom/jsdom/issues/3363
    this.global.structuredClone = structuredClone;

<<<<<<< HEAD
    // Until https://github.com/jsdom/jsdom/issues/1724
    // https://stackoverflow.com/questions/74945569/cannot-access-built-in-node-js-fetch-function-from-jest-tests/78051351#78051351
    this.global.fetch = fetch;
    this.global.Request = Request;
    this.global.Response = Response;
    this.global.ReadableStream = ReadableStream;
=======
    // TODO: Set when dropping support for Chrome <120
    // this.global.URL.canParse = URL.canParse;
>>>>>>> 71182b2a
  }
}<|MERGE_RESOLUTION|>--- conflicted
+++ resolved
@@ -28,16 +28,14 @@
     // FIXME https://github.com/jsdom/jsdom/issues/3363
     this.global.structuredClone = structuredClone;
 
-<<<<<<< HEAD
     // Until https://github.com/jsdom/jsdom/issues/1724
     // https://stackoverflow.com/questions/74945569/cannot-access-built-in-node-js-fetch-function-from-jest-tests/78051351#78051351
     this.global.fetch = fetch;
     this.global.Request = Request;
     this.global.Response = Response;
     this.global.ReadableStream = ReadableStream;
-=======
+
     // TODO: Set when dropping support for Chrome <120
     // this.global.URL.canParse = URL.canParse;
->>>>>>> 71182b2a
   }
 }