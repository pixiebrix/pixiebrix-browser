/*
 * Copyright (C) 2024 PixieBrix, Inc.
 *
 * This program is free software: you can redistribute it and/or modify
 * it under the terms of the GNU Affero General Public License as published by
 * the Free Software Foundation, either version 3 of the License, or
 * (at your option) any later version.
 *
 * This program is distributed in the hope that it will be useful,
 * but WITHOUT ANY WARRANTY; without even the implied warranty of
 * MERCHANTABILITY or FITNESS FOR A PARTICULAR PURPOSE.  See the
 * GNU Affero General Public License for more details.
 *
 * You should have received a copy of the GNU Affero General Public License
 * along with this program.  If not, see <http://www.gnu.org/licenses/>.
 */

import { type Me } from "@/types/contract";
<<<<<<< HEAD
import {
  tokenAuthDataFactory,
  userFactory,
} from "@/testUtils/factories/authFactories";
import { appApiMock } from "@/testUtils/appApiMock";
import { TEST_setAuthData } from "@/auth/token";
=======
import { appApi } from "@/services/api";
import {
  queryLoadingFactory,
  querySuccessFactory,
} from "@/testUtils/rtkQueryFactories";

import { userFactory } from "@/testUtils/factories/authFactories";

// Instead of monkey-patching RTK Query's Redux State, we might want to instead encourage using setupRedux
// in the render helper?
>>>>>>> 4d380e90

// In existing code, there was a lot of places mocking both useQueryState and useGetMeQuery. This could in some places
// yield impossible states due to how `skip` logic in calls like RequireAuth, etc.

export function mockAnonymousUser(): void {
  appApiMock.onGet("/api/me/").reply(200, {
    // Anonymous users still get feature flags
    flags: [],
  });
}

export async function mockAuthenticatedUser(me?: Me): Promise<void> {
  const user = me ?? userFactory();
  appApiMock.onGet("/api/me/").reply(200, user);
  const tokenData = tokenAuthDataFactory({
    email: user.email,
    user: user.id,
    flags: user.flags,
  });
  // eslint-disable-next-line new-cap
  await TEST_setAuthData(tokenData);
}

<<<<<<< HEAD
export function mockErrorUser(error: unknown): void {
  appApiMock.onGet("/api/me/").reply(500, error);
=======
export function mockCachedUser(me?: Me): void {
  (appApi.endpoints.getMe as any).useQueryState = jest.fn(() =>
    querySuccessFactory(me ?? userFactory()),
  );
}

export function mockLoadingCachedUser(): void {
  (appApi.endpoints.getMe as any).useQueryState = jest.fn(() =>
    queryLoadingFactory(),
  );
>>>>>>> 4d380e90
}<|MERGE_RESOLUTION|>--- conflicted
+++ resolved
@@ -16,25 +16,12 @@
  */
 
 import { type Me } from "@/types/contract";
-<<<<<<< HEAD
 import {
   tokenAuthDataFactory,
   userFactory,
 } from "@/testUtils/factories/authFactories";
 import { appApiMock } from "@/testUtils/appApiMock";
 import { TEST_setAuthData } from "@/auth/token";
-=======
-import { appApi } from "@/services/api";
-import {
-  queryLoadingFactory,
-  querySuccessFactory,
-} from "@/testUtils/rtkQueryFactories";
-
-import { userFactory } from "@/testUtils/factories/authFactories";
-
-// Instead of monkey-patching RTK Query's Redux State, we might want to instead encourage using setupRedux
-// in the render helper?
->>>>>>> 4d380e90
 
 // In existing code, there was a lot of places mocking both useQueryState and useGetMeQuery. This could in some places
 // yield impossible states due to how `skip` logic in calls like RequireAuth, etc.
@@ -58,19 +45,12 @@
   await TEST_setAuthData(tokenData);
 }
 
-<<<<<<< HEAD
 export function mockErrorUser(error: unknown): void {
   appApiMock.onGet("/api/me/").reply(500, error);
-=======
-export function mockCachedUser(me?: Me): void {
-  (appApi.endpoints.getMe as any).useQueryState = jest.fn(() =>
-    querySuccessFactory(me ?? userFactory()),
-  );
 }
 
 export function mockLoadingCachedUser(): void {
   (appApi.endpoints.getMe as any).useQueryState = jest.fn(() =>
     queryLoadingFactory(),
   );
->>>>>>> 4d380e90
 }