--- conflicted
+++ resolved
@@ -965,7 +965,6 @@
   return { recipe, builtInServiceAuths };
 };
 
-<<<<<<< HEAD
 export const siteSelectorHintFactory = define<SiteSelectorHint>({
   siteName: "testSite",
   siteValidator: () => false,
@@ -973,11 +972,11 @@
   uniqueAttributes: [],
   stableAnchors: [],
   requiredSelectors: [],
-=======
+});
+
 export const databaseFactory = define<Database>({
   id: uuidSequence,
   name: (n: number) => `Test Database ${n}`,
   created_at: () => new Date().toISOString(),
   last_write_at: () => new Date().toISOString(),
->>>>>>> 00591602
 });