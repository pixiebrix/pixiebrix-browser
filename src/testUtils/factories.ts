--- conflicted
+++ resolved
@@ -72,17 +72,13 @@
 import { FormState } from "@/pageEditor/pageEditorTypes";
 import { freshIdentifier } from "@/utils";
 import { DEFAULT_EXTENSION_POINT_VAR } from "@/pageEditor/extensionPoints/base";
-<<<<<<< HEAD
 import { padStart, set } from "lodash";
-=======
-import { padStart } from "lodash";
 import {
   AuthState,
   AuthUserOrganization,
   OrganizationAuthState,
 } from "@/auth/authTypes";
 import { JsonObject } from "type-fest";
->>>>>>> 7ce91563
 
 // UUID sequence generator that's predictable across runs. A couple characters can't be 0
 // https://stackoverflow.com/a/19989922/402560
