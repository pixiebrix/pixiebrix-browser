/*
 * Copyright (C) 2022 PixieBrix, Inc.
 *
 * This program is free software: you can redistribute it and/or modify
 * it under the terms of the GNU Affero General Public License as published by
 * the Free Software Foundation, either version 3 of the License, or
 * (at your option) any later version.
 *
 * This program is distributed in the hope that it will be useful,
 * but WITHOUT ANY WARRANTY; without even the implied warranty of
 * MERCHANTABILITY or FITNESS FOR A PARTICULAR PURPOSE.  See the
 * GNU Affero General Public License for more details.
 *
 * You should have received a copy of the GNU Affero General Public License
 * along with this program.  If not, see <http://www.gnu.org/licenses/>.
 */

import { array, Config, define, derive, FactoryConfig } from "cooky-cutter";
import { BlockConfig, BlockPipeline } from "@/blocks/types";
import {
  ApiVersion,
  IBlock,
  IExtension,
  InnerDefinitionRef,
  InnerDefinitions,
  Metadata,
  OutputKey,
  RecipeMetadata,
  RegistryId,
  RenderedArgs,
  SafeString,
  SanitizedConfig,
  SanitizedServiceConfiguration,
  Schema,
  ServiceDependency,
  UserOptions,
  UUID,
} from "@/core";
import { TraceError, TraceRecord } from "@/telemetry/trace";
import {
  validateRegistryId,
  validateSemVerString,
  validateTimestamp,
  validateUUID,
} from "@/types/helpers";
import { Permissions } from "webextension-polyfill";
import { BaseExtensionState } from "@/pageEditor/extensionPoints/elementConfig";
import trigger from "@/pageEditor/extensionPoints/trigger";
import menuItem from "@/pageEditor/extensionPoints/menuItem";
import {
  ActionFormState,
  TriggerFormState,
} from "@/pageEditor/extensionPoints/formStateTypes";
import {
  ExtensionPointConfig,
  RecipeDefinition,
  SharingDefinition,
} from "@/types/definitions";
import {
  ExtensionPointConfig as ExtensionPointDefinition,
  ExtensionPointDefinition as ExtensionPointConfigDefinition,
  ExtensionPointType,
} from "@/extensionPoints/types";
import {
  Context as PageEditorTabContextType,
  FrameConnectionState,
} from "@/pageEditor/context";
import { TypedBlock, TypedBlockMap } from "@/blocks/registry";
import { CloudExtension, Deployment, UserRole } from "@/types/contract";
import { ButtonSelectionResult } from "@/contentScript/nativeEditor/types";
import getType from "@/runtime/getType";
import { FormState } from "@/pageEditor/pageEditorTypes";
import { freshIdentifier } from "@/utils";
import { DEFAULT_EXTENSION_POINT_VAR } from "@/pageEditor/extensionPoints/base";
import { padStart } from "lodash";
import {
  AuthState,
  AuthUserOrganization,
  OrganizationAuthState,
} from "@/auth/authTypes";
import { JsonObject } from "type-fest";

// UUID sequence generator that's predictable across runs. A couple characters can't be 0
// https://stackoverflow.com/a/19989922/402560
export const uuidSequence = (n: number) =>
  validateUUID(`${padStart(String(n), 8, "0")}-0000-4000-A000-000000000000`);

<<<<<<< HEAD
const timestampFactory = () => new Date().toISOString();

const organizationFactory = define<AuthUserOrganization>({
=======
export const organizationFactory = define<AuthUserOrganization>({
>>>>>>> 78e25da2
  id: uuidSequence,
  name(n: number): string {
    return `Test Organization ${n}`;
  },
  role: UserRole.developer,
  scope(n: number): string {
    return `@organization-${n}`;
  },
});

export const authStateFactory = define<AuthState>({
  userId: uuidSequence,
  email: (n: number) => `user${n}@test.com`,
  scope: (n: number) => `@user${n}`,
  isLoggedIn: true,
  isOnboarded: true,
  extension: true,
  organizations() {
    return [
      organizationFactory({
        role: UserRole.developer,
      }),
      organizationFactory({
        name(n: number): string {
          return `Test Admin Organization ${n}`;
        },
        role: UserRole.admin,
      }),
      organizationFactory({
        name(n: number): string {
          return `Test Member Organization ${n}`;
        },
        role: UserRole.member,
      }),
      organizationFactory({
        name(n: number): string {
          return `Test Restricted Organization ${n}`;
        },
        role: UserRole.restricted,
      }),
      organizationFactory({
        name(n: number): string {
          return `Test Manager Organization ${n}`;
        },
        role: UserRole.manager,
      }),
    ];
  },
  organization: derive<AuthState, OrganizationAuthState>(
    ({ organizations }) => organizations[0],
    "organizations"
  ),
  groups() {
    const groups: AuthState["groups"] = [];
    return groups;
  },
  flags() {
    const flags: AuthState["flags"] = [];
    return flags;
  },
});

export const recipeMetadataFactory = define<Metadata>({
  id: (n: number) => validateRegistryId(`test/recipe-${n}`),
  name: (n: number) => `Recipe ${n}`,
  description: "Recipe generated from factory",
  version: validateSemVerString("1.0.0"),
});

export const sharingDefinitionFactory = define<SharingDefinition>({
  public: false,
  organizations: () => [] as UUID[],
});

export const installedRecipeMetadataFactory = define<RecipeMetadata>({
  id: (n: number) => validateRegistryId(`test/recipe-${n}`),
  name: (n: number) => `Recipe ${n}`,
  description: "Recipe generated from factory",
  version: validateSemVerString("1.0.0"),
  updated_at: validateTimestamp("2021-10-07T12:52:16.189Z"),
  sharing: sharingDefinitionFactory,
});

const tabStateFactory = define<FrameConnectionState>({
  frameId: 0,
  hasPermissions: true,
  navSequence: uuidSequence,
  meta: null,
});

export const activeDevToolContextFactory = define<PageEditorTabContextType>({
  connecting: false,
  tabState: tabStateFactory,
});

export const extensionFactory = define<IExtension>({
  id: uuidSequence,
  apiVersion: "v2" as ApiVersion,
  extensionPointId: (n: number) =>
    validateRegistryId(`test/extension-point-${n}`),
  _recipe: undefined,
  _deployment: undefined,
  label: "Test label",
  services(): ServiceDependency[] {
    return [];
  },
  config: (n: number) => ({
    apiVersion: "v2" as ApiVersion,
    kind: "component",
    metadata: recipeMetadataFactory({
      id: validateRegistryId(`test/component-${n}`),
      name: "Test config",
    }),
    inputSchema: {
      $schema: "https://json-schema.org/draft/2019-09/schema#",
      type: "object",
      properties: {},
      required: [] as string[],
    },
    pipeline: [
      {
        id: "@pixiebrix/browser/open-tab",
        config: {
          url: "http://www.amazon.com/s",
          params: {
            url: "search-alias={{{department}}}{{^department}}all{{/department}}&field-keywords={{{query}}}",
          },
        },
      },
    ],
  }),
  active: true,
});

export const cloudExtensionFactory = (override?: Config<CloudExtension>) => {
  const extension = extensionFactory(
    override as Config<IExtension>
  ) as CloudExtension;

  // @ts-expect-error -- removing the IExtension property that is not in the CloudExtension type
  delete extension.active;

  const timestamp = timestampFactory();
  extension.createTimestamp = timestamp;
  extension.updateTimestamp = timestamp;

  return extension;
};

export const TEST_BLOCK_ID = validateRegistryId("testing/block-id");

export const traceRecordFactory = define<TraceRecord>({
  timestamp: timestampFactory,
  extensionId: uuidSequence,
  runId: uuidSequence,
  blockInstanceId: uuidSequence,
  blockId: TEST_BLOCK_ID,
  templateContext(): JsonObject {
    return {};
  },
  renderedArgs(): RenderedArgs {
    return {} as RenderedArgs;
  },
  renderError: null,
  blockConfig(): BlockConfig {
    return {
      id: TEST_BLOCK_ID,
      config: {},
    };
  },
});

export const traceErrorFactory = (config?: FactoryConfig<TraceError>) =>
  traceRecordFactory({
    error: {
      message: "Trace error for tests",
    },
    ...config,
  }) as TraceError;

export const blockFactory = define<IBlock>({
  id: (i: number) => validateRegistryId(`${TEST_BLOCK_ID}_${i}`),
  name: (i: number) => `${TEST_BLOCK_ID} ${i}`,
  inputSchema: null as Schema,
  defaultOptions: null,
  permissions: {} as Permissions.Permissions,
  run: jest.fn(),
});

export const blocksMapFactory: (
  blockProps?: Partial<IBlock>
) => Promise<TypedBlockMap> = async (blockProps) => {
  const block1 = blockFactory(blockProps);
  const block2 = blockFactory(blockProps);

  const map = new Map<RegistryId, TypedBlock>();

  for (const block of [block1, block2]) {
    map.set(block.id, {
      block,
      // eslint-disable-next-line no-await-in-loop -- test code, no performance considerations
      type: await getType(block),
    });
  }

  return map;
};

export const blockConfigFactory = define<BlockConfig>({
  instanceId: uuidSequence,
  id: (i: number) => validateRegistryId(`${TEST_BLOCK_ID}_${i}`),
  config: () => ({}),
});

export const pipelineFactory: (
  blockConfigOverride?: FactoryConfig<BlockConfig>
) => BlockPipeline = (blockConfigProps) => {
  const blockConfig1 = blockConfigFactory(blockConfigProps);
  const blockConfig2 = blockConfigFactory(blockConfigProps);

  return [blockConfig1, blockConfig2] as BlockPipeline;
};

export const baseExtensionStateFactory = define<BaseExtensionState>({
  blockPipeline: () => pipelineFactory(),
});

export const extensionPointConfigFactory = define<ExtensionPointConfig>({
  id: "extensionPoint" as InnerDefinitionRef,
  label: (n: number) => `Test Extension ${n}`,
  services: {},
  config: () => ({
    caption: "Button",
    action: [] as BlockPipeline,
  }),
});

export const recipeDefinitionFactory = define<RecipeDefinition>({
  kind: "recipe",
  apiVersion: "v3",
  metadata: (n: number) =>
    recipeMetadataFactory({
      id: validateRegistryId(`test/blueprint-${n}`),
      name: `Blueprint ${n}`,
    }),
  updated_at: validateTimestamp("2021-10-07T12:52:16.189Z"),
  sharing: sharingDefinitionFactory,
  extensionPoints: array(extensionPointConfigFactory, 1),
});

export const extensionPointDefinitionFactory = define<ExtensionPointDefinition>(
  {
    kind: "extensionPoint",
    apiVersion: "v3",
    metadata: (n: number) =>
      recipeMetadataFactory({
        id: validateRegistryId(`test/extension-point-${n}`),
        name: `Extension Point ${n}`,
      }),
    definition(n: number) {
      const definition: ExtensionPointConfigDefinition = {
        type: "menuItem",
        isAvailable: {
          matchPatterns: [`https://www.mySite${n}.com/*`],
        },
        reader: validateRegistryId("@pixiebrix/document-context"),
      };
      return definition;
    },
  }
);

type ExternalExtensionPointParams = {
  extensionPointId?: RegistryId;
};

/**
 * Factory to create a RecipeDefinition that refers to a versioned extensionPoint
 * @param extensionPointId
 */
export const versionedExtensionPointRecipeFactory = ({
  extensionPointId,
}: ExternalExtensionPointParams = {}) =>
  define<RecipeDefinition>({
    kind: "recipe",
    apiVersion: "v3",
    metadata: (n: number) => ({
      id: validateRegistryId(`test/recipe-${n}`),
      name: `Recipe ${n}`,
      description: "Recipe generated from factory",
      version: validateSemVerString("1.0.0"),
    }),
    sharing: sharingDefinitionFactory,
    updated_at: validateTimestamp("2021-10-07T12:52:16.189Z"),
    definitions: undefined,
    options: undefined,
    extensionPoints: (n: number) => [
      {
        id: extensionPointId ?? validateRegistryId("test/extension-point"),
        label: `Test Extension for Recipe ${n}`,
        services: {},
        config: {
          caption: "Button",
          action: [] as BlockPipeline,
        },
      },
    ],
  });

/**
 * Factory to create a RecipeDefinition with a definitions section and resolved extensions
 * @param extensionCount
 */
export const versionedRecipeWithResolvedExtensions = (extensionCount = 1) => {
  const extensionPoints: ExtensionPointConfig[] = [];
  for (let i = 0; i < extensionCount; i++) {
    // Don't use array(factory, count) here, because it will keep incrementing
    // the modifier number across multiple test runs and cause non-deterministic
    // test execution behavior.
    const extensionPoint = extensionPointConfigFactory();
    const ids = extensionPoints.map((x) => x.id);
    const id = freshIdentifier(DEFAULT_EXTENSION_POINT_VAR as SafeString, ids);
    extensionPoints.push({
      ...extensionPoint,
      id: id as InnerDefinitionRef,
    });
  }

  const definitions: InnerDefinitions = {};

  for (const extensionPoint of extensionPoints) {
    definitions[extensionPoint.id] = {
      kind: "extensionPoint",
      definition: extensionPointDefinitionFactory().definition,
    };
  }

  return define<RecipeDefinition>({
    kind: "recipe",
    apiVersion: "v3",
    metadata: (n: number) => ({
      id: validateRegistryId(`test/recipe-${n}`),
      name: `Recipe ${n}`,
      description: "Recipe generated from factory",
      version: validateSemVerString("1.0.0"),
    }),
    sharing: sharingDefinitionFactory,
    updated_at: validateTimestamp("2021-10-07T12:52:16.189Z"),
    definitions,
    options: undefined,
    extensionPoints,
  });
};

type InnerExtensionPointParams = {
  extensionPointRef?: InnerDefinitionRef;
};

/**
 * Factory to create a factory that creates a RecipeDefinition that refers to a versioned extensionPoint
 * @param extensionPointId
 */
export const innerExtensionPointRecipeFactory = ({
  extensionPointRef = "extensionPoint" as InnerDefinitionRef,
}: InnerExtensionPointParams = {}) =>
  define<RecipeDefinition>({
    kind: "recipe",
    apiVersion: "v3",
    metadata: recipeMetadataFactory,
    sharing: { public: false, organizations: [] },
    updated_at: validateTimestamp("2021-10-07T12:52:16.189Z"),
    definitions: {
      [extensionPointRef]: {
        kind: "extensionPoint",
        definition: {
          type: "menuItem",
          isAvailable: {
            matchPatterns: ["https://*/*"],
            urlPatterns: [],
            selectors: [],
          },
          reader: validateRegistryId("@pixiebrix/document-context"),
        },
      },
    },
    options: undefined,
    extensionPoints: () => [
      extensionPointConfigFactory({ id: extensionPointRef }),
    ],
  });

/**
 * A default Recipe factory
 */
export const recipeFactory = innerExtensionPointRecipeFactory();

const deploymentPackageFactory = define<Deployment["package"]>({
  id: uuidSequence,
  name: derive<Deployment["package"], string>(
    ({ config }) => config.metadata.name,
    "config"
  ),
  version: derive<Deployment["package"], string>(
    ({ config }) => config.metadata.version,
    "config"
  ),
  package_id: derive<Deployment["package"], RegistryId>(
    ({ config }) => config.metadata.id,
    "config"
  ),
  config: recipeDefinitionFactory as any,
});

export const deploymentFactory = define<Deployment>({
  id: uuidSequence,
  name: (n: number) => `Deployment ${n}`,
  created_at: validateTimestamp("2021-10-07T12:52:16.189Z"),
  updated_at: validateTimestamp("2021-10-07T12:52:16.189Z"),
  active: true,
  bindings: () => [] as Deployment["bindings"],
  services: () => [] as Deployment["services"],
  package_version: derive<Deployment, string>(
    ({ package: deploymentPackage }) => deploymentPackage.version,
    "package"
  ),
  package: deploymentPackageFactory,
});

const internalFormStateFactory = define<FormState>({
  apiVersion: "v3" as ApiVersion,
  uuid: uuidSequence,
  installed: true,
  optionsArgs: null as UserOptions,
  services(): ServiceDependency[] {
    return [];
  },
  recipe: null,
  type: "panel" as ExtensionPointType,
  label: (i: number) => `Element ${i}`,
  extension: baseExtensionStateFactory,
  extensionPoint: extensionPointDefinitionFactory,
} as any);

export const formStateFactory = (
  override?: FactoryConfig<FormState>,
  blockConfigOverride?: FactoryConfig<BlockConfig>
) => {
  if (blockConfigOverride) {
    return internalFormStateFactory({
      ...override,
      extension: baseExtensionStateFactory({
        blockPipeline: pipelineFactory(blockConfigOverride),
      }),
    } as any);
  }

  return internalFormStateFactory(override);
};

export const triggerFormStateFactory = (
  override: FactoryConfig<TriggerFormState>,
  blockConfigOverride?: FactoryConfig<BlockConfig>
) => {
  const defaultTriggerProps = trigger.fromNativeElement(
    "https://test.com",
    recipeMetadataFactory({
      id: (n: number) => validateRegistryId(`test/extension-point-${n}`),
      name: (n: number) => `Extension Point ${n}`,
    }),
    null
  );

  return formStateFactory(
    {
      ...defaultTriggerProps,
      ...override,
    } as any,
    blockConfigOverride
  ) as TriggerFormState;
};

export const menuItemFormStateFactory = (
  override: FactoryConfig<ActionFormState>,
  blockConfigOverride?: FactoryConfig<BlockConfig>
) => {
  const defaultTriggerProps = menuItem.fromNativeElement(
    "https://test.com",
    recipeMetadataFactory({
      id: (n: number) => validateRegistryId(`test/extension-point-${n}`),
      name: (n: number) => `Extension Point ${n}`,
    }),
    {
      item: {
        caption: "Caption for test",
      },
    } as ButtonSelectionResult
  );

  return formStateFactory(
    {
      ...defaultTriggerProps,
      ...override,
    } as any,
    blockConfigOverride
  ) as ActionFormState;
};

export const sanitizedServiceConfigurationFactory =
  define<SanitizedServiceConfiguration>({
    id: uuidSequence,
    proxy: false,
    serviceId: (n: number) => validateRegistryId(`test/service-${n}`),
    config: () => ({} as SanitizedConfig),
  } as unknown as SanitizedServiceConfiguration);

export const foundationOutputFactory = define<JsonObject>({
  "@input": () => ({
    icon: "",
    title: "Test website title | test.com",
    language: "en",
    url: "https://www.testwebsite.com/",
    provider: "test",
  }),
  "@options": () => ({
    option1: "test string option",
    option2: 42,
  }),
});

export const formStateWithTraceDataFactory = define<{
  formState: FormState;
  records: TraceRecord[];
}>({
  formState(): FormState {
    return formStateFactory();
  },
  records: derive<
    {
      formState: FormState;
      records: TraceRecord[];
    },
    TraceRecord[]
  >(({ formState: { uuid: extensionId, extension } }) => {
    let outputKey = "" as OutputKey;
    let output: JsonObject = foundationOutputFactory();
    return extension.blockPipeline.map((block, index) => {
      const context = output;
      outputKey = `output${index}` as OutputKey;
      output = {
        foo: `bar number ${index}`,
        baz: index * 3,
        qux: {
          thing1: [index * 7, index * 9, index * 11],
          thing2: false,
        },
      };

      return traceRecordFactory({
        extensionId,
        blockInstanceId: block.instanceId,
        blockId: block.id,
        templateContext: context,
        blockConfig: block,
        outputKey,
        output,
      });
    });
  }, "formState"),
});<|MERGE_RESOLUTION|>--- conflicted
+++ resolved
@@ -85,13 +85,9 @@
 export const uuidSequence = (n: number) =>
   validateUUID(`${padStart(String(n), 8, "0")}-0000-4000-A000-000000000000`);
 
-<<<<<<< HEAD
 const timestampFactory = () => new Date().toISOString();
 
-const organizationFactory = define<AuthUserOrganization>({
-=======
 export const organizationFactory = define<AuthUserOrganization>({
->>>>>>> 78e25da2
   id: uuidSequence,
   name(n: number): string {
     return `Test Organization ${n}`;
