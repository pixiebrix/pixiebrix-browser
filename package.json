--- conflicted
+++ resolved
@@ -264,12 +264,7 @@
     "msw-storybook-addon": "^1.10.0",
     "node-polyfill-webpack-plugin": "^3.0.0",
     "react-select-event": "^5.3.0",
-<<<<<<< HEAD
-    "sass-loader": "^13.3.3",
-=======
-    "remove-files-webpack-plugin": "^1.5.0",
     "sass-loader": "^14.0.0",
->>>>>>> 7014309a
     "shadow-dom-testing-library": "^1.11.2",
     "storybook": "^7.6.10",
     "storybook-addon-swc": "^1.2.0",
