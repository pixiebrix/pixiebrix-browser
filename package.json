--- conflicted
+++ resolved
@@ -26,12 +26,8 @@
     "npm": "10.5.0"
   },
   "devDependencies": {
+    "@sindresorhus/tsconfig": "^6.0.0",
     "knip": "^5.36.7",
-<<<<<<< HEAD
     "prettier": "3.3.3"
-=======
-    "prettier": "3.1.0",
-    "@sindresorhus/tsconfig": "^6.0.0"
->>>>>>> 0571b086
   }
 }