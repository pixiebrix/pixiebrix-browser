{
  "name": "@pixiebrix/source",
  "version": "1.0.0",
  "description": "PixieBrix monorepo source code package",
  "workspaces": [
    "applications/*",
    "libraries/*"
  ],
  "scripts": {
    "test": "npm run test --workspaces",
    "lint": "npm run lint --workspaces",
    "lint:full": "npm run lint:full --workspaces",
    "build": "npm run build --workspaces",
    "build:typecheck": "npm run build:typecheck --workspaces",
    "dead-code": "npm run dead-code:base -- --include files,duplicates,dependencies,classMembers,binaries,enumMembers,nsTypes,exports,nsExports",
    "dead-code:base": "knip --config knip.mjs --tags=-knip",
    "dead-code:prod": "npm run dead-code -- --production"
  },
  "author": "Todd Schiller",
  "license": "AGPL-3.0",
  "repository": "https://github.com/pixiebrix/pixiebrix-extension",
  "engine-strict": true,
  "engines": {
    "node": "20.12.0",
    "npm": "10.5.0"
  },
  "devDependencies": {
<<<<<<< HEAD
    "prettier": "3.3.3"
=======
    "knip": "^5.36.7",
    "prettier": "3.1.0"
>>>>>>> daaff22b
  }
}<|MERGE_RESOLUTION|>--- conflicted
+++ resolved
@@ -25,11 +25,7 @@
     "npm": "10.5.0"
   },
   "devDependencies": {
-<<<<<<< HEAD
+    "knip": "^5.36.7",
     "prettier": "3.3.3"
-=======
-    "knip": "^5.36.7",
-    "prettier": "3.1.0"
->>>>>>> daaff22b
   }
 }