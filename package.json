{
  "name": "@pixiebrix/extension",
  "version": "1.8.8-alpha.1",
  "description": "PixieBrix Browser Extension",
  "scripts": {
    "test": "TZ=UTC jest",
    "test:watch": "TZ=UTC jest --watchAll",
    "lint": "npm run lint:full -- --rule '{\"import/no-cycle\": \"off\"}'",
    "lint:fast": "ESLINT_NO_IMPORTS=1 eslint src --ext js,jsx,ts,tsx --quiet",
    "lint:full": "eslint src --ext js,jsx,ts,tsx --quiet --report-unused-disable-directives",
    "fix": "npm run lint -- --fix",
    "watch": "concurrently npm:watch:webpack 'npm:watch:*(!webpack) -- --preserveWatchOutput' -r",
    "watch:webpack": "ENV_FILE='.env.development' webpack --mode development --watch",
    "watch:typescript": "tsc --noEmit --watch",
    "watch:strictNullChecks": "npm run build:strictNullChecks -- --watch",
    "build": "concurrently npm:build:webpack npm:build:typescript -r",
    "build:webpack": "NODE_OPTIONS=--max_old_space_size=8192 webpack --mode production",
    "build:typescript": "tsc --noEmit",
    "build:strictNullChecks": "tsc --noEmit --project src/tsconfig.strictNullChecks.json",
    "generate:headers": "npm run test -- src/development/headers.test.ts --no-silent",
    "storybook": "storybook dev -p 6006 -s public",
    "build-storybook": "storybook build",
    "dead-code": "knip"
  },
  "engine-strict": true,
  "engines": {
    "node": "20.5.1",
    "npm": "10.2.5"
  },
  "author": "Todd Schiller",
  "license": "AGPL-3.0",
  "repository": "https://github.com/pixiebrix/pixiebrix-extension",
  "dependencies": {
    "@apidevtools/json-schema-ref-parser": "^10.1.0",
    "@atlaskit/tree": "^8.8.7",
    "@cfworker/json-schema": "^1.12.7",
    "@datadog/browser-logs": "^5.7.0",
    "@datadog/browser-rum": "^5.7.0",
    "@floating-ui/dom": "^1.5.3",
    "@fortawesome/fontawesome-svg-core": "1.2.36",
    "@fortawesome/free-brands-svg-icons": "^5.15.4",
    "@fortawesome/free-regular-svg-icons": "^5.15.4",
    "@fortawesome/free-solid-svg-icons": "^5.15.3",
    "@fortawesome/react-fontawesome": "^0.1.14",
    "@mozilla/readability": "^0.5.0",
    "@pixiebrix/jq-web": "^0.5.1",
    "@reduxjs/toolkit": "^1.9.7",
    "@rjsf/bootstrap-4": "^5.14.1",
    "@rjsf/core": "^5.14.1",
    "@rjsf/utils": "^5.16.1",
    "@types/dom-navigation": "^1.0.3",
    "@types/gapi.client.sheets-v4": "^0.0.4",
    "@types/use-sync-external-store": "^0.0.6",
    "@types/webpack-env": "^1.18.4",
    "@uipath/robot": "1.3.1",
    "@vespaiach/axios-fetch-adapter": "^0.3.1",
    "@xobotyi/scrollbar-width": "^1.9.5",
    "abort-utils": "^0.10.0",
    "ace-builds": "^1.32.3",
    "autocompleter": "^9.1.2",
    "axios": "^0.27.2",
    "bootstrap": "^4.6.0",
    "bootstrap-icons": "^1.11.3",
    "bootstrap-switch-button-react": "^1.2.0",
    "canvas-confetti": "^1.9.2",
    "chrono-node": "^2.7.4",
    "classnames": "^2.5.1",
    "code-tag": "^1.2.0",
    "connected-react-router": "^6.9.1",
    "copy-text-to-clipboard": "^3.2.0",
    "csharp-helpers": "^0.9.3",
    "css-selector-generator": "^3.6.6",
    "date-fns": "^3.2.0",
    "dompurify": "^3.0.8",
    "downloadjs": "^1.4.7",
    "escape-string-regexp": "^5.0.0",
    "exifreader": "^4.20.0",
    "export-to-csv": "^1.2.2",
    "filenamify": "^6.0.0",
    "fit-textarea": "^3.0.0",
    "formik": "^2.4.5",
    "fuse.js": "^7.0.0",
    "generate-schema": "^2.6.0",
    "handlebars": "^4.7.8",
    "history": "^4.10.1",
    "holderjs": "^2.9.9",
    "html-to-text": "^9.0.5",
    "htmlmetaparser": "^2.1.3",
    "htmlparser2": "^9.1.0",
    "http-status-codes": "^2.3.0",
    "idb": "^8.0.0",
    "iframe-resizer": "^4.3.9",
    "immer": "^9.0.18",
    "intro.js": "^7.2.0",
    "is-promise": "^4.0.0",
    "jquery": "^3.7.1",
    "js-beautify": "^1.14.11",
    "js-cookie": "^3.0.5",
    "js-yaml": "^4.1.0",
    "json-stringify-safe": "^5.0.1",
    "json5": "^2.2.3",
    "jsonpath-plus": "^7.2.0",
    "kbar": "^0.1.0-beta.45",
    "lodash-es": "^4.17.21",
    "mark.js": "^8.11.1",
    "marked": "^11.1.1",
    "memoize-one": "^6.0.0",
    "mustache": "^4.2.0",
    "nunjucks": "^3.2.4",
    "object-hash": "^2.2.0",
    "one-event": "^4.2.0",
    "one-mutation": "^2.1.0",
    "p-defer": "^4.0.0",
    "p-memoize": "^7.0.0",
    "p-timeout": "^6.1.2",
    "papaparse": "^5.4.1",
    "path-browserify": "^1.0.1",
    "primeicons": "^6.0.1",
    "primereact": "^7.1.0",
    "prop-types": "^15.7.2",
    "psl": "^1.8.0",
    "react": "^17.0.2",
    "react-ace": "^10.0.0",
    "react-autosuggest": "^10.1.0",
    "react-beautiful-dnd-next": "^11.0.5",
    "react-bootstrap": "^1.6.1",
    "react-dom": "^17.0.2",
    "react-draggable": "^4.4.6",
    "react-focus-lock": "^2.9.6",
    "react-hot-toast": "^2.4.1",
    "react-hotkeys": "^2.0.0",
    "react-image-crop": "^11.0.4",
    "react-json-tree": "^0.18.0",
    "react-outside-click-handler": "^1.3.0",
    "react-redux": "^7.2.4",
    "react-router": "5.3.4",
    "react-router-dom": "^5.3.4",
    "react-select": "^5.8.0",
    "react-select-virtualized": "^5.5.1",
    "react-shadow": "^20.4.0",
    "react-spinners": "^0.13.0",
    "react-table": "^7.7.0",
    "react-transition-group": "^4.4.2",
    "react-virtualized": "^9.22.5",
    "react-virtualized-auto-sizer": "^1.0.20",
    "react-window": "^1.8.10",
    "redux-logger": "^3.0.6",
    "redux-persist": "^6.0.0",
    "redux-persist-webextension-storage": "^1.0.2",
    "redux-state-sync": "^3.1.4",
    "regenerator-runtime": "^0.14.1",
    "schema-to-yup": "1.12.14",
    "semver": "^7.5.4",
    "serialize-error": "^11.0.3",
    "simple-icons": "^5.8.0",
    "slugify": "^1.6.6",
    "stemmer": "^2.0.1",
    "timezone-mock": "^1.3.6",
    "uint8array-extras": "^1.1.0",
    "url-join": "^5.0.0",
    "urlpattern-polyfill": "^5.0.3",
    "use-async-effect": "^2.2.7",
    "use-debounce": "^10.0.0",
    "use-sync-external-store": "^1.2.0",
    "uuid": "^9.0.1",
    "webext-base-css": "^1.4.4",
    "webext-content-scripts": "^2.6.1",
    "webext-detect-page": "^5.0.0",
    "webext-inject-on-install": "^2.0.0",
<<<<<<< HEAD
    "webext-messenger": "^0.25.0",
    "webext-patterns": "^1.3.0",
=======
    "webext-messenger": "^0.25.0-0",
    "webext-patterns": "^1.4.0",
>>>>>>> 37dccd08
    "webext-permissions": "^3.1.2",
    "webext-polyfill-kinda": "^1.0.2",
    "webext-storage": "^1.2.2",
    "webext-tools": "^1.2.3",
    "webextension-polyfill": "^0.10.0",
    "whatwg-mimetype": "^4.0.0",
    "yup": "^0.32.11"
  },
  "devDependencies": {
    "@fortawesome/fontawesome-common-types": "^0.2.36",
    "@shopify/eslint-plugin": "^44.0.0",
    "@shopify/jest-dom-mocks": "^5.0.0",
    "@sindresorhus/tsconfig": "^5.0.0",
    "@sinonjs/fake-timers": "^11.2.2",
    "@storybook/addon-actions": "^7.6.8",
    "@storybook/addon-essentials": "^7.6.8",
    "@storybook/addon-links": "^7.6.8",
    "@storybook/addon-storyshots": "^7.6.8",
    "@storybook/react": "^7.6.8",
    "@storybook/react-webpack5": "^7.6.8",
    "@svgr/webpack": "^8.1.0",
    "@swc/core": "^1.3.102",
    "@swc/jest": "^0.2.29",
    "@testing-library/jest-dom": "^6.2.0",
    "@testing-library/react": "^12.1.5",
    "@testing-library/react-hooks": "^8.0.1",
    "@testing-library/user-event": "^14.5.2",
    "@total-typescript/ts-reset": "^0.5.1",
    "@types/chrome": "^0.0.256",
    "@types/dompurify": "^3.0.5",
    "@types/downloadjs": "^1.4.6",
    "@types/holderjs": "^2.9.4",
    "@types/html-to-text": "^9.0.4",
    "@types/iframe-resizer": "^3.5.13",
    "@types/intro.js": "^5.1.5",
    "@types/jquery": "^3.5.29",
    "@types/js-beautify": "^1.14.3",
    "@types/js-cookie": "^3.0.6",
    "@types/js-yaml": "^4.0.9",
    "@types/jsdom": "^21.1.5",
    "@types/json-schema": "^7.0.15",
    "@types/json-stringify-safe": "^5.0.3",
    "@types/lodash": "^4.14.202",
    "@types/mark.js": "^8.11.12",
    "@types/marked": "^6.0.0",
    "@types/mustache": "^4.2.5",
    "@types/nunjucks": "^3.2.6",
    "@types/object-hash": "^2.1.1",
    "@types/papaparse": "^5.3.14",
    "@types/psl": "^1.1.3",
    "@types/react-autosuggest": "^10.1.11",
    "@types/react-dom": "^17.0.9",
    "@types/react-outside-click-handler": "^1.3.3",
    "@types/react-redux": "^7.1.18",
    "@types/react-router-dom": "^5.3.3",
    "@types/react-table": "^7.7.19",
    "@types/react-virtualized-auto-sizer": "^1.0.4",
    "@types/react-window": "^1.8.8",
    "@types/redux-logger": "^3.0.12",
    "@types/redux-persist-webextension-storage": "^1.0.3",
    "@types/redux-state-sync": "^3.1.9",
    "@types/semver": "^7.5.6",
    "@types/sinonjs__fake-timers": "^8.1.5",
    "@types/uuid": "^9.0.7",
    "@types/webextension-polyfill": "^0.10.7",
    "@types/webpack": "^5.28.5",
    "@types/whatwg-mimetype": "^3.0.2",
    "@typescript-eslint/rule-tester": "^6.18.1",
    "axios-mock-adapter": "^1.22.0",
    "blob-polyfill": "^7.0.20220408",
    "compass-mixins": "^0.12.10",
    "concurrently": "^8.2.2",
    "cooky-cutter": "^1.5.4",
    "copy-webpack-plugin": "^12.0.1",
    "csp-parse": "0.0.2",
    "css-loader": "^6.9.0",
    "css-minimizer-webpack-plugin": "^5.0.1",
    "dotenv": "^16.3.1",
    "eslint": "^8.56.0",
    "eslint-config-pixiebrix": "^0.32.0",
    "eslint-plugin-local-rules": "^2.0.1",
    "fake-indexeddb": "^5.0.2",
    "identity-obj-proxy": "^3.0.0",
    "jest": "^29.7.0",
    "jest-environment-jsdom": "^29.7.0",
    "jest-extended": "^4.0.2",
    "jest-location-mock": "^2.0.0",
    "jest-webextension-mock": "^3.8.9",
    "jsdom": "^23.2.0",
    "jsdom-testing-mocks": "^1.11.0",
    "mini-css-extract-plugin": "^2.6.1",
    "mockdate": "^3.0.5",
    "msw": "^1.3.2",
    "msw-storybook-addon": "^1.10.0",
    "node-polyfill-webpack-plugin": "^3.0.0",
    "react-select-event": "^5.3.0",
    "remove-files-webpack-plugin": "^1.5.0",
    "sass-loader": "^13.3.3",
    "shadow-dom-testing-library": "^1.11.2",
    "storybook": "^7.6.8",
    "storybook-addon-swc": "^1.2.0",
    "style-loader": "^3.3.4",
    "terser-webpack-plugin": "^5.3.10",
    "ts-loader": "^9.5.1",
    "type-fest": "^4.9.0",
    "typescript": "^5.3.3",
    "typescript-plugin-css-modules": "^5.0.2",
    "webpack": "^5.89.0",
    "webpack-build-notifier": "^2.3.0",
    "webpack-bundle-analyzer": "^4.10.1",
    "webpack-cli": "^5.1.4",
    "webpack-merge": "^5.10.0",
    "webpack-target-webextension": "^1.1.0",
    "yaml-jest-transform": "^2.0.2",
    "yaml-loader": "^0.7.0"
  },
  "webExt": {
    "sourceDir": "dist",
    "run": {
      "startUrl": [
        "https://pbx.vercel.app/"
      ]
    }
  },
  "msw": {
    "workerDirectory": "public"
  }
}<|MERGE_RESOLUTION|>--- conflicted
+++ resolved
@@ -167,13 +167,8 @@
     "webext-content-scripts": "^2.6.1",
     "webext-detect-page": "^5.0.0",
     "webext-inject-on-install": "^2.0.0",
-<<<<<<< HEAD
     "webext-messenger": "^0.25.0",
-    "webext-patterns": "^1.3.0",
-=======
-    "webext-messenger": "^0.25.0-0",
     "webext-patterns": "^1.4.0",
->>>>>>> 37dccd08
     "webext-permissions": "^3.1.2",
     "webext-polyfill-kinda": "^1.0.2",
     "webext-storage": "^1.2.2",
