{
  "name": "@pixiebrix/extension",
  "version": "1.6.3-alpha.1",
  "description": "PixieBrix Browser Extension",
  "scripts": {
    "test": "jest",
    "test:watch": "jest --watchAll",
    "test:selenium": "jest --config selenium/jest.config.js",
    "test:selenium:local": "BROWSERSTACK_USERNAME= jest --config selenium/jest.config.js",
    "lint": "eslint src --ext js,jsx,ts,tsx --quiet --report-unused-disable-directives --rule '{\"import/no-cycle\": \"off\"}'",
    "fix": "npm run lint -- --fix",
    "watch": "concurrently 'npm:watch:*' -r",
    "watch:webpack": "ENV_FILE='.env.development' webpack --mode development --watch",
    "watch:typescript": "tsc --noEmit --watch --preserveWatchOutput",
    "build": "concurrently npm:build:webpack npm:build:typescript -r",
    "build:webpack": "NODE_OPTIONS=--max_old_space_size=8192 webpack --mode production",
    "build:typescript": "tsc --noEmit",
    "build:scripts": "webpack --config scripts/webpack.scripts.js",
    "generate:headers": "NODE_OPTIONS=--stack-trace-limit=100 node scripts/bin/headers.js",
    "storybook": "start-storybook -p 6006",
    "build-storybook": "build-storybook",
    "madge:circular": "madge --extensions js,ts,tsx --circular src/** --ts-config tsconfig.json"
  },
  "engine-strict": true,
  "engines": {
    "node": ">= 16.x",
    "npm": ">= 7.x"
  },
  "author": "Todd Schiller",
  "license": "AGPL-3.0",
  "repository": "https://github.com/pixiebrix/pixiebrix-extension",
  "dependencies": {
    "@apidevtools/json-schema-ref-parser": "^9.0.9",
    "@cfworker/json-schema": "^1.8.1",
    "@fortawesome/fontawesome-svg-core": "1.2.36",
    "@fortawesome/free-brands-svg-icons": "^5.15.4",
    "@fortawesome/free-regular-svg-icons": "^5.15.4",
    "@fortawesome/free-solid-svg-icons": "^5.15.3",
    "@fortawesome/react-fontawesome": "^0.1.14",
    "@reduxjs/toolkit": "^1.6.0",
    "@rjsf/bootstrap-4": "^4.0.0",
    "@rjsf/core": "^3.0.0",
    "@uipath/robot": "1.2.5",
    "@vespaiach/axios-fetch-adapter": "^0.2.0",
    "@xobotyi/scrollbar-width": "^1.9.5",
    "ace-builds": "^1.4.12",
    "autocompleter": "^6.1.2",
    "axios": "^0.26.0",
    "bootstrap": "^4.6.0",
    "bootstrap-icons": "^1.5.0",
    "bootstrap-switch-button-react": "^1.2.0",
    "canvas-confetti": "^1.4.0",
    "chrono-node": "^2.3.4",
    "classnames": "^2.3.1",
    "connected-react-router": "^6.9.1",
    "copy-to-clipboard": "^3.3.1",
    "csharp-helpers": "^0.9.3",
    "css-selector-generator": "^3.6.0",
    "date-fns": "^2.28.0",
    "dompurify": "^2.3.0",
    "exifreader": "^4.0.0",
    "export-to-csv": "^0.2.1",
    "file-saver": "^2.0.5",
    "filenamify": "^5.1.0",
    "fit-textarea": "^3.0.0",
    "formik": "^2.2.9",
    "fuse.js": "^6.4.6",
    "generate-schema": "^2.6.0",
    "handlebars": "^4.7.7",
    "hex-rgb": "^5.0.0",
    "history": "^4.10.1",
    "htmlmetaparser": "^2.1.1",
    "htmlparser2": "^8.0.0",
    "http-status-codes": "^2.1.4",
    "idb": "^7.0.1",
    "immer": "^9.0.5",
    "intro.js": "^5.0.0",
    "is-promise": "^4.0.0",
    "jq-web": "^0.5.1",
    "jquery": "^3.6.0",
    "js-beautify": "^1.14.0",
    "js-cookie": "^3.0.0",
    "js-yaml": "^4.1.0",
    "json-schema-ref-parser": "^9.0.9",
    "json-stringify-safe": "^5.0.1",
    "jsonpath-plus": "^6.0.1",
    "jsonschema": "^1.4.0",
    "kbar": "^0.1.0-beta.23",
    "lodash-es": "^4.17.21",
    "marked": "^4.0.3",
    "mustache": "^4.2.0",
    "nunjucks": "^3.2.3",
    "object-hash": "^2.2.0",
    "one-mutation": "^2.0.0",
    "p-defer": "^4.0.0",
    "p-memoize": "^6.0.1",
    "p-timeout": "^5.0.0",
    "p-wait-for": "^4.1.0",
    "page-metadata-parser": "^1.1.4",
    "papaparse": "^5.3.1",
    "primeicons": "^5.0.0",
    "primereact": "^7.1.0",
    "prop-types": "^15.7.2",
    "psl": "^1.8.0",
    "react": "^17.0.2",
    "react-ace": "^10.0.0",
    "react-autosuggest": "^10.1.0",
    "react-beautiful-dnd": "^13.1.0",
    "react-bootstrap": "^1.6.1",
    "react-dom": "^17.0.2",
    "react-hot-toast": "^2.1.1",
    "react-hotkeys": "^2.0.0",
    "react-image-crop": "^9.0.5",
    "react-json-tree": "^0.16.1",
    "react-outside-click-handler": "^1.3.0",
    "react-redux": "^7.2.4",
    "react-router": "5.3.1",
    "react-router-dom": "5.3.1",
    "react-select": "^5.2.1",
    "react-select-virtualized": "^5.1.0",
    "react-shadow-root": "^6.1.0",
    "react-spinners": "0.9.0",
    "react-table": "^7.7.0",
    "react-transition-group": "^4.4.2",
    "react-virtualized": "^9.22.3",
    "react-virtualized-auto-sizer": "^1.0.6",
    "react-window": "^1.8.6",
    "redux": "^4.1.0",
    "redux-logger": "^3.0.6",
    "redux-persist": "^6.0.0",
    "redux-persist-webextension-storage": "^1.0.2",
    "regenerator-runtime": "^0.13.9",
    "reselect": "^4.0.0",
    "rollbar": "^2.25.0",
    "schema-to-yup": "1.11.9",
    "semver": "^7.3.5",
<<<<<<< HEAD
    "serialize-error": "github:pixiebrix/serialize-error#8bb36fb",
=======
    "serialize-error": "^10.0.0",
>>>>>>> a83eb338
    "simple-icons": "^5.8.0",
    "slugify": "^1.6.0",
    "timezone-mock": "^1.2.2",
    "to-json-schema": "^0.2.5",
    "url-join": "^5.0.0",
    "urlpattern-polyfill": "^4.0.3",
    "use-async-effect": "^2.2.3",
    "use-debounce": "^8.0.0",
    "use-immer": "^0.7.0",
    "uuid": "^8.3.2",
    "webext-additional-permissions": "^2.3.0",
    "webext-content-scripts": "^1.0.1",
    "webext-detect-page": "^4.0.1",
    "webext-dynamic-content-scripts": "^8.0.1",
    "webext-messenger": "^0.18.0",
    "webext-patterns": "^1.1.1",
    "webext-polyfill-kinda": "^0.10.0",
    "webext-tools": "^0.3.0",
    "webextension-polyfill": "^0.9.0",
    "whatwg-mimetype": "^3.0.0",
    "yup": "^0.32.11"
  },
  "devDependencies": {
    "@fortawesome/fontawesome-common-types": "^0.2.36",
    "@sindresorhus/tsconfig": "^2.0.0",
    "@storybook/addon-actions": "^6.3.7",
    "@storybook/addon-essentials": "^6.3.6",
    "@storybook/addon-links": "^6.3.4",
    "@storybook/builder-webpack5": "^6.3.6",
    "@storybook/manager-webpack5": "^6.3.6",
    "@storybook/react": "^6.3.12",
    "@svgr/webpack": "^6.1.2",
    "@swc/core": "^1.2.113",
    "@swc/jest": "^0.2.10",
    "@testing-library/jest-dom": "^5.14.1",
    "@testing-library/react": "^12.0.0",
    "@testing-library/react-hooks": "^7.0.2",
    "@testing-library/user-event": "^14.0.4",
    "@types/chrome": "0.0.162",
    "@types/data-urls": "^2.0.1",
    "@types/dompurify": "^2.2.3",
    "@types/file-saver": "^2.0.3",
    "@types/gapi": "0.0.41",
    "@types/gapi.client.bigquery": "^2.0.2",
    "@types/gapi.client.oauth2": "^2.0.2",
    "@types/gapi.client.sheets": "^4.0.20201029",
    "@types/google.picker": "0.0.39",
    "@types/intro.js": "^3.0.2",
    "@types/jest": "^27.0.1",
    "@types/jquery": "^3.5.6",
    "@types/js-beautify": "^1.13.2",
    "@types/js-cookie": "^3.0.0",
    "@types/js-yaml": "^4.0.2",
    "@types/jsdom": "^16.2.14",
    "@types/json-schema": "^7.0.8",
    "@types/json-stringify-safe": "^5.0.0",
    "@types/lodash": "^4.14.171",
    "@types/mustache": "^4.1.2",
    "@types/notifyjs-browser": "0.0.0",
    "@types/nunjucks": "^3.1.5",
    "@types/object-hash": "^2.1.1",
    "@types/papaparse": "^5.2.6",
    "@types/psl": "^1.1.0",
    "@types/random-words": "^1.1.2",
    "@types/react-autosuggest": "^10.1.5",
    "@types/react-beautiful-dnd": "^13.1.1",
    "@types/react-dom": "^17.0.9",
    "@types/react-outside-click-handler": "^1.3.0",
    "@types/react-redux": "^7.1.18",
    "@types/react-router-dom": "^5.3.3",
    "@types/react-table": "^7.7.2",
    "@types/react-virtualized-auto-sizer": "^1.0.1",
    "@types/react-window": "^1.8.5",
    "@types/redux-logger": "^3.0.9",
    "@types/redux-persist-webextension-storage": "^1.0.0",
    "@types/selenium-webdriver": "^4.0.15",
    "@types/semver": "^7.3.8",
    "@types/simple-icons": "^5.0.1",
    "@types/uuid": "^8.3.1",
    "@types/webextension-polyfill": "^0.8.1",
    "@types/webpack": "^5.28.0",
    "@types/webpack-env": "^1.16.2",
    "@types/yup": "^0.29.13",
    "axios-mock-adapter": "^1.19.0",
    "chromedriver": "^101.0.0",
    "compass-mixins": "^0.12.10",
    "concurrently": "^6.2.1",
    "cooky-cutter": "^1.5.4",
    "copy-webpack-plugin": "^10.2.1",
    "csp-parse": "0.0.2",
    "css-loader": "^6.2.0",
    "css-minimizer-webpack-plugin": "^3.4.1",
    "data-urls": "^3.0.0",
    "dotenv": "^15.0.0",
    "eslint": "^8.0.0",
    "eslint-config-pixiebrix": "^0.15.2",
    "eslint-plugin-jest": "^26.1.2",
    "fake-indexeddb": "^3.1.3",
    "geckodriver": "^3.0.1",
    "identity-obj-proxy": "^3.0.0",
    "jest": "^28.0.3",
    "jest-environment-jsdom": "^28.0.2",
    "jest-extended": "^2.0.0",
    "jest-webextension-mock": "^3.7.17",
    "min-document": "^2.19.0",
    "mini-css-extract-plugin": "^2.4.1",
    "mockdate": "^3.0.5",
    "node-polyfill-webpack-plugin": "^1.1.4",
    "node-sass": "^7.0.0",
    "raw-loader": "^4.0.1",
    "react-select-event": "^5.3.0",
    "regex-join": "^1.0.0",
    "sass-loader": "^12.1.0",
    "selenium-webdriver": "^4.0.0-beta.4",
    "style-loader": "^3.0.0",
    "svg-inline-loader": "^0.8.2",
    "ts-loader": "^9.2.4",
    "type-fest": "^2.0.0",
    "typescript": "^4.5.4",
    "typescript-plugin-css-modules": "^3.4.0",
    "webpack": "^5.46.0",
    "webpack-build-notifier": "^2.3.0",
    "webpack-bundle-analyzer": "^4.4.2",
    "webpack-cli": "^4.7.2",
    "webpack-merge": "^5.8.0",
    "webpack-target-webextension": "^1.0.0",
    "yaml-jest-transform": "^2.0.2",
    "yaml-loader": "^0.7.0",
    "zip-dir": "^2.0.0"
  },
  "webExt": {
    "sourceDir": "dist",
    "run": {
      "startUrl": [
        "https://pbx.vercel.app/"
      ]
    }
  }
}<|MERGE_RESOLUTION|>--- conflicted
+++ resolved
@@ -134,11 +134,7 @@
     "rollbar": "^2.25.0",
     "schema-to-yup": "1.11.9",
     "semver": "^7.3.5",
-<<<<<<< HEAD
-    "serialize-error": "github:pixiebrix/serialize-error#8bb36fb",
-=======
     "serialize-error": "^10.0.0",
->>>>>>> a83eb338
     "simple-icons": "^5.8.0",
     "slugify": "^1.6.0",
     "timezone-mock": "^1.2.2",
