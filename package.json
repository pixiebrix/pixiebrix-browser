--- conflicted
+++ resolved
@@ -12,12 +12,8 @@
     "lint:full": "eslint src --ext js,jsx,ts,tsx --quiet --report-unused-disable-directives",
     "fix": "npm run lint -- --fix",
     "watch": "concurrently npm:watch:webpack 'npm:watch:*(!webpack) -- --preserveWatchOutput' -r",
-<<<<<<< HEAD
-    "watch:webpack": "ENV_FILE='.env.development' webpack serve --mode development",
-=======
     "watch:webpack": "ENV_FILE='.env.development' webpack ${HMR:-watch} --mode development",
     "watch:webpack-hmr": "HMR=serve npm run watch:webpack",
->>>>>>> fa97566c
     "watch:typescript": "tsc --noEmit --watch",
     "watch:strictNullChecks": "npm run build:strictNullChecks -- --watch",
     "build": "concurrently npm:build:webpack npm:build:typescript -r",
@@ -187,10 +183,7 @@
   "devDependencies": {
     "@axe-core/playwright": "^4.8.5",
     "@fortawesome/fontawesome-common-types": "^0.2.36",
-<<<<<<< HEAD
-=======
     "@playwright/test": "^1.42.1",
->>>>>>> fa97566c
     "@pmmmwh/react-refresh-webpack-plugin": "^0.5.11",
     "@shopify/eslint-plugin": "^44.0.0",
     "@shopify/jest-dom-mocks": "^5.0.0",
@@ -288,10 +281,6 @@
     "multimatch": "^5.0.0",
     "node-polyfill-webpack-plugin": "^3.0.0",
     "prettier": "3.1.0",
-<<<<<<< HEAD
-    "react-refresh": "^0.14.0",
-=======
->>>>>>> fa97566c
     "react-refresh-typescript": "^2.0.9",
     "react-select-event": "^5.3.0",
     "sass-loader": "^14.1.1",
@@ -308,11 +297,7 @@
     "webpack-build-notifier": "^2.3.0",
     "webpack-bundle-analyzer": "^4.10.1",
     "webpack-cli": "^5.1.4",
-<<<<<<< HEAD
-    "webpack-dev-server": "^4.15.1",
-=======
     "webpack-dev-server": "^5.0.4",
->>>>>>> fa97566c
     "webpack-merge": "^5.10.0",
     "webpack-target-webextension": "^1.1.1",
     "yaml-jest-transform": "^2.0.2",
