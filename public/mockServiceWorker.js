/* eslint-disable */
/* tslint:disable */

/**
<<<<<<< HEAD
 * Mock Service Worker (1.3.0).
=======
 * Mock Service Worker (1.3.1).
>>>>>>> 56c429e2
 * @see https://github.com/mswjs/msw
 * - Please do NOT modify this file.
 * - Please do NOT serve this file on production.
 */

const INTEGRITY_CHECKSUM = '3d6b9f06410d179a7f7404d4bf4c3c70'
const activeClientIds = new Set()

self.addEventListener('install', function () {
  self.skipWaiting()
})

self.addEventListener('activate', function (event) {
  event.waitUntil(self.clients.claim())
})

self.addEventListener('message', async function (event) {
  const clientId = event.source.id

  if (!clientId || !self.clients) {
    return
  }

  const client = await self.clients.get(clientId)

  if (!client) {
    return
  }

  const allClients = await self.clients.matchAll({
    type: 'window',
  })

  switch (event.data) {
    case 'KEEPALIVE_REQUEST': {
      sendToClient(client, {
        type: 'KEEPALIVE_RESPONSE',
      })
      break
    }

    case 'INTEGRITY_CHECK_REQUEST': {
      sendToClient(client, {
        type: 'INTEGRITY_CHECK_RESPONSE',
        payload: INTEGRITY_CHECKSUM,
      })
      break
    }

    case 'MOCK_ACTIVATE': {
      activeClientIds.add(clientId)

      sendToClient(client, {
        type: 'MOCKING_ENABLED',
        payload: true,
      })
      break
    }

    case 'MOCK_DEACTIVATE': {
      activeClientIds.delete(clientId)
      break
    }

    case 'CLIENT_CLOSED': {
      activeClientIds.delete(clientId)

      const remainingClients = allClients.filter((client) => {
        return client.id !== clientId
      })

      // Unregister itself when there are no more clients
      if (remainingClients.length === 0) {
        self.registration.unregister()
      }

      break
    }
  }
})

self.addEventListener('fetch', function (event) {
  const { request } = event
  const accept = request.headers.get('accept') || ''

  // Bypass server-sent events.
  if (accept.includes('text/event-stream')) {
    return
  }

  // Bypass navigation requests.
  if (request.mode === 'navigate') {
    return
  }

  // Opening the DevTools triggers the "only-if-cached" request
  // that cannot be handled by the worker. Bypass such requests.
  if (request.cache === 'only-if-cached' && request.mode !== 'same-origin') {
    return
  }

  // Bypass all requests when there are no active clients.
  // Prevents the self-unregistered worked from handling requests
  // after it's been deleted (still remains active until the next reload).
  if (activeClientIds.size === 0) {
    return
  }

  // Generate unique request ID.
  const requestId = Math.random().toString(16).slice(2)

  event.respondWith(
    handleRequest(event, requestId).catch((error) => {
      if (error.name === 'NetworkError') {
        console.warn(
          '[MSW] Successfully emulated a network error for the "%s %s" request.',
          request.method,
          request.url,
        )
        return
      }

      // At this point, any exception indicates an issue with the original request/response.
      console.error(
        `\
[MSW] Caught an exception from the "%s %s" request (%s). This is probably not a problem with Mock Service Worker. There is likely an additional logging output above.`,
        request.method,
        request.url,
        `${error.name}: ${error.message}`,
      )
    }),
  )
})

async function handleRequest(event, requestId) {
  const client = await resolveMainClient(event)
  const response = await getResponse(event, client, requestId)

  // Send back the response clone for the "response:*" life-cycle events.
  // Ensure MSW is active and ready to handle the message, otherwise
  // this message will pend indefinitely.
  if (client && activeClientIds.has(client.id)) {
    ;(async function () {
      const clonedResponse = response.clone()
      sendToClient(client, {
        type: 'RESPONSE',
        payload: {
          requestId,
          type: clonedResponse.type,
          ok: clonedResponse.ok,
          status: clonedResponse.status,
          statusText: clonedResponse.statusText,
          body:
            clonedResponse.body === null ? null : await clonedResponse.text(),
          headers: Object.fromEntries(clonedResponse.headers.entries()),
          redirected: clonedResponse.redirected,
        },
      })
    })()
  }

  return response
}

// Resolve the main client for the given event.
// Client that issues a request doesn't necessarily equal the client
// that registered the worker. It's with the latter the worker should
// communicate with during the response resolving phase.
async function resolveMainClient(event) {
  const client = await self.clients.get(event.clientId)

  if (client?.frameType === 'top-level') {
    return client
  }

  const allClients = await self.clients.matchAll({
    type: 'window',
  })

  return allClients
    .filter((client) => {
      // Get only those clients that are currently visible.
      return client.visibilityState === 'visible'
    })
    .find((client) => {
      // Find the client ID that's recorded in the
      // set of clients that have registered the worker.
      return activeClientIds.has(client.id)
    })
}

async function getResponse(event, client, requestId) {
  const { request } = event
  const clonedRequest = request.clone()

  function passthrough() {
    // Clone the request because it might've been already used
    // (i.e. its body has been read and sent to the client).
    const headers = Object.fromEntries(clonedRequest.headers.entries())

    // Remove MSW-specific request headers so the bypassed requests
    // comply with the server's CORS preflight check.
    // Operate with the headers as an object because request "Headers"
    // are immutable.
    delete headers['x-msw-bypass']

    return fetch(clonedRequest, { headers })
  }

  // Bypass mocking when the client is not active.
  if (!client) {
    return passthrough()
  }

  // Bypass initial page load requests (i.e. static assets).
  // The absence of the immediate/parent client in the map of the active clients
  // means that MSW hasn't dispatched the "MOCK_ACTIVATE" event yet
  // and is not ready to handle requests.
  if (!activeClientIds.has(client.id)) {
    return passthrough()
  }

  // Bypass requests with the explicit bypass header.
  // Such requests can be issued by "ctx.fetch()".
  if (request.headers.get('x-msw-bypass') === 'true') {
    return passthrough()
  }

  // Notify the client that a request has been intercepted.
  const clientMessage = await sendToClient(client, {
    type: 'REQUEST',
    payload: {
      id: requestId,
      url: request.url,
      method: request.method,
      headers: Object.fromEntries(request.headers.entries()),
      cache: request.cache,
      mode: request.mode,
      credentials: request.credentials,
      destination: request.destination,
      integrity: request.integrity,
      redirect: request.redirect,
      referrer: request.referrer,
      referrerPolicy: request.referrerPolicy,
      body: await request.text(),
      bodyUsed: request.bodyUsed,
      keepalive: request.keepalive,
    },
  })

  switch (clientMessage.type) {
    case 'MOCK_RESPONSE': {
      return respondWithMock(clientMessage.data)
    }

    case 'MOCK_NOT_FOUND': {
      return passthrough()
    }

    case 'NETWORK_ERROR': {
      const { name, message } = clientMessage.data
      const networkError = new Error(message)
      networkError.name = name

      // Rejecting a "respondWith" promise emulates a network error.
      throw networkError
    }
  }

  return passthrough()
}

function sendToClient(client, message) {
  return new Promise((resolve, reject) => {
    const channel = new MessageChannel()

    channel.port1.onmessage = (event) => {
      if (event.data && event.data.error) {
        return reject(event.data.error)
      }

      resolve(event.data)
    }

    client.postMessage(message, [channel.port2])
  })
}

function sleep(timeMs) {
  return new Promise((resolve) => {
    setTimeout(resolve, timeMs)
  })
}

async function respondWithMock(response) {
  await sleep(response.delay)
  return new Response(response.body, response)
}<|MERGE_RESOLUTION|>--- conflicted
+++ resolved
@@ -2,11 +2,7 @@
 /* tslint:disable */
 
 /**
-<<<<<<< HEAD
- * Mock Service Worker (1.3.0).
-=======
  * Mock Service Worker (1.3.1).
->>>>>>> 56c429e2
  * @see https://github.com/mswjs/msw
  * - Please do NOT modify this file.
  * - Please do NOT serve this file on production.
